#!/usr/bin/env python
"""
Institute for the Design of Advanced Energy Systems
"""
from pathlib import Path
import os
import sys
from setuptools import setup, find_namespace_packages
from typing import List, Tuple

def warn(s):
    sys.stderr.write("*** WARNING *** {}\n".format(s))


def get_version():
    code_file = os.path.join("idaes", "ver.py")
    code = open(code_file).read()
    local_namespace = {}
    exec(code, {}, local_namespace)
    return local_namespace["__version__"]


NAME = "idaes-pse"
VERSION = get_version()
README = open("README.md").read()
README = README[README.find("#") :]  # ignore everything before title


def rglob(path, glob):
    """Return list of paths from `path` matching `glob`."""
    p = Path(path)
    return list(map(str, p.rglob(glob)))


DEPENDENCIES_FOR_PRERELEASE_VERSION = [
    "pyomo @ https://github.com/IDAES/pyomo/archive/6.2.zip"
]

# For included DMF data
DMF_DATA_ROOT = "data"


def dmf_data_files(root: str = DMF_DATA_ROOT) -> List[Tuple[str, List[str]]]:
    """Generate a list of pairs (directory, [files..]), covering all the DMF data
       files, for the `data_files` option to :func:`setup()`.
    """
    file_list = [
        (
            root,
            [f"{root}/config.yaml", f"{root}/resourcedb.json"],
        )
    ]
    files_root = Path(root) / "files"
    for files_subdir in files_root.glob("*"):
        file_names = [f.as_posix() for f in files_subdir.glob("*")]
        file_list.append((files_subdir.as_posix(), file_names))
    return file_list


kwargs = dict(
    zip_safe=False,
    name=NAME,
    version=VERSION,
    packages=find_namespace_packages(),
    # Put abstract (non-versioned) deps here.
    # Concrete dependencies go in requirements[-dev].txt
    install_requires=[
        # idaes core / dmf
        "backports.shutil_get_terminal_size",
        "bunch",
        "click<=7.1.2",  # problems with 8.x
        "colorama",
        "flask",  # for ui/fsvis
        "flask-cors",
        "jupyter",
        # pinning pywin32 to version 225 as a workaround for Python 3.8 compatibility issues
        # (ImportError: DLL load failed while importing ...)
        # for more information see e.g. https://stackoverflow.com/a/62249872
        "pywin32==225; sys_platform=='win32' and python_version>='3.8'",
        "lxml",
        "matplotlib",
        "nbconvert",
        "nbformat",
        "numpy",
        "networkx",
        "omlt==0.3", # fix the version for now as package evolves
        "pandas",
        "pint",
        "psutil",
        "pyomo>=6.2",
        "pytest",
        "pyyaml",
        "requests",  # for ui/fsvis
        "python-slugify",  # for ui/fsvis
        "scipy",
        "sympy",
        "tinydb",
        "rbfopt",
        "xlrd",  # for DMF read of old .xls Excel files
        "openpyxl",  # for DMF read of new .xls Excel files
    ],
    entry_points={
        "console_scripts": [
            "dmf = idaes.dmf.cli:base_command",
            "idaes = idaes.commands.base:command_base",
        ]
    },
    # Only installed if [<key>] is added to package name
    extras_require={
        "prerelease": DEPENDENCIES_FOR_PRERELEASE_VERSION,
        "optional": [
            "tensorflow"  # idaes.surrogate.keras_surrogate
        ]
    },
    package_data={
        # If any package contains these files, include them:
        "": [
            "*.template",
            "*.json",
            "*.yaml",
            "*.svg",
            "*.png",
            "*.jpg",
            "*.csv",
            "*.ipynb",
            "*.txt",
            "*.js",
            "*.css",
            "*.html",
            "*.json.gz",
            "*.dat",
<<<<<<< HEAD
            "*.xls",
            "*.xlsx",
=======
            "*.h5",
            "*.trc",
>>>>>>> b9c7bc21
        ]
    },
    include_package_data=True,
    data_files=dmf_data_files(),
    maintainer="Keith Beattie",
    maintainer_email="ksbeattie@lbl.gov",
    url="https://idaes.org",
    license="BSD ",
    platforms=["any"],
    description="IDAES Process Systems Engineering Framework",
    long_description=README,
    long_description_content_type="text/markdown",
    keywords=[NAME, "energy systems", "chemical engineering", "process modeling"],
    classifiers=[
        "Development Status :: 5 - Production/Stable",
        "Intended Audience :: End Users/Desktop",
        "Intended Audience :: Science/Research",
        "License :: OSI Approved :: BSD License",
        "Natural Language :: English",
        "Operating System :: MacOS",
        "Operating System :: Microsoft :: Windows",
        "Operating System :: Unix",
        "Programming Language :: Python",
        "Programming Language :: Python :: 3",
        "Programming Language :: Python :: 3.7",
        "Programming Language :: Python :: 3.8",
        "Programming Language :: Python :: 3.9",
        "Programming Language :: Python :: Implementation :: CPython",
        "Topic :: Scientific/Engineering :: Mathematics",
        "Topic :: Scientific/Engineering :: Chemistry",
        "Topic :: Software Development :: Libraries :: Python Modules",
    ],
)

setup(**kwargs)<|MERGE_RESOLUTION|>--- conflicted
+++ resolved
@@ -129,13 +129,8 @@
             "*.html",
             "*.json.gz",
             "*.dat",
-<<<<<<< HEAD
-            "*.xls",
-            "*.xlsx",
-=======
             "*.h5",
             "*.trc",
->>>>>>> b9c7bc21
         ]
     },
     include_package_data=True,
