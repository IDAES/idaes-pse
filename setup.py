#!/usr/bin/env python
"""
Institute for the Design of Advanced Energy Systems
"""
from pathlib import Path
import os
import sys
from setuptools import setup, find_namespace_packages
from typing import List, Tuple

def warn(s):
    sys.stderr.write("*** WARNING *** {}\n".format(s))


def get_version():
    code_file = os.path.join("idaes", "ver.py")
    code = open(code_file).read()
    local_namespace = {}
    exec(code, {}, local_namespace)
    return local_namespace["__version__"]


NAME = "idaes-pse"
VERSION = get_version()
README = open("README.md").read()
README = README[README.find("#") :]  # ignore everything before title


def rglob(path, glob):
    """Return list of paths from `path` matching `glob`."""
    p = Path(path)
    return list(map(str, p.rglob(glob)))


DEPENDENCIES_FOR_PRERELEASE_VERSION = [
    "pyomo @ https://github.com/IDAES/pyomo/archive/6.2.zip"
]

# For included DMF data
DMF_DATA_ROOT = "data"


def dmf_data_files(root: str = DMF_DATA_ROOT) -> List[Tuple[str, List[str]]]:
    """Generate a list of pairs (directory, [files..]), covering all the DMF data
       files, for the `data_files` option to :func:`setup()`.
    """
    file_list = [
        (
            root,
            [f"{root}/config.yaml", f"{root}/resourcedb.json"],
        )
    ]
    files_root = Path(root) / "files"
    for files_subdir in files_root.glob("*"):
        file_names = [f.as_posix() for f in files_subdir.glob("*")]
        file_list.append((files_subdir.as_posix(), file_names))
    return file_list


kwargs = dict(
    zip_safe=False,
    name=NAME,
    version=VERSION,
    packages=find_namespace_packages(),
    # Put abstract (non-versioned) deps here.
    # Concrete dependencies go in requirements[-dev].txt
    install_requires=[
        # idaes core / dmf
        "backports.shutil_get_terminal_size",
        "bunch",
        "click<=7.1.2",  # problems with 8.x
        "colorama",
        "flask",  # for ui/fsvis
        "flask-cors",
        "jupyter",
        # pinning pywin32 to version 225 as a workaround for Python 3.8 compatibility issues
        # (ImportError: DLL load failed while importing ...)
        # for more information see e.g. https://stackoverflow.com/a/62249872
        "pywin32==225; sys_platform=='win32' and python_version>='3.8'",
        "lxml",
        "matplotlib",
        "nbconvert",
        "nbformat",
        "numpy",
        "networkx",
        "omlt==0.3", # fix the version for now as package evolves
        "pandas",
        "pint",
        "psutil",
        "pyomo>=6.2",
        "pytest",
        "pyyaml",
        "requests",  # for ui/fsvis
        "python-slugify",  # for ui/fsvis
        "scipy",
        "sympy",
        "tinydb",
        "rbfopt",
<<<<<<< HEAD
        "xlrd",  # for DMF read of old .xls Excel files
        "openpyxl",  # for DMF read of new .xls Excel files
=======
        # lbianchi-lbl: see https://github.com/IDAES/idaes-pse/issues/661
        "ipython<8.0.0",
>>>>>>> 8134c408
    ],
    entry_points={
        "console_scripts": [
            "dmf = idaes.dmf.cli:base_command",
            "idaes = idaes.commands.base:command_base",
        ]
    },
    # Only installed if [<key>] is added to package name
    extras_require={
        "prerelease": DEPENDENCIES_FOR_PRERELEASE_VERSION,
    },
    package_data={
        # If any package contains these files, include them:
        "": [
            "*.template",
            "*.json",
            "*.yaml",
            "*.svg",
            "*.png",
            "*.jpg",
            "*.csv",
            "*.ipynb",
            "*.txt",
            "*.js",
            "*.css",
            "*.html",
            "*.json.gz",
            "*.dat",
            "*.h5",
            "*.trc",
        ]
    },
    include_package_data=True,
    data_files=dmf_data_files(),
    maintainer="Keith Beattie",
    maintainer_email="ksbeattie@lbl.gov",
    url="https://idaes.org",
    license="BSD ",
    platforms=["any"],
    description="IDAES Process Systems Engineering Framework",
    long_description=README,
    long_description_content_type="text/markdown",
    keywords=[NAME, "energy systems", "chemical engineering", "process modeling"],
    classifiers=[
        "Development Status :: 5 - Production/Stable",
        "Intended Audience :: End Users/Desktop",
        "Intended Audience :: Science/Research",
        "License :: OSI Approved :: BSD License",
        "Natural Language :: English",
        "Operating System :: MacOS",
        "Operating System :: Microsoft :: Windows",
        "Operating System :: Unix",
        "Programming Language :: Python",
        "Programming Language :: Python :: 3",
        "Programming Language :: Python :: 3.6",
        "Programming Language :: Python :: 3.7",
        "Programming Language :: Python :: 3.8",
        "Programming Language :: Python :: 3.9",
        "Programming Language :: Python :: Implementation :: CPython",
        "Topic :: Scientific/Engineering :: Mathematics",
        "Topic :: Scientific/Engineering :: Chemistry",
        "Topic :: Software Development :: Libraries :: Python Modules",
    ],
)

setup(**kwargs)<|MERGE_RESOLUTION|>--- conflicted
+++ resolved
@@ -96,13 +96,10 @@
         "sympy",
         "tinydb",
         "rbfopt",
-<<<<<<< HEAD
         "xlrd",  # for DMF read of old .xls Excel files
         "openpyxl",  # for DMF read of new .xls Excel files
-=======
         # lbianchi-lbl: see https://github.com/IDAES/idaes-pse/issues/661
         "ipython<8.0.0",
->>>>>>> 8134c408
     ],
     entry_points={
         "console_scripts": [
