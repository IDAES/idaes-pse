--- conflicted
+++ resolved
@@ -68,11 +68,7 @@
         # idaes core / dmf
         "backports.shutil_get_terminal_size",
         "bunch",
-<<<<<<< HEAD
-        "click<=7.1.2",  # problems with 8.x
-=======
         "click",
->>>>>>> c7061996
         "colorama",
         "flask",  # for ui/fsvis
         "flask-cors",
@@ -114,14 +110,11 @@
     # Only installed if [<key>] is added to package name
     extras_require={
         "prerelease": DEPENDENCIES_FOR_PRERELEASE_VERSION,
-<<<<<<< HEAD
-=======
         "optional": [
             "tensorflow",  # idaes.surrogate.keras_surrogate
             # A Lee 11-Jan-22: no precompiled version of CoolProp available for Pyhton 3.9
             "coolprop; python_version < '3.9'"  # idaes.generic_models.properties.general.coolprop
         ]
->>>>>>> c7061996
     },
     package_data={
         # If any package contains these files, include them:
