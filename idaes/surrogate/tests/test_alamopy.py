--- conflicted
+++ resolved
@@ -1250,11 +1250,7 @@
     def test_metrics(self, alamo_trainer):
         alamo_object = alamo_trainer.alamo_object
 
-<<<<<<< HEAD
-        metrics = alamo_object.compute_fit_metrics(TestWorkflow.training_data)
-=======
         metrics = compute_fit_metrics(alamo_object, TestWorkflow.training_data)
->>>>>>> 51895b9e
 
         assert isinstance(metrics, dict)
 
