#################################################################################
# The Institute for the Design of Advanced Energy Systems Integrated Platform
# Framework (IDAES IP) was produced under the DOE Institute for the
# Design of Advanced Energy Systems (IDAES), and is copyright (c) 2018-2021
# by the software owners: The Regents of the University of California, through
# Lawrence Berkeley National Laboratory,  National Technology & Engineering
# Solutions of Sandia, LLC, Carnegie Mellon University, West Virginia University
# Research Corporation, et al.  All rights reserved.
#
# Please see the files COPYRIGHT.md and LICENSE.md for full copyright and
# license information.
#################################################################################
"""
Tests for KerasSurrogate
"""
import pytest

pytest.importorskip("tensorflow.keras", reason="tensorflow.keras not available")
pytest.importorskip("omlt", reason="omlt not available")

import os.path
import pandas as pd
from pyomo.common.fileutils import this_file_dir
from pyomo.common.tempfiles import TempfileManager
from pyomo.environ import (ConcreteModel, Var, SolverFactory,
                           assert_optimal_termination, value,
                           Objective)
<<<<<<< HEAD
from idaes.surrogate.keras.keras_surrogate import KerasSurrogate, load_keras_json_hd5, keras_available
=======
from idaes.surrogate.keras_surrogate import KerasSurrogate, load_keras_json_hd5
>>>>>>> 80d250ee
from idaes.surrogate.surrogate_block import SurrogateBlock
from idaes.surrogate.sampling.scaling import OffsetScaler


rtol = 1e-4
atol = 1e-4

def create_keras_model(name='T_data_1_10_10_2_sigmoid', return_keras_model_only=True):
#    keras_folder_name = os.path.join(this_file_dir(), 'data', 'keras_models', name)
#    keras_model = keras.models.load_model(keras_folder_name)
    keras_folder_name = os.path.join(this_file_dir(), 'data', 'keras_models')
    keras_model = load_keras_json_hd5(keras_folder_name, name)
    if return_keras_model_only:
        return keras_model

    if name.startswith('T_data'):
        inputs_scaler = OffsetScaler(
            expected_columns=['Temperature_K'],
            offset_series = pd.Series({'Temperature_K': 369.873737}),
            factor_series = pd.Series({'Temperature_K': 5.776343}))
        outputs_scaler = OffsetScaler(
            expected_columns=['EnthMol','VapFrac'],
            offset_series = pd.Series({'EnthMol': 59519.621464, 'VapFrac': 0.556033}),
            factor_series = pd.Series({'EnthMol': 14805.370235, 'VapFrac': 0.432934}))
        input_labels=['Temperature_K']
        output_labels=['EnthMol', 'VapFrac']
        input_bounds={'Temperature_K': (360, 380)}
    elif name.startswith('PT_data'):
        inputs_scaler = OffsetScaler(
            expected_columns=['Temperature_K', 'Pressure_Pa'],
            offset_series = pd.Series({'Temperature_K': 369.983611, 'Pressure_Pa': 111421.319811}),
            factor_series = pd.Series({'Temperature_K': 5.836047, 'Pressure_Pa': 5917.954504}))
        outputs_scaler = OffsetScaler(
            expected_columns=['EnthMol','VapFrac'],
            offset_series = pd.Series({'EnthMol': 54599.629980, 'VapFrac': 0.403307}),
            factor_series = pd.Series({'EnthMol': 14654.226615, 'VapFrac': 0.430181}))
        input_labels=['Temperature_K', 'Pressure_Pa']
        output_labels=['EnthMol', 'VapFrac']
        input_bounds={'Temperature_K': (360.0, 380.0), 'Pressure_Pa': (101325.0, 1.2*101325.0)}

    keras_surrogate = KerasSurrogate(keras_model=keras_model,
                                     input_labels=input_labels,
                                     output_labels=output_labels,
                                     input_bounds=input_bounds,
                                     input_scaler=inputs_scaler,
                                     output_scaler=outputs_scaler)

    return keras_surrogate

@pytest.mark.unit
def test_KerasSurrogate_construction_exceptions():
    keras_model = create_keras_model(name='T_data_1_10_10_2_sigmoid')
    inputs_scaler = OffsetScaler(
        expected_columns=['Temperature_K'],
        offset_series = pd.Series({'Temperature_K': 369.977879}),
        factor_series = pd.Series({'Temperature_K':5.833396}))
    outputs_scaler = OffsetScaler(
        expected_columns=['EnthMol','VapFrac'],
        offset_series = pd.Series({'EnthMol': 54582.841444, 'VapFrac': 0.402814}),
        factor_series = pd.Series({'EnthMol': 14642.206469, 'VapFrac': 0.429829}))

    # test exceptions for mismatched labels
    with pytest.raises(ValueError) as excinfo:
        keras_surrogate = KerasSurrogate(keras_model=keras_model, input_labels=['Temperature'],
                                         output_labels=['EnthMol', 'VapFrac'],
                                         input_bounds={'Temperature': (360, 380)},
                                         input_scaler=inputs_scaler,
                                         output_scaler=outputs_scaler)
    assert str(excinfo.value) == "KerasSurrogate created with input_labels that do not match the expected columns in the input_scaler.\n" \
        "input_labels=['Temperature']\n" \
        "input_scaler.expected_columns()=['Temperature_K']"

    with pytest.raises(ValueError) as excinfo:
        keras_surrogate = KerasSurrogate(keras_model=keras_model, input_labels=['Temperature_K'],
                                         output_labels=['EnthMol', 'VapFraction'],
                                         input_bounds={'Temperature_K': (360, 380)},
                                         input_scaler=inputs_scaler,
                                         output_scaler=outputs_scaler)
    assert str(excinfo.value) == "KerasSurrogate created with output_labels that do not match the expected columns in the output_scaler.\n" \
        "output_labels=['EnthMol', 'VapFraction']\n" \
        "output_scaler.expected_columns()=['EnthMol', 'VapFrac']"

    with pytest.raises(ValueError) as excinfo:
        keras_surrogate = KerasSurrogate(keras_model=keras_model, input_labels=['Temperature_K'],
                                         output_labels=['EnthMol', 'VapFraction'],
                                         input_bounds={'Temperature': (360, 380)},
                                         input_scaler=inputs_scaler,
                                         output_scaler=outputs_scaler)
    assert str(excinfo.value) == "The input_labels did not match the keys in input_bounds.\n" \
        "input_bounds.keys(): ['Temperature']\n" \
        "input_labels: ['Temperature_K']"

@pytest.mark.unit
def test_keras_evaluate():
    x = pd.DataFrame({'Temperature_K': [365,370,375]})
    keras_surrogate = create_keras_model(name='T_data_1_10_10_2_sigmoid',
                                         return_keras_model_only=False)
    y = keras_surrogate.evaluate_surrogate(x)
    expected_y = pd.DataFrame({'EnthMol': [42686.447275464394, 64437.55629480346, 74746.81533134825],
                               'VapFrac': [0.07522893986296653, 0.6880093482449651, 0.9981742834334373]})
    pd.testing.assert_frame_equal(y, expected_y, rtol=rtol, atol=atol)

    keras_surrogate = create_keras_model(name='T_data_1_10_10_2_relu',
                                         return_keras_model_only=False)
    y = keras_surrogate.evaluate_surrogate(x)
    expected_y = pd.DataFrame({'EnthMol': [40840.90843482576, 63775.05649622617, 74718.54808966955],
                               'VapFrac': [-0.001302339421510701, 0.6879003097360135, 0.9980593485100269]})
    pd.testing.assert_frame_equal(y, expected_y, rtol=rtol, atol=atol)

    x = pd.DataFrame({'Temperature_K': [360,370,380], 'Pressure_Pa': [1.05*101325, 1.10*101325, 1.15*101325]})
    keras_surrogate = create_keras_model(name='PT_data_2_10_10_2_sigmoid',
                                         return_keras_model_only=False)
    y = keras_surrogate.evaluate_surrogate(x)
    expected_y = pd.DataFrame({'EnthMol': [40194.5586954288, 48660.288218426984, 75178.30324367314],
                               'VapFrac': [0.002291496299564877, 0.21942246438431742, 0.9996716243380308]})
    pd.testing.assert_frame_equal(y, expected_y, rtol=rtol, atol=atol)

    keras_surrogate = create_keras_model(name='PT_data_2_10_10_2_relu',
                                         return_keras_model_only=False)
    y = keras_surrogate.evaluate_surrogate(x)
    expected_y = pd.DataFrame({'EnthMol': [39989.02657637386, 48329.89586985675, 75212.99707375483],
                               'VapFrac': [-0.0028634298195242547, 0.2095949409658313, 0.9991636803734303]})
    pd.testing.assert_frame_equal(y, expected_y, rtol=rtol, atol=atol)

@pytest.mark.unit
@pytest.mark.skipif(not SolverFactory('ipopt').available(False), reason="no Ipopt")
def test_keras_surrogate_auto_creating_variables():
    ###
    # Test 1->2 sigmoid
    ###
    keras_surrogate = create_keras_model(name='T_data_1_10_10_2_sigmoid',
                                         return_keras_model_only=False)
    x_test = pd.DataFrame({'Temperature_K': [370]})
    y_test = keras_surrogate.evaluate_surrogate(x_test)

    # Test full-space
    m = ConcreteModel()
    m.obj = Objective(expr=1)
    m.surrogate = SurrogateBlock()
    m.surrogate.build_model(surrogate_object=keras_surrogate,
                            formulation=KerasSurrogate.Formulation.FULL_SPACE)
    m.surrogate.inputs['Temperature_K'].fix(370)
    solver = SolverFactory('ipopt')
    status = solver.solve(m, tee=True)
    assert_optimal_termination(status)

    y_test_pyomo = pd.DataFrame({'EnthMol': [value(m.surrogate.outputs['EnthMol'])],
                                 'VapFrac': [value(m.surrogate.outputs['VapFrac'])]})
    pd.testing.assert_frame_equal(y_test, y_test_pyomo, rtol=rtol, atol=atol)

    # Test reduced-space
    m = ConcreteModel()
    m.obj = Objective(expr=1)
    m.surrogate = SurrogateBlock()
    m.surrogate.build_model(surrogate_object=keras_surrogate,
                            formulation=KerasSurrogate.Formulation.REDUCED_SPACE)
    m.surrogate.inputs['Temperature_K'].fix(370)
    solver = SolverFactory('ipopt')
    status = solver.solve(m, tee=True)
    assert_optimal_termination(status)

    y_test_pyomo = pd.DataFrame({'EnthMol': [value(m.surrogate.outputs['EnthMol'])],
                                 'VapFrac': [value(m.surrogate.outputs['VapFrac'])]})
    pd.testing.assert_frame_equal(y_test, y_test_pyomo, rtol=rtol, atol=atol)

    ###
    # Test 1->2 relu
    ###
    keras_surrogate = create_keras_model(name='T_data_1_10_10_2_relu',
                                         return_keras_model_only=False)
    x_test = pd.DataFrame({'Temperature_K': [370]})
    y_test = keras_surrogate.evaluate_surrogate(x_test)

    # Test relu complementarity
    m = ConcreteModel()
    m.obj = Objective(expr=1)
    m.surrogate = SurrogateBlock()
    m.surrogate.build_model(surrogate_object=keras_surrogate,
                            formulation=KerasSurrogate.Formulation.RELU_COMPLEMENTARITY)
    m.surrogate.inputs['Temperature_K'].fix(370)
    solver = SolverFactory('ipopt')
    status = solver.solve(m, tee=True)
    assert_optimal_termination(status)

    y_test_pyomo = pd.DataFrame({'EnthMol': [value(m.surrogate.outputs['EnthMol'])],
                                 'VapFrac': [value(m.surrogate.outputs['VapFrac'])]})
    pd.testing.assert_frame_equal(y_test, y_test_pyomo, rtol=rtol, atol=atol)

    ###
    # Test 2->2 sigmoid
    ###
    keras_surrogate = create_keras_model(name='PT_data_2_10_10_2_sigmoid',
                                         return_keras_model_only=False)
    x_test = pd.DataFrame({'Temperature_K': [370], 'Pressure_Pa': [1.1*101325]})
    y_test = keras_surrogate.evaluate_surrogate(x_test)

    # Test full-space
    m = ConcreteModel()
    m.obj = Objective(expr=1)
    m.surrogate = SurrogateBlock()
    m.surrogate.build_model(surrogate_object=keras_surrogate,
                            formulation=KerasSurrogate.Formulation.FULL_SPACE)
    m.surrogate.inputs['Temperature_K'].fix(370)
    m.surrogate.inputs['Pressure_Pa'].fix(1.1*101325)
    solver = SolverFactory('ipopt')
    status = solver.solve(m, tee=True)
    assert_optimal_termination(status)

    y_test_pyomo = pd.DataFrame({'EnthMol': [value(m.surrogate.outputs['EnthMol'])],
                                 'VapFrac': [value(m.surrogate.outputs['VapFrac'])]})
    pd.testing.assert_frame_equal(y_test, y_test_pyomo, rtol=rtol, atol=atol)

    # Test reduced-space
    m = ConcreteModel()
    m.obj = Objective(expr=1)
    m.surrogate = SurrogateBlock()
    m.surrogate.build_model(surrogate_object=keras_surrogate,
                            formulation=KerasSurrogate.Formulation.REDUCED_SPACE)
    m.surrogate.inputs['Temperature_K'].fix(370)
    m.surrogate.inputs['Pressure_Pa'].fix(1.1*101325)
    solver = SolverFactory('ipopt')
    status = solver.solve(m, tee=True)
    assert_optimal_termination(status)

    y_test_pyomo = pd.DataFrame({'EnthMol': [value(m.surrogate.outputs['EnthMol'])],
                                 'VapFrac': [value(m.surrogate.outputs['VapFrac'])]})
    pd.testing.assert_frame_equal(y_test, y_test_pyomo, rtol=rtol, atol=atol)

    ###
    # Test 2->2 relu
    ###
    keras_surrogate = create_keras_model(name='PT_data_2_10_10_2_relu',
                                         return_keras_model_only=False)
    x_test = pd.DataFrame({'Temperature_K': [370], 'Pressure_Pa': [1.1*101325]})
    y_test = keras_surrogate.evaluate_surrogate(x_test)

    # Test relu complementarity
    m = ConcreteModel()
    m.obj = Objective(expr=1)
    m.surrogate = SurrogateBlock()
    m.surrogate.build_model(surrogate_object=keras_surrogate,
                            formulation=KerasSurrogate.Formulation.RELU_COMPLEMENTARITY)
    m.surrogate.inputs['Temperature_K'].fix(370)
    m.surrogate.inputs['Pressure_Pa'].fix(1.1*101325)
    solver = SolverFactory('ipopt')
    status = solver.solve(m, tee=True)
    assert_optimal_termination(status)

    y_test_pyomo = pd.DataFrame({'EnthMol': [value(m.surrogate.outputs['EnthMol'])],
                                 'VapFrac': [value(m.surrogate.outputs['VapFrac'])]})
    pd.testing.assert_frame_equal(y_test, y_test_pyomo, rtol=rtol, atol=atol)


@pytest.mark.unit
@pytest.mark.skipif(not SolverFactory('glpk').available(False), reason="no glpk")
def test_keras_surrogate_auto_creating_variables_glpk():
    ###
    # Test 1->2 relu
    ###
    keras_surrogate = create_keras_model(name='T_data_1_10_10_2_relu',
                                         return_keras_model_only=False)
    x_test = pd.DataFrame({'Temperature_K': [370]})
    y_test = keras_surrogate.evaluate_surrogate(x_test)

    # Test relu bigm
    m = ConcreteModel()
    m.obj = Objective(expr=1)
    m.surrogate = SurrogateBlock()
    m.surrogate.build_model(surrogate_object=keras_surrogate,
                            formulation=KerasSurrogate.Formulation.RELU_BIGM)
    m.surrogate.inputs['Temperature_K'].fix(370)
    solver = SolverFactory('glpk')
    status = solver.solve(m, tee=True)
    assert_optimal_termination(status)

    y_test_pyomo = pd.DataFrame({'EnthMol': [value(m.surrogate.outputs['EnthMol'])],
                                 'VapFrac': [value(m.surrogate.outputs['VapFrac'])]})
    pd.testing.assert_frame_equal(y_test, y_test_pyomo, rtol=rtol, atol=atol)

    ###
    # Test 2->2 relu
    ###
    keras_surrogate = create_keras_model(name='PT_data_2_10_10_2_relu',
                                         return_keras_model_only=False)
    x_test = pd.DataFrame({'Temperature_K': [370], 'Pressure_Pa': [1.1*101325]})
    y_test = keras_surrogate.evaluate_surrogate(x_test)

    # Test relu bigm
    m = ConcreteModel()
    m.obj = Objective(expr=1)
    m.surrogate = SurrogateBlock()
    m.surrogate.build_model(surrogate_object=keras_surrogate,
                            formulation=KerasSurrogate.Formulation.RELU_BIGM)
    m.surrogate.inputs['Temperature_K'].fix(370)
    m.surrogate.inputs['Pressure_Pa'].fix(1.1*101325)
    solver = SolverFactory('glpk')
    status = solver.solve(m, tee=True)
    assert_optimal_termination(status)

    y_test_pyomo = pd.DataFrame({'EnthMol': [value(m.surrogate.outputs['EnthMol'])],
                                 'VapFrac': [value(m.surrogate.outputs['VapFrac'])]})
    pd.testing.assert_frame_equal(y_test, y_test_pyomo, rtol=rtol, atol=atol)

@pytest.mark.unit
@pytest.mark.skipif(not SolverFactory('ipopt').available(False), reason="no Ipopt")
def test_keras_surrogate_with_variables():
    keras_surrogate = create_keras_model(name='PT_data_2_10_10_2_sigmoid',
                                         return_keras_model_only=False)
    x_test = pd.DataFrame({'Temperature_K': [370], 'Pressure_Pa': [1.1*101325]})
    y_test = keras_surrogate.evaluate_surrogate(x_test)

    # Test provide scalar inputs, auto create outputs
    m = ConcreteModel()
    m.obj = Objective(expr=1)
    m.T = Var()
    m.P = Var()
    m.surrogate = SurrogateBlock()
    m.surrogate.build_model(surrogate_object=keras_surrogate,
                            input_vars=[m.T, m.P],
                            formulation=KerasSurrogate.Formulation.FULL_SPACE)
    m.T.fix(370)
    m.P.fix(1.1*101325)
    solver = SolverFactory('ipopt')
    status = solver.solve(m, tee=True)
    assert_optimal_termination(status)

    y_test_pyomo = pd.DataFrame({'EnthMol': [value(m.surrogate.outputs['EnthMol'])],
                                 'VapFrac': [value(m.surrogate.outputs['VapFrac'])]})
    pd.testing.assert_frame_equal(y_test, y_test_pyomo, rtol=rtol, atol=atol)

    # Test provide indexed inputs, auto create outputs
    m = ConcreteModel()
    m.obj = Objective(expr=1)
    m.inputs = Var(['T', 'P'])
    m.surrogate = SurrogateBlock()
    m.surrogate.build_model(surrogate_object=keras_surrogate,
                            input_vars=[m.inputs],
                            formulation=KerasSurrogate.Formulation.FULL_SPACE)
    m.inputs['T'].fix(370)
    m.inputs['P'].fix(1.1*101325)
    solver = SolverFactory('ipopt')
    status = solver.solve(m, tee=True)
    assert_optimal_termination(status)

    y_test_pyomo = pd.DataFrame({'EnthMol': [value(m.surrogate.outputs['EnthMol'])],
                                 'VapFrac': [value(m.surrogate.outputs['VapFrac'])]})
    pd.testing.assert_frame_equal(y_test, y_test_pyomo, rtol=rtol, atol=atol)

    # Test auto-create inputs, provide scalar outputs
    m = ConcreteModel()
    m.obj = Objective(expr=1)
    m.H = Var()
    m.V = Var()
    m.surrogate = SurrogateBlock()
    m.surrogate.build_model(surrogate_object=keras_surrogate,
                            output_vars=[m.H, m.V],
                            formulation=KerasSurrogate.Formulation.FULL_SPACE)
    m.surrogate.inputs['Temperature_K'].fix(370)
    m.surrogate.inputs['Pressure_Pa'].fix(1.1*101325)
    solver = SolverFactory('ipopt')
    status = solver.solve(m, tee=True)
    assert_optimal_termination(status)

    y_test_pyomo = pd.DataFrame({'EnthMol': [value(m.H)],
                                 'VapFrac': [value(m.V)]})
    pd.testing.assert_frame_equal(y_test, y_test_pyomo, rtol=rtol, atol=atol)

    # Test auto-create inputs, provide indexed outputs
    m = ConcreteModel()
    m.obj = Objective(expr=1)
    m.outputs = Var(['H', 'V'])
    m.surrogate = SurrogateBlock()
    m.surrogate.build_model(surrogate_object=keras_surrogate,
                            output_vars=[m.outputs],
                            formulation=KerasSurrogate.Formulation.FULL_SPACE)
    m.surrogate.inputs['Temperature_K'].fix(370)
    m.surrogate.inputs['Pressure_Pa'].fix(1.1*101325)
    solver = SolverFactory('ipopt')
    status = solver.solve(m, tee=True)
    assert_optimal_termination(status)

    y_test_pyomo = pd.DataFrame({'EnthMol': [value(m.outputs['H'])],
                                 'VapFrac': [value(m.outputs['V'])]})
    pd.testing.assert_frame_equal(y_test, y_test_pyomo, rtol=rtol, atol=atol)

    # Test provide scalar inputs, provide indexed outputs
    m = ConcreteModel()
    m.obj = Objective(expr=1)
    m.T = Var()
    m.P = Var()
    m.outputs = Var(['H', 'V'])
    m.surrogate = SurrogateBlock()
    m.surrogate.build_model(surrogate_object=keras_surrogate,
                            input_vars=[m.T, m.P],
                            output_vars=[m.outputs],
                            formulation=KerasSurrogate.Formulation.FULL_SPACE)
    m.T.fix(370)
    m.P.fix(1.1*101325)
    solver = SolverFactory('ipopt')
    status = solver.solve(m, tee=True)
    assert_optimal_termination(status)

    y_test_pyomo = pd.DataFrame({'EnthMol': [value(m.outputs['H'])],
                                 'VapFrac': [value(m.outputs['V'])]})
    pd.testing.assert_frame_equal(y_test, y_test_pyomo, rtol=rtol, atol=atol)

@pytest.mark.unit
@pytest.mark.skipif(not SolverFactory('ipopt').available(False), reason="no Ipopt")
def test_save_load():
    keras_surrogate = create_keras_model(name='PT_data_2_10_10_2_sigmoid',
                                         return_keras_model_only=False)

    new_keras_surrogate = None
    dname = None
    with TempfileManager.new_context() as tf:
        dname = tf.mkdtemp()
        keras_surrogate.save_to_folder(dname)
        assert os.path.isdir(dname)
        assert os.path.isfile(os.path.join(dname,'idaes_info.json'))

        new_keras_surrogate = KerasSurrogate.load_from_folder(dname)

    # Check for clean up
    assert not os.path.isdir(dname)

    # check surrogate data members
    assert new_keras_surrogate._input_labels == ['Temperature_K', 'Pressure_Pa']
    assert new_keras_surrogate._output_labels == ['EnthMol', 'VapFrac']
    assert sorted(new_keras_surrogate._input_bounds.keys()) == ['Pressure_Pa', 'Temperature_K']
    assert new_keras_surrogate._input_bounds['Temperature_K'][0] == pytest.approx(360.0)
    assert new_keras_surrogate._input_bounds['Temperature_K'][1] == pytest.approx(380.0)
    assert new_keras_surrogate._input_bounds['Pressure_Pa'][0] == pytest.approx(101325.0)
    assert new_keras_surrogate._input_bounds['Pressure_Pa'][1] == pytest.approx(1.2*101325.0)

    # check input scaler
    expected_columns=['Temperature_K', 'Pressure_Pa']
    offset_series = pd.Series({'Temperature_K': 369.983611, 'Pressure_Pa': 111421.319811})
    factor_series = pd.Series({'Temperature_K': 5.836047, 'Pressure_Pa': 5917.954504})
    scaler = new_keras_surrogate._input_scaler
    assert scaler._expected_columns == expected_columns
    pd.testing.assert_series_equal(scaler._offset, offset_series, rtol=rtol, atol=atol)
    pd.testing.assert_series_equal(scaler._factor, factor_series, rtol=rtol, atol=atol)

    # check output scaler
    expected_columns=['EnthMol','VapFrac']
    offset_series = pd.Series({'EnthMol': 54599.629980, 'VapFrac': 0.403307})
    factor_series = pd.Series({'EnthMol': 14654.226615, 'VapFrac': 0.430181})
    scaler = new_keras_surrogate._output_scaler
    assert scaler._expected_columns == expected_columns
    pd.testing.assert_series_equal(scaler._offset, offset_series, rtol=rtol, atol=atol)
    pd.testing.assert_series_equal(scaler._factor, factor_series, rtol=rtol, atol=atol)

    # check evaluation
    x_test = pd.DataFrame({'Temperature_K': [360,370,380], 'Pressure_Pa': [1.05*101325, 1.10*101325, 1.15*101325]})
    y_test = keras_surrogate.evaluate_surrogate(x_test)
    expected_y = pd.DataFrame({'EnthMol': [40194.5586954288, 48660.288218426984, 75178.30324367314],
                               'VapFrac': [0.002291496299564877, 0.21942246438431742, 0.9996716243380308]})
    pd.testing.assert_frame_equal(y_test, expected_y, rtol=rtol, atol=atol)

    # check solve with pyomo
    x_test = pd.DataFrame({'Temperature_K': [370], 'Pressure_Pa': [1.1*101325]})
    y_test = keras_surrogate.evaluate_surrogate(x_test)

    m = ConcreteModel()
    m.obj = Objective(expr=1)
    m.surrogate = SurrogateBlock()
    m.surrogate.build_model(surrogate_object=keras_surrogate,
                            formulation=KerasSurrogate.Formulation.FULL_SPACE)
    m.surrogate.inputs['Temperature_K'].fix(370)
    m.surrogate.inputs['Pressure_Pa'].fix(1.1*101325)
    solver = SolverFactory('ipopt')
    status = solver.solve(m, tee=True)
    assert_optimal_termination(status)

    y_test_pyomo = pd.DataFrame({'EnthMol': [value(m.surrogate.outputs['EnthMol'])],
                                 'VapFrac': [value(m.surrogate.outputs['VapFrac'])]})
    pd.testing.assert_frame_equal(y_test, y_test_pyomo, rtol=rtol, atol=atol)

@pytest.mark.unit
@pytest.mark.skipif(not SolverFactory('ipopt').available(False), reason="no Ipopt")
def test_noscalers():
    keras_folder_name = os.path.join(this_file_dir(), 'data', 'keras_models')
    keras_model = load_keras_json_hd5(keras_folder_name, 'PT_data_2_10_10_2_sigmoid')

    input_labels=['Temperature_K', 'Pressure_Pa']
    output_labels=['EnthMol', 'VapFrac']
    input_bounds={'Temperature_K': (-3.0, 3.0), 'Pressure_Pa': (-3.0, 3.0)}

    keras_surrogate = KerasSurrogate(keras_model=keras_model,
                                     input_labels=input_labels,
                                     output_labels=output_labels,
                                     input_bounds=input_bounds)
    # check solve with pyomo
    x_test = pd.DataFrame({'Temperature_K': [0.5], 'Pressure_Pa': [0.5]})
    y_test = keras_surrogate.evaluate_surrogate(x_test)

    m = ConcreteModel()
    m.obj = Objective(expr=1)
    m.surrogate = SurrogateBlock()
    m.surrogate.build_model(surrogate_object=keras_surrogate,
                            formulation=KerasSurrogate.Formulation.FULL_SPACE)
    m.surrogate.inputs['Temperature_K'].fix(0.5)
    m.surrogate.inputs['Pressure_Pa'].fix(0.5)
    solver = SolverFactory('ipopt')
    status = solver.solve(m, tee=True)
    assert_optimal_termination(status)

    y_test_pyomo = pd.DataFrame({'EnthMol': [value(m.surrogate.outputs['EnthMol'])],
                                 'VapFrac': [value(m.surrogate.outputs['VapFrac'])]})
    pd.testing.assert_frame_equal(y_test, y_test_pyomo, check_dtype=False, rtol=rtol, atol=atol)
    

@pytest.mark.unit
def test_invalid_formulation():
    keras_surrogate = create_keras_model(name='T_data_1_10_10_2_sigmoid',
                                         return_keras_model_only=False)
    m = ConcreteModel()
    m.obj = Objective(expr=1)
    m.surrogate = SurrogateBlock()
    with pytest.raises(ValueError) as excinfo:
        m.surrogate.build_model(surrogate_object=keras_surrogate,
                                formulation='foo')
    assert str(excinfo.value) == 'An unrecognized formulation "foo" was passed ' \
        'to KerasSurrogate.populate_block. Please pass a valid formulation.'<|MERGE_RESOLUTION|>--- conflicted
+++ resolved
@@ -25,11 +25,7 @@
 from pyomo.environ import (ConcreteModel, Var, SolverFactory,
                            assert_optimal_termination, value,
                            Objective)
-<<<<<<< HEAD
-from idaes.surrogate.keras.keras_surrogate import KerasSurrogate, load_keras_json_hd5, keras_available
-=======
 from idaes.surrogate.keras_surrogate import KerasSurrogate, load_keras_json_hd5
->>>>>>> 80d250ee
 from idaes.surrogate.surrogate_block import SurrogateBlock
 from idaes.surrogate.sampling.scaling import OffsetScaler
 
