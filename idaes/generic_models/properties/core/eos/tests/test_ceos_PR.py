#################################################################################
# The Institute for the Design of Advanced Energy Systems Integrated Platform
# Framework (IDAES IP) was produced under the DOE Institute for the
# Design of Advanced Energy Systems (IDAES), and is copyright (c) 2018-2021
# by the software owners: The Regents of the University of California, through
# Lawrence Berkeley National Laboratory,  National Technology & Engineering
# Solutions of Sandia, LLC, Carnegie Mellon University, West Virginia University
# Research Corporation, et al.  All rights reserved.
#
# Please see the files COPYRIGHT.md and LICENSE.md for full copyright and
# license information.
#################################################################################
"""
Tests for Cubic equation of state methods

Author: Andrew Lee
"""
import pytest
from sys import modules
import os

from pyomo.environ import (ConcreteModel,
                           Expression,
                           ExternalFunction,
                           Param,
                           log,
                           sqrt,
                           value,
                           Var,
                           units as pyunits)
from pyomo.core.expr.numeric_expr import ExternalFunctionExpression

from idaes.core import (declare_process_block_class,
                        LiquidPhase, VaporPhase, SolidPhase)
from idaes.generic_models.properties.core.eos.ceos import Cubic, CubicType
from idaes.generic_models.properties.core.generic.generic_property import (
        GenericParameterData)
from idaes.core.util.exceptions import ( PropertyNotSupportedError,
    ConfigurationError)
from idaes.core.util.constants import Constants as const
from idaes import bin_directory


# Dummy method for property method calls
def dummy_call(b, j, T):
    return 42


# Dummy method to avoid errors when setting metadata dict
def set_metadata(b):
    pass


# Dummy methods for dummied submodules
class dummy_pe():
    def return_expression(b, *args):
        # Return a dummy expression for the constraint
        return b.temperature == 100


def phase_equil(b, *args):
    pass


@declare_process_block_class("DummyParameterBlock")
class DummyParameterData(GenericParameterData):
    def configure(self):
        self.configured = True

    def parameters(self):
        self.parameters_set = True


def define_state(b):
    # Add common variables
    b.pressure = Var(initialize=101325, units=pyunits.Pa)
    b.temperature = Var(initialize=300, units=pyunits.K)
    b.mole_frac_phase_comp = Var(b.params.phase_list,
                                 b.params.component_list,
                                 initialize=0.5)
    b.log_mole_frac_phase_comp = Var(b.params.phase_list,
                                     b.params.component_list,
                                     initialize=0)

    # Set mole fractions for each phase so they can be distinguished
    if "Sol" not in b.params.phase_list:
        b.mole_frac_phase_comp["Vap", "a"].value = 0.1
        b.mole_frac_phase_comp["Vap", "b"].value = 0.2
        b.mole_frac_phase_comp["Vap", "c"].value = 0.7
        b.mole_frac_phase_comp["Liq", "a"].value = 0.6
        b.mole_frac_phase_comp["Liq", "b"].value = 0.3
        b.mole_frac_phase_comp["Liq", "c"].value = 0.1

        for p in ["Liq","Vap"]:
            for j in "abc":
                b.log_mole_frac_phase_comp[p,j].value = log(
                    b.mole_frac_phase_comp[p,j].value)


@pytest.fixture()
def m():
    m = ConcreteModel()

    # Dummy params block
    m.params = DummyParameterBlock(default={
                "components": {
                    "a": {"phase_equilibrium_form": {("Vap", "Liq"): dummy_pe},
                          "parameter_data": {
                              "omega": 0.1,
                              "pressure_crit": 1e5,
                              "temperature_crit": 100}},
                    "b": {"phase_equilibrium_form": {("Vap", "Liq"): dummy_pe},
                          "parameter_data": {
                              "omega": 0.2,
                              "pressure_crit": 2e5,
                              "temperature_crit": 200}},
                    "c": {"phase_equilibrium_form": {("Vap", "Liq"): dummy_pe},
                          "parameter_data": {
                              "omega": 0.3,
                              "pressure_crit": 3e5,
                              "temperature_crit": 300}}},
                "phases": {
                    "Vap": {"type": VaporPhase,
                            "equation_of_state": Cubic,
                            "equation_of_state_options": {
                                "type": CubicType.PR}},
                    "Liq": {"type": LiquidPhase,
                            "equation_of_state": Cubic,
                            "equation_of_state_options": {
                                "type": CubicType.PR}}},
                "base_units": {"time": pyunits.s,
                               "length": pyunits.m,
                               "mass": pyunits.kg,
                               "amount": pyunits.mol,
                               "temperature": pyunits.K},
                "state_definition": modules[__name__],
                "pressure_ref": 1e5,
                "temperature_ref": 300,
                "phases_in_equilibrium": [("Vap", "Liq")],
                "phase_equilibrium_state": {("Vap", "Liq"): modules[__name__]},
                "parameter_data": {"PR_kappa": {("a", "a"): 0.000,
                                                ("a", "b"): 0.000,
                                                ("a", "c"): 0.000,
                                                ("b", "a"): 0.000,
                                                ("b", "b"): 0.000,
                                                ("b", "c"): 0.000,
                                                ("c", "a"): 0.000,
                                                ("c", "b"): 0.000,
                                                ("c", "c"): 0.000}}})

    m.props = m.params.state_block_class(
        [1], default={"defined_state": False,
                      "parameters": m.params,
                      "has_phase_equilibrium": True})

    # Set a distinct value for _teq so it can be distinguished from temperature
    m.props[1]._teq[("Vap", "Liq")].value = 100



    m.props[1].energy_internal_mol_phase_comp = Var(
        m.params.phase_list, m.params.component_list, initialize=1)
    m.props[1].enth_mol_phase_comp = Var(m.params.phase_list,
                                         m.params.component_list)
    m.props[1].vol_mol_phase_comp = Var(m.params.phase_list,
                                         m.params.component_list)
    m.props[1].entr_mol_phase_comp = Var(m.params.phase_list,
                                         m.params.component_list,
                                         initialize=1)
    
    m.props[1].enth_mol_phase = Var(m.params.phase_list)
    m.props[1].entr_mol_phase = Var(m.params.phase_list)
    
    m.props[1].dens_mol_phase = Var(m.params.phase_list)
    m.props[1].mw_phase = Var(m.params.phase_list)
    

    for j in m.params.component_list:
        m.params.config.include_enthalpy_of_formation = False
        m.params.get_component(j).config.enth_mol_liq_comp = dummy_call
        m.params.get_component(j).config.enth_mol_ig_comp = dummy_call

        m.params.get_component(j).config.entr_mol_liq_comp = dummy_call
        m.params.get_component(j).config.entr_mol_ig_comp = dummy_call
    
    return m


# Expected values for A and B
Al = 0.0419062
Bl = 0.0262770
Av = 0.1180005
Bv = 0.0262769
Zl = 0.9870125
Zv = 0.9067390

Al_eq = 0.8325554
Bl_eq = 0.0788309
Av_eq = 1.9805792
Bv_eq = 0.0788309

Hl = -212.211
Hv = -779.305
Ul = Hl - 8.314*300*(Zl-1)
Uv = Hv - 8.314*300*(Zv-1)

# Set path to root finder .so file
_so = os.path.join(bin_directory, "cubic_roots.so")
f_Zl = ExternalFunction(library=_so, function="ceos_z_liq")
f_Zv = ExternalFunction(library=_so, function="ceos_z_vap")

@pytest.mark.unit
def test_wrong_phase():
    m = ConcreteModel()
    with pytest.raises(PropertyNotSupportedError):
        m.params = DummyParameterBlock(default={
                    "components": {
                        "a": {"phase_equilibrium_form": {("Sol", "Liq"): dummy_pe},
                              "parameter_data": {
                                  "omega": 0.1,
                                  "pressure_crit": 1e5,
                                  "temperature_crit": 100}}},
                    "phases": {
                        "Sol": {"type": SolidPhase,
                                "equation_of_state": Cubic,
                                "equation_of_state_options": {
                                    "type": CubicType.PR}}
                        },
                    "base_units": {"time": pyunits.s,
                                    "length": pyunits.m,
                                    "mass": pyunits.kg,
                                    "amount": pyunits.mol,
                                    "temperature": pyunits.K},
                    "state_definition": modules[__name__],
                    "pressure_ref": 1e5,
                    "temperature_ref": 300,
                    "phases_in_equilibrium": [("Vap", "Liq")],
                    "phase_equilibrium_state": {("Vap", "Liq"): modules[__name__]},
                    "parameter_data": {"PR_kappa": {("a", "a"): 0.000}}})

@pytest.mark.unit
def test_unknown_eos_option():
    m = ConcreteModel()
    with pytest.raises(ConfigurationError):
        m.params = DummyParameterBlock(default={
                    "components": {
                        "a": {"phase_equilibrium_form": {("Vap", "Liq"): dummy_pe},
                              "parameter_data": {
                                  "omega": 0.1,
                                  "pressure_crit": 1e5,
                                  "temperature_crit": 100}}},
                    "phases": {
                        "Vap": {"type": VaporPhase,
                                "equation_of_state": Cubic,
                                "equation_of_state_options": {
                                    "type": "PR"}}
                        },
                    "base_units": {"time": pyunits.s,
                                    "length": pyunits.m,
                                    "mass": pyunits.kg,
                                    "amount": pyunits.mol,
                                    "temperature": pyunits.K},
                    "state_definition": modules[__name__],
                    "pressure_ref": 1e5,
                    "temperature_ref": 300,
                    "phases_in_equilibrium": [("Vap", "Liq")],
                    "phase_equilibrium_state": {("Vap", "Liq"): modules[__name__]},
                    "parameter_data": {"PR_kappa": {("a", "a"): 0.000}}})

@pytest.mark.unit
def test_mixing_rule_fail():
    m = ConcreteModel()

    # Dummy params block
    with pytest.raises(ValueError):
        m.params = DummyParameterBlock(default={
                    "components": {
                        "a": {"phase_equilibrium_form": {("Vap", "Liq"): dummy_pe},
                              "parameter_data": {
                                  "omega": 0.1,
                                  "pressure_crit": 1e5,
                                  "temperature_crit": 100}},
                        "b": {"phase_equilibrium_form": {("Vap", "Liq"): dummy_pe},
                              "parameter_data": {
                                  "omega": 0.2,
                                  "pressure_crit": 2e5,
                                  "temperature_crit": 200}}},
                    "phases": {
                        "Vap": {"type": VaporPhase,
                                "equation_of_state": Cubic,
                                "equation_of_state_options": {
                                    "type": CubicType.PR,
                                    "mixing_rule_a": "wong_sandler"}},
                        "Liq": {"type": LiquidPhase,
                                "equation_of_state": Cubic,
                                "equation_of_state_options": {
                                    "type": CubicType.PR}}},
                    "base_units": {"time": pyunits.s,
                                    "length": pyunits.m,
                                    "mass": pyunits.kg,
                                    "amount": pyunits.mol,
                                    "temperature": pyunits.K},
                    "state_definition": modules[__name__],
                    "pressure_ref": 1e5,
                    "temperature_ref": 300,
                    "phases_in_equilibrium": [("Vap", "Liq")],
                    "phase_equilibrium_state": {("Vap", "Liq"): modules[__name__]},
                    "parameter_data": {"PR_kappa": {("a", "a"): 0.000,
                                                    ("a", "b"): 0.000,
                                                    ("b", "a"): 0.000,
                                                    ("b", "b"): 0.000,}}})

# This test can be resuscitated when we actually implement another mixing rule
# @pytest.mark.unit
# def test_mixing_rule_mismatch():
#     m = ConcreteModel()

#     # Dummy params block
#     with pytest.raises(ConfigurationError):
#         m.params = DummyParameterBlock(default={
#                     "components": {
#                         "a": {"phase_equilibrium_form": {("Vap", "Liq"): dummy_pe},
#                               "parameter_data": {
#                                   "omega": 0.1,
#                                   "pressure_crit": 1e5,
#                                   "temperature_crit": 100}},
#                         "b": {"phase_equilibrium_form": {("Vap", "Liq"): dummy_pe},
#                               "parameter_data": {
#                                   "omega": 0.2,
#                                   "pressure_crit": 2e5,
#                                   "temperature_crit": 200}}},
#                     "phases": {
#                         "Vap": {"type": VaporPhase,
#                                 "equation_of_state": Cubic,
#                                 "equation_of_state_options": {
#                                     "type": CubicType.PR,
#                                     "mixing_rule_a": MixingRuleA.default}},
#                         "Liq": {"type": LiquidPhase,
#                                 "equation_of_state": Cubic,
#                                 "equation_of_state_options": {
#                                     "type": CubicType.PR,
#                                     "mixing_rule_a": MixingRuleA.dummy}}},
#                     "base_units": {"time": pyunits.s,
#                                     "length": pyunits.m,
#                                     "mass": pyunits.kg,
#                                     "amount": pyunits.mol,
#                                     "temperature": pyunits.K},
#                     "state_definition": modules[__name__],
#                     "pressure_ref": 1e5,
#                     "temperature_ref": 300,
#                     "phases_in_equilibrium": [("Vap", "Liq")],
#                     "phase_equilibrium_state": {("Vap", "Liq"): modules[__name__]},
#                     "parameter_data": {"PR_kappa": {("a", "a"): 0.000,
#                                                     ("a", "b"): 0.000,
#                                                     ("b", "a"): 0.000,
#                                                     ("b", "b"): 0.000,}}})

@pytest.mark.unit
def test_config_fail():
    m = ConcreteModel()

    # Dummy params block
    with pytest.raises(ValueError):
        m.params = DummyParameterBlock(default={
                    "components": {
                        "a": {"phase_equilibrium_form": {("Vap", "Liq"): dummy_pe},
                              "parameter_data": {
                                  "omega": 0.1,
                                  "pressure_crit": 1e5,
                                  "temperature_crit": 100}},
                        "b": {"phase_equilibrium_form": {("Vap", "Liq"): dummy_pe},
                              "parameter_data": {
                                  "omega": 0.2,
                                  "pressure_crit": 2e5,
                                  "temperature_crit": 200}}},
                    "phases": {
                        "Vap": {"type": VaporPhase,
                                "equation_of_state": Cubic,
                                "equation_of_state_options": {
                                    "type": CubicType.PR,
                                    "mixing_rule_a": "wong_sandler"}},
                        "Liq": {"type": LiquidPhase,
                                "equation_of_state": Cubic,
                                "equation_of_state_options": {
                                    "type": CubicType.PR}}},
                    "base_units": {"time": pyunits.s,
                                    "length": pyunits.m,
                                    "mass": pyunits.kg,
                                    "amount": pyunits.mol,
                                    "temperature": pyunits.K},
                    "state_definition": modules[__name__],
                    "pressure_ref": 1e5,
                    "temperature_ref": 300,
                    "phases_in_equilibrium": [("Vap", "Liq")],
                    "phase_equilibrium_state": {("Vap", "Liq"): modules[__name__]},
                    "parameter_data": {"PR_kappa": {("a", "a"): 0.000,
                                                    ("a", "b"): 0.000,
                                                    ("b", "a"): 0.000,
                                                    ("b", "b"): 0.000,}}})

@pytest.mark.unit
def test_common(m):
    # Test cubic components
    assert isinstance(m.props[1].PR_fw, Expression)
    assert len(m.props[1].PR_fw) == len(m.params.component_list)
    for i in m.params.component_list:
        omega = m.params.get_component(i).omega
        assert value(m.props[1].PR_fw[i]) == value(
            0.37464 + 1.54226*omega - 0.26992*omega**2)

    assert isinstance(m.props[1].PR_a, Expression)
    assert len(m.props[1].PR_a) == len(m.params.component_list)
    for i in m.params.component_list:
        Tc = m.params.get_component(i).temperature_crit
        Pc = m.params.get_component(i).pressure_crit
        assert pytest.approx(value(m.props[1].PR_a[i]),
                             rel=1e-5) == value(
            0.45724*((const.gas_constant*Tc)**2/Pc) *
            (((1+m.props[1].PR_fw[i] *
               (1-sqrt(m.props[1].temperature/Tc)))**2)))

    assert isinstance(m.props[1].PR_b, Expression)
    assert len(m.props[1].PR_b) == len(m.params.component_list)
    for i in m.params.component_list:
        Tc = m.params.get_component(i).temperature_crit
        Pc = m.params.get_component(i).pressure_crit
        assert value(m.props[1].PR_b[i]) == value(
            0.07780*const.gas_constant*Tc/Pc)

    assert isinstance(m.props[1].PR_am, Expression)
    assert len(m.props[1].PR_am) == len(m.params.phase_list)
    for p in m.params.phase_list:
        assert pytest.approx(value(m.props[1].PR_am[p]),
                             rel=1e-5) == value(
            sum(sum(m.props[1].mole_frac_phase_comp[p, i] *
                    m.props[1].mole_frac_phase_comp[p, j] *
                    sqrt(m.props[1].PR_a[i]*m.props[1].PR_a[j]) *
                    (1-m.params.PR_kappa[i, j])
                    for j in m.params.component_list)
                for i in m.params.component_list))

    assert isinstance(m.props[1].PR_bm, Expression)
    assert len(m.props[1].PR_bm) == len(m.params.phase_list)
    for p in m.params.phase_list:
        assert pytest.approx(value(m.props[1].PR_bm[p]),
                             rel=1e-5) == value(
            sum(m.props[1].mole_frac_phase_comp[p, i] *
                m.props[1].PR_b[i]
                for i in m.props[1].params.component_list))

    assert isinstance(m.props[1].PR_A, Expression)
    assert len(m.props[1].PR_A) == len(m.params.phase_list)
    for p in m.params.phase_list:
        assert pytest.approx(value(m.props[1].PR_A[p]),
                             rel=1e-5) == value(
                m.props[1].PR_am[p]*m.props[1].pressure /
                (const.gas_constant*m.props[1].temperature)**2)
    assert pytest.approx(value(m.props[1].PR_A["Liq"]), rel=1e-5) == Al
    assert pytest.approx(value(m.props[1].PR_A["Vap"]), rel=1e-5) == Av

    assert isinstance(m.props[1].PR_B, Expression)
    assert len(m.props[1].PR_B) == len(m.params.phase_list)
    for p in m.params.phase_list:
        assert pytest.approx(value(m.props[1].PR_B[p]),
                             rel=1e-5) == value(
                m.props[1].PR_bm[p]*m.props[1].pressure /
                (const.gas_constant*m.props[1].temperature))
    assert pytest.approx(value(m.props[1].PR_B["Liq"]), rel=1e-5) == Bl
    assert pytest.approx(value(m.props[1].PR_B["Vap"]), rel=1e-5) == Bv

    assert isinstance(m.props[1].PR_delta, Expression)
    assert len(m.props[1].PR_delta) == 6
    for p in m.params.phase_list:
        for i in m.params.component_list:
            assert pytest.approx(value(m.props[1].PR_delta[p, i]),
                                 rel=1e-5) == value(
                2*sqrt(m.props[1].PR_a[i])/m.props[1].PR_am[p] *
                sum(m.props[1].mole_frac_phase_comp[p, j] *
                    sqrt(m.props[1].PR_a[j]) *
                    (1-m.params.PR_kappa[i, j])
                    for j in m.params.component_list))

    assert isinstance(m.props[1].PR_daij_dT,Expression)
    assert len(m.props[1].PR_daij_dT) == len(m.params.component_list)**2
    for i in m.params.component_list:
        for j in m.params.component_list:
<<<<<<< HEAD
            assert pytest.approx(value(m.props[1].PR_daij_dT[i,j])
                                 == (1-m.params.PR_kappa[i, j])
                                 * (m.props[1].PR_fw[j]
                                 * sqrt(m.props[1].PR_a[i]
                                     *  m.params.get_component(j).temperature_crit
                                     / m.params.get_component(j).pressure_crit)
                                  + m.props[1].PR_fw[i]
                                  * sqrt(m.props[1].PR_a[j]
                                      * m.params.get_component(i).temperature_crit
                                      / m.params.get_component(i).pressure_crit)))

=======
            assert value(m.props[1].PR_daij_dT[i,j]) == pytest.approx(
                        value(-(const.gas_constant/2)*sqrt(0.45724)
                            * (1-m.params.PR_kappa[i, j])
                             /sqrt(m.props[1].temperature)
                        * (m.props[1].PR_fw[j] 
                        * sqrt(m.props[1].PR_a[i]
                            *  m.params.get_component(j).temperature_crit
                            / m.params.get_component(j).pressure_crit)
                         + m.props[1].PR_fw[i]
                         * sqrt(m.props[1].PR_a[j]
                             * m.params.get_component(i).temperature_crit
                             / m.params.get_component(i).pressure_crit)))
                        )
                                     
>>>>>>> c7061996
    assert isinstance(m.props[1].PR_dam_dT, Expression)
    assert len(m.props[1].PR_dam_dT) == len(m.params.phase_list)
    for p in m.params.phase_list:
        assert pytest.approx(value(m.props[1].PR_dam_dT[p]),
                             rel=1e-5) == value(
            -((const.gas_constant/2)*sqrt(0.45724) *
              sum(sum(m.props[1].mole_frac_phase_comp[p, i] *
                      m.props[1].mole_frac_phase_comp[p, j] *
                      (1-m.params.PR_kappa[i, j]) *
                      (m.props[1].PR_fw[j] *
                       sqrt(m.props[1].PR_a[i] *
                            m.params.get_component(j).temperature_crit /
                            m.params.get_component(j).pressure_crit) +
                       m.props[1].PR_fw[i] *
                       sqrt(m.props[1].PR_a[j] *
                            m.params.get_component(i).temperature_crit /
                            m.params.get_component(i).pressure_crit))
                      for j in m.params.component_list)
                  for i in m.params.component_list) /
              sqrt(m.props[1].temperature)))

    assert isinstance(m.props[1].PR_d2am_dT2, Expression)
    assert len(m.props[1].PR_d2am_dT2) == len(m.params.phase_list)
    T = m.props[1].temperature
    R = const.gas_constant
    for p in m.params.phase_list:
        assert (pytest.approx(value(m.props[1].PR_d2am_dT2[p]))
            == value(-(0.5/T)*m.props[1].PR_dam_dT[p] + ((R**2*0.45724)/(2*T))
            *sum(
                sum(m.props[1].mole_frac_phase_comp[p, i]
                    * m.props[1].mole_frac_phase_comp[p, j]
                    * (1 - m.params.PR_kappa[i, j])
                    * m.props[1].PR_fw[i]*m.props[1].PR_fw[j]
                        * sqrt((m.params.get_component(i).temperature_crit
                                * m.params.get_component(j).temperature_crit)
                               /(m.params.get_component(i).pressure_crit
                                 * m.params.get_component(j).pressure_crit)
                               )
                    for j in m.params.component_list)
                for i in m.params.component_list)
                )
            )

    # Test equilibrium state Expressions
    assert isinstance(m.props[1]._PR_a_eq, Expression)
    assert len(m.props[1]._PR_a_eq) == len(m.params.component_list)
    for i in m.props[1]._PR_a_eq:
        Tc = m.params.get_component(i[2]).temperature_crit
        Pc = m.params.get_component(i[2]).pressure_crit
        assert pytest.approx(value(m.props[1]._PR_a_eq[i]),
                             rel=1e-5) == value(
            0.45724*((const.gas_constant*Tc)**2/Pc) *
            (((1+m.props[1].PR_fw[i[2]] *
               (1-sqrt(m.props[1]._teq[i[0], i[1]]/Tc)))**2)))

    assert isinstance(m.props[1]._PR_am_eq, Expression)
    assert len(m.props[1]._PR_am_eq) == len(m.params.phase_list)
    for idx in m.props[1]._PR_am_eq:
        assert pytest.approx(value(m.props[1]._PR_am_eq[idx]),
                             rel=1e-5) == value(
            sum(sum(m.props[1].mole_frac_phase_comp[idx[2], i] *
                    m.props[1].mole_frac_phase_comp[idx[2], j] *
                    sqrt(m.props[1]._PR_a_eq[idx[0], idx[1], i] *
                         m.props[1]._PR_a_eq[idx[0], idx[1], j]) *
                    (1-m.params.PR_kappa[i, j])
                    for j in m.params.component_list)
                for i in m.params.component_list))

    assert isinstance(m.props[1]._PR_A_eq, Expression)
    assert len(m.props[1]._PR_A_eq) == len(m.params.phase_list)
    for i in m.props[1]._PR_A_eq:
        assert pytest.approx(value(m.props[1]._PR_A_eq[i]),
                             rel=1e-5) == value(
                    m.props[1]._PR_am_eq[i] *
                    m.props[1].pressure /
                    (const.gas_constant *
                     m.props[1]._teq[i[0], i[1]])**2)
    assert pytest.approx(value(m.props[1]._PR_A_eq[("Vap", "Liq"), "Liq"]),
                         rel=1e-5) == Al_eq
    assert pytest.approx(value(m.props[1]._PR_A_eq[("Vap", "Liq"), "Vap"]),
                         rel=1e-5) == Av_eq

    assert isinstance(m.props[1]._PR_B_eq, Expression)
    assert len(m.props[1]._PR_B_eq) == len(m.params.phase_list)
    for i in m.props[1]._PR_B_eq:
        assert pytest.approx(value(m.props[1]._PR_B_eq[i]),
                             rel=1e-5) == value(
                    m.props[1].PR_bm[i[2]] *
                    m.props[1].pressure /
                    (const.gas_constant *
                     m.props[1]._teq[i[0], i[1]]))
    assert pytest.approx(value(m.props[1]._PR_B_eq[("Vap", "Liq"), "Liq"]),
                         rel=1e-5) == Bl_eq
    assert pytest.approx(value(m.props[1]._PR_B_eq[("Vap", "Liq"), "Vap"]),
                         rel=1e-5) == Bv_eq

    assert isinstance(m.props[1]._PR_delta_eq, Expression)
    assert len(m.props[1]._PR_delta_eq) == 6
    for idx in m.props[1]._PR_delta_eq:
        assert pytest.approx(value(m.props[1]._PR_delta_eq[idx]),
                             rel=1e-5) == value(
            2*sqrt(m.props[1]._PR_a_eq[idx[0], idx[1], idx[3]]) /
            m.props[1]._PR_am_eq[idx[0], idx[1], idx[2]] *
            sum(m.props[1].mole_frac_phase_comp[idx[2], j] *
                sqrt(m.props[1]._PR_a_eq[idx[0], idx[1], j]) *
                (1-m.params.PR_kappa[idx[3], j])
                for j in m.params.component_list))


@pytest.mark.unit
def test_compress_fact_phase_Liq(m):
    assert isinstance(Cubic.compress_fact_phase(m.props[1], "Liq"),
                      ExternalFunctionExpression)
    assert pytest.approx(value(f_Zl(0, Al, Bl)), rel=1e-5) == value(
        Cubic.compress_fact_phase(m.props[1], "Liq"))
    assert pytest.approx(value(
        Cubic.compress_fact_phase(m.props[1], "Liq")), rel=1e-5) == Zl


@pytest.mark.unit
def test_compress_fact_phase_Vap(m):
    assert isinstance(Cubic.compress_fact_phase(m.props[1], "Vap"),
                      ExternalFunctionExpression)
    assert pytest.approx(value(f_Zv(0, Av, Bv)), rel=1e-5) == value(
        Cubic.compress_fact_phase(m.props[1], "Vap"))
    assert pytest.approx(value(
        Cubic.compress_fact_phase(m.props[1], "Vap")), rel=1e-5) == Zv

@pytest.mark.unit
def test_dens_mass_phase(m):
    for p in m.params.phase_list:
        assert str(Cubic.dens_mass_phase(m.props[1], p)) == str(
                m.props[1].dens_mol_phase[p]*m.props[1].mw_phase[p])


@pytest.mark.unit
def test_dens_mol_phase(m):
    assert value(Cubic.dens_mol_phase(m.props[1], "Vap")) == pytest.approx(
            44.800, rel=1e-3)
    assert value(Cubic.dens_mol_phase(m.props[1], "Liq")) == pytest.approx(
            41.157, rel=1e-3)

@pytest.mark.unit
def test_energy_internal_mol_phase(m):
    assert pytest.approx(Uv, rel=1e-4) == value(
        Cubic.energy_internal_mol_phase(m.props[1], "Vap"))
    assert pytest.approx(Ul, rel=1e-4) == value(
        Cubic.energy_internal_mol_phase(m.props[1], "Liq"))

@pytest.mark.unit
def test_energy_internal_mol_phase_comp(m):
    for p in m.params.phase_list:
        for j in m.params.component_list:
            assert (str(Cubic.energy_internal_mol_phase_comp(m.props[1], p, j))
                    == str(m.props[1].enth_mol_phase_comp[p, j] -
                           m.props[1].pressure
                           * m.props[1].vol_mol_phase_comp[p, j]
                           )
                    )


@pytest.mark.unit
def test_enth_mol_phase(m):
    assert pytest.approx(value(
        Cubic.enth_mol_phase(m.props[1], "Vap")), rel=1e-5) == Hv
    assert pytest.approx(value(
        Cubic.enth_mol_phase(m.props[1], "Liq")), rel=1e-5) == Hl


@pytest.mark.unit
def test_enth_mol_phase_comp(m):
    enth = {("Liq", "a"): -23.8270,
            ("Vap", "a"): 345.7288,
            ("Liq", "b"): -407.3709,
            ("Vap", "b"): -385.7457,
            ("Liq", "c"): -757.0346,
            ("Vap", "c"): -1052.4697}
    for j in m.params.component_list:
<<<<<<< HEAD
        m.params.get_component(j).config.enth_mol_liq_comp = dummy_call
        m.params.get_component(j).config.enth_mol_ig_comp = dummy_call

=======
>>>>>>> c7061996
        assert pytest.approx(enth["Liq",j], rel=1e-5) == value(
            Cubic.enth_mol_phase_comp(m.props[1], "Liq", j))
        assert pytest.approx(enth["Vap",j], rel=1e-5) == value(
            Cubic.enth_mol_phase_comp(m.props[1], "Vap", j))

    assert pytest.approx(Hl, rel=1e-5) == value(
            sum(Cubic.enth_mol_phase_comp(m.props[1], "Liq", j)
                * m.props[1].mole_frac_phase_comp["Liq", j]
                for j in m.params.component_list)
            )
    assert pytest.approx(Hv, rel=1e-5) == value(
            sum(Cubic.enth_mol_phase_comp(m.props[1], "Vap", j)
                * m.props[1].mole_frac_phase_comp["Vap", j]
                for j in m.params.component_list)
            )

@pytest.mark.unit
def test_entr_mol_phase(m):
    assert pytest.approx(value(
        Cubic.entr_mol_phase(m.props[1], "Vap")), rel=1e-5) == 46.58858
    assert pytest.approx(value(
        Cubic.entr_mol_phase(m.props[1], "Liq")), rel=1e-5) == 48.62807


@pytest.mark.unit
def test_entr_mol_phase_comp(m):
    entr = {("Liq", "a"): 45.8181,
            ("Vap", "a"): 61.5670,
            ("Liq", "b"): 50.7494,
            ("Vap", "b"): 54.1797,
            ("Liq", "c"): 59.1236,
            ("Vap", "c"): 42.2799}
    for j in m.params.component_list:
        assert pytest.approx(entr[("Liq", j)], rel=1e-5) == value(
            Cubic.entr_mol_phase_comp(m.props[1], "Liq", j))
        assert pytest.approx(entr[("Vap", j)], rel=1e-5) == value(
            Cubic.entr_mol_phase_comp(m.props[1], "Vap", j))

    # With real partial molar quantities implemented, we should have that
    # the sum weighted by mole fraction is equal to the molar entropy
    assert (pytest.approx(value(
            Cubic.entr_mol_phase(m.props[1], "Liq")), rel=1e-5)
            == value(sum(Cubic.entr_mol_phase_comp(m.props[1], "Liq", j)
                         *m.props[1].mole_frac_phase_comp["Liq", j]
                         for j in m.params.component_list))
            )
    assert (pytest.approx(value(
            Cubic.entr_mol_phase(m.props[1], "Vap")), rel=1e-5)
            == value(sum(Cubic.entr_mol_phase_comp(m.props[1], "Vap", j)
                         *m.props[1].mole_frac_phase_comp["Vap", j]
                         for j in m.params.component_list)))
@pytest.mark.component
def test_fug_phase_comp(m):
    for p in m.params.phase_list:
        for j in m.params.component_list:
            assert str(Cubic.fug_phase_comp(
                            m.props[1], p, j)) == str(
                m.props[1].mole_frac_phase_comp[p, j] *
                m.props[1].pressure *
                m.props[1].fug_coeff_phase_comp[p, j])


@pytest.mark.component
def test_fug_phase_comp_eq(m):
    for p in m.params.phase_list:
        for j in m.params.component_list:
            assert str(Cubic.fug_phase_comp_eq(
                            m.props[1], p, j, ("Vap", "Liq"))) == str(
                m.props[1].mole_frac_phase_comp[p, j] *
                m.props[1].pressure *
                Cubic.fug_coeff_phase_comp_eq(
                    m.props[1], p, j, ("Vap", "Liq")))


@pytest.mark.unit
def test_fug_coeff_phase_comp_Liq(m):
    assert pytest.approx(1.01213, rel=1e-5) == value(
        Cubic.fug_coeff_phase_comp(m.props[1], "Liq", "a"))
    assert pytest.approx(0.95919, rel=1e-5) == value(
        Cubic.fug_coeff_phase_comp(m.props[1], "Liq", "b"))
    assert pytest.approx(0.91356, rel=1e-5) == value(
        Cubic.fug_coeff_phase_comp(m.props[1], "Liq", "c"))


@pytest.mark.unit
def test_fug_coeff_phase_comp_Vap(m):
    assert pytest.approx(1.05952, rel=1e-5) == value(
            Cubic.fug_coeff_phase_comp(m.props[1], "Vap", "a"))
    assert pytest.approx(0.96070, rel=1e-5) == value(
        Cubic.fug_coeff_phase_comp(m.props[1], "Vap", "b"))
    assert pytest.approx(0.87903, rel=1e-5) == value(
        Cubic.fug_coeff_phase_comp(m.props[1], "Vap", "c"))


@pytest.mark.unit
def test_fug_coeff_phase_comp_eq_Liq(m):
    assert pytest.approx(1.22431, rel=1e-5) == value(
        Cubic.fug_coeff_phase_comp_eq(m.props[1], "Liq", "a", ("Vap", "Liq")))
    assert pytest.approx(0.0049604, rel=1e-5) == value(
        Cubic.fug_coeff_phase_comp_eq(m.props[1], "Liq", "b", ("Vap", "Liq")))
    assert pytest.approx(3.19128e-05, rel=1e-5) == value(
        Cubic.fug_coeff_phase_comp_eq(m.props[1], "Liq", "c", ("Vap", "Liq")))


@pytest.mark.unit
def test_fug_coeff_phase_comp_eq_Vap(m):
    assert pytest.approx(86.9140, rel=1e-5) == value(
        Cubic.fug_coeff_phase_comp_eq(m.props[1], "Vap", "a", ("Vap", "Liq")))
    assert pytest.approx(0.0049878, rel=1e-5) == value(
        Cubic.fug_coeff_phase_comp_eq(m.props[1], "Vap", "b", ("Vap", "Liq")))
    assert pytest.approx(6.49776e-07, rel=1e-5) == value(
        Cubic.fug_coeff_phase_comp_eq(m.props[1], "Vap", "c", ("Vap", "Liq")))


@pytest.mark.unit
def test_gibbs_mol_phase(m):
    for p in m.params.phase_list:
        assert str(Cubic.gibbs_mol_phase(m.props[1], p)) == str(
            m.props[1].enth_mol_phase[p] -
            m.props[1].entr_mol_phase[p]*m.props[1].temperature)


@pytest.mark.unit
def test_gibbs_mol_phase_comp(m):
    for p in m.params.phase_list:
        for j in m.params.component_list:
            assert (pytest.approx(
                value(Cubic.gibbs_mol_phase_comp(m.props[1], p, j)), rel=1e-5)
                == value(
                    Cubic.enth_mol_phase_comp(m.props[1], p, j)
                    - Cubic.entr_mol_phase_comp(m.props[1], p, j)
                    * m.props[1].temperature)
                )


@pytest.mark.unit
def test_vol_mol_phase(m):
    assert value(Cubic.vol_mol_phase(m.props[1], "Vap")) == pytest.approx(
            1/44.800, rel=1e-3)
    assert value(Cubic.vol_mol_phase(m.props[1], "Liq")) == pytest.approx(
            1/41.157, rel=1e-3)

@pytest.mark.unit
def test_vol_mol_phase_comp(m):
    vol = {("Liq", "a"): 0.0249368,
            ("Vap", "a"): 0.0262974,
            ("Liq", "b"): 0.0236340,
            ("Vap", "b"): 0.0237075,
            ("Liq", "c"): 0.0224518,
            ("Vap", "c"): 0.0213573}
    for j in m.params.component_list:
        assert pytest.approx(vol[("Liq", j)], rel=1e-5) == value(
            Cubic.vol_mol_phase_comp(m.props[1], "Liq", j))
        assert pytest.approx(vol[("Vap", j)], rel=1e-5) == value(
            Cubic.vol_mol_phase_comp(m.props[1], "Vap", j))

    # With real partial molar quantities implemented, we should have that
    # the sum weighted by mole fraction is equal to the molar volume
    assert (pytest.approx(value(
            Cubic.vol_mol_phase(m.props[1], "Liq")), rel=1e-5)
            == value(sum(Cubic.vol_mol_phase_comp(m.props[1], "Liq", j)
                         *m.props[1].mole_frac_phase_comp["Liq", j]
                         for j in m.params.component_list))
            )
    assert (pytest.approx(value(
            Cubic.vol_mol_phase(m.props[1], "Vap")), rel=1e-5)
            == value(sum(Cubic.vol_mol_phase_comp(m.props[1], "Vap", j)
                         *m.props[1].mole_frac_phase_comp["Vap", j]
                         for j in m.params.component_list))
            )

# if __name__ == "__main__":
#     mod = m()
#     test_common(mod)
#     pass<|MERGE_RESOLUTION|>--- conflicted
+++ resolved
@@ -167,13 +167,13 @@
     m.props[1].entr_mol_phase_comp = Var(m.params.phase_list,
                                          m.params.component_list,
                                          initialize=1)
-    
+
     m.props[1].enth_mol_phase = Var(m.params.phase_list)
     m.props[1].entr_mol_phase = Var(m.params.phase_list)
-    
+
     m.props[1].dens_mol_phase = Var(m.params.phase_list)
     m.props[1].mw_phase = Var(m.params.phase_list)
-    
+
 
     for j in m.params.component_list:
         m.params.config.include_enthalpy_of_formation = False
@@ -182,7 +182,7 @@
 
         m.params.get_component(j).config.entr_mol_liq_comp = dummy_call
         m.params.get_component(j).config.entr_mol_ig_comp = dummy_call
-    
+
     return m
 
 
@@ -484,24 +484,11 @@
     assert len(m.props[1].PR_daij_dT) == len(m.params.component_list)**2
     for i in m.params.component_list:
         for j in m.params.component_list:
-<<<<<<< HEAD
-            assert pytest.approx(value(m.props[1].PR_daij_dT[i,j])
-                                 == (1-m.params.PR_kappa[i, j])
-                                 * (m.props[1].PR_fw[j]
-                                 * sqrt(m.props[1].PR_a[i]
-                                     *  m.params.get_component(j).temperature_crit
-                                     / m.params.get_component(j).pressure_crit)
-                                  + m.props[1].PR_fw[i]
-                                  * sqrt(m.props[1].PR_a[j]
-                                      * m.params.get_component(i).temperature_crit
-                                      / m.params.get_component(i).pressure_crit)))
-
-=======
             assert value(m.props[1].PR_daij_dT[i,j]) == pytest.approx(
                         value(-(const.gas_constant/2)*sqrt(0.45724)
                             * (1-m.params.PR_kappa[i, j])
                              /sqrt(m.props[1].temperature)
-                        * (m.props[1].PR_fw[j] 
+                        * (m.props[1].PR_fw[j]
                         * sqrt(m.props[1].PR_a[i]
                             *  m.params.get_component(j).temperature_crit
                             / m.params.get_component(j).pressure_crit)
@@ -510,8 +497,7 @@
                              * m.params.get_component(i).temperature_crit
                              / m.params.get_component(i).pressure_crit)))
                         )
-                                     
->>>>>>> c7061996
+
     assert isinstance(m.props[1].PR_dam_dT, Expression)
     assert len(m.props[1].PR_dam_dT) == len(m.params.phase_list)
     for p in m.params.phase_list:
@@ -690,12 +676,6 @@
             ("Liq", "c"): -757.0346,
             ("Vap", "c"): -1052.4697}
     for j in m.params.component_list:
-<<<<<<< HEAD
-        m.params.get_component(j).config.enth_mol_liq_comp = dummy_call
-        m.params.get_component(j).config.enth_mol_ig_comp = dummy_call
-
-=======
->>>>>>> c7061996
         assert pytest.approx(enth["Liq",j], rel=1e-5) == value(
             Cubic.enth_mol_phase_comp(m.props[1], "Liq", j))
         assert pytest.approx(enth["Vap",j], rel=1e-5) == value(
