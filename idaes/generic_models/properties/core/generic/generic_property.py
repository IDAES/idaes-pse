#################################################################################
# The Institute for the Design of Advanced Energy Systems Integrated Platform
# Framework (IDAES IP) was produced under the DOE Institute for the
# Design of Advanced Energy Systems (IDAES), and is copyright (c) 2018-2021
# by the software owners: The Regents of the University of California, through
# Lawrence Berkeley National Laboratory,  National Technology & Engineering
# Solutions of Sandia, LLC, Carnegie Mellon University, West Virginia University
# Research Corporation, et al.  All rights reserved.
#
# Please see the files COPYRIGHT.md and LICENSE.md for full copyright and
# license information.
#################################################################################
"""
Framework for generic property packages
"""
# Import Python libraries
import types
from enum import Enum

# Import Pyomo libraries
from pyomo.environ import (Block,
                           Constraint,
                           exp,
                           Expression,
                           log,
                           Set,
                           Param,
                           value,
                           Var,
                           units as pyunits)
from pyomo.common.config import ConfigBlock, ConfigValue, In, Bool
from pyomo.core.base.units_container import _PyomoUnit
from pyomo.util.calc_var_value import calculate_variable_from_constraint

# Import IDAES cores
from idaes.core import (declare_process_block_class,
                        PhysicalParameterBlock,
                        StateBlockData,
                        StateBlock,
                        MaterialFlowBasis)
from idaes.core.components import Component, __all_components__
from idaes.core.phases import \
    Phase, AqueousPhase, LiquidPhase, VaporPhase, __all_phases__
from idaes.core.util.initialization import (fix_state_vars,
                                            revert_state_vars,
                                            solve_indexed_blocks)
from idaes.core.util.model_statistics import (degrees_of_freedom,
                                              number_activated_constraints)
from idaes.core.util.exceptions import (BurntToast,
                                        ConfigurationError,
                                        PropertyPackageError)
from idaes.core.util.misc import add_object_reference
from idaes.core.util import get_solver
import idaes.logger as idaeslog
import idaes.core.util.scaling as iscale

from idaes.generic_models.properties.core.generic.generic_reaction import \
    equil_rxn_config
from idaes.generic_models.properties.core.generic.utility import (
    get_method, get_phase_method, GenericPropertyPackageError)
from idaes.generic_models.properties.core.phase_equil.bubble_dew import \
    LogBubbleDew


# Set up logger
_log = idaeslog.getLogger(__name__)


class StateIndex(Enum):
    true = 1
    apparent = 2


def set_param_value(b, param, units):
    # We cannot use the standard method in core.util.misc as here the parameter
    # data is directly attached to the config block, rather than in a parameter
    # data entry.
    param_obj = getattr(b, param)
    config = getattr(b.config, param)
    if isinstance(config, tuple):
        param_obj.value = pyunits.convert_value(
            config[0], from_units=config[1], to_units=units)
    else:
        _log.debug("{} no units provided for parameter {} - assuming default "
                   "units".format(b.name, param))
        param_obj.value = config


# TODO: Set a default state definition
# TODO: Need way to dynamically determine units of measurement....
@declare_process_block_class("GenericParameterBlock")
class GenericParameterData(PhysicalParameterBlock):
    """
    General Property Parameter Block Class
    """
    CONFIG = PhysicalParameterBlock.CONFIG()

    # General options
    CONFIG.declare("components", ConfigValue(
        domain=dict,
        description="Dictionary of components in material",
        doc="""A dict of the components of interest in the mixture.
        Keys are component names and values are configuration arguments to
        be passed to Component on construction.
        """))
    CONFIG.declare("phases", ConfigValue(
        description="Dictionary of phases of interest",
        doc="""A dict of the phases of interest in the mixture.
        Keys are phases names and values are configuration arguments to
        be passed to Phase on construction.
        """))

    # TODO : Should we allow different state variables in each phase?
    CONFIG.declare("state_definition", ConfigValue(
        # default=FPhx,
        description="Choice of State Variables",
        doc="""Flag indicating the set of state variables to use for property
        package. Values should be a valid Python method which creates the
        required state variables."""))
    CONFIG.declare("state_bounds", ConfigValue(
        domain=dict,
        description="Bounds for state variables",
        doc="""A dict containing bounds to use for state variables."""))
    CONFIG.declare("state_components", ConfigValue(
        default=StateIndex.true,
        domain=In(StateIndex),
        doc="Index state variables by true or apparent components",
        description="Argument indicating whether the true or apparent species "
        "set should be used for indexing state variables. Must be "
        "StateIndex.true or StateIndex.apparent."))

    # Reference State
    CONFIG.declare("pressure_ref", ConfigValue(
        description="Pressure at reference state"))
    CONFIG.declare("temperature_ref", ConfigValue(
        description="Temperature at reference state"))

    # Phase equilibrium config arguments
    CONFIG.declare("phases_in_equilibrium", ConfigValue(
        default=None,
        domain=list,
        description="List of phase pairs which are in equilibrium",
        doc="""List of phase pairs for which equilibrium constraints should be
        constructed. Values should be a 2-tuples containing valid phase
        names. Default = None."""))
    CONFIG.declare("phase_equilibrium_state", ConfigValue(
        default=None,
        domain=dict,
        description="Formulation to use when calculating equilibrium state",
        doc="""Method to use for calculating phase equilibrium state and
        how to handle disappearing phases. Value should be a valid Python
        method or None. Default = None, indicating no phase equilibrium will
        occur."""))

    # Bubble and dew point methods
    CONFIG.declare("bubble_dew_method", ConfigValue(
        default=LogBubbleDew,
        description="Method to use to calculate bubble and dew points",
        doc="""Flag indicating what formulation to use for calculating bubble
        and dew points. Value should be a valid Python class."""))

    # General parameter data dict
    CONFIG.declare("parameter_data", ConfigValue(
        default={},
        domain=dict,
        description="Dict containing initialization data for parameters"))

    # Base units of measurement
    CONFIG.declare("base_units", ConfigValue(
        default={},
        domain=dict,
        description="Base units for property package",
        doc="Dict containing definition of base units of measurement to use "
        "with property package."))

    # Property package options
    CONFIG.declare("include_enthalpy_of_formation", ConfigValue(
        default=True,
        domain=Bool,
        description="Include enthalpy of formation in property calculations",
        doc="Flag indiciating whether enthalpy of formation should be included"
        " when calculating specific enthalpies."))

    # Config arguments for inherent reactions
    CONFIG.declare("reaction_basis", ConfigValue(
        default=MaterialFlowBasis.molar,
        domain=In(MaterialFlowBasis),
        doc="Basis of reactions",
        description="Argument indicating basis of reaction terms. Should be "
        "an instance of a MaterialFlowBasis Enum"))

    CONFIG.declare("inherent_reactions", ConfigBlock(
        implicit=True, implicit_domain=equil_rxn_config))

    # User-defined default scaling factors
    CONFIG.declare("default_scaling_factors", ConfigValue(
        domain=dict,
        description="User-defined default scaling factors",
        doc="Dict of user-defined properties and associated default "
        "scaling factors"))

    def build(self):
        '''
        Callable method for Block construction.
        '''
        # Call super.build() to initialize Block
        super(GenericParameterData, self).build()

        # Set base units of measurement
        self.get_metadata().add_default_units(self.config.base_units)
        units_meta = self.get_metadata().default_units

        # Call configure method to set construction arguments
        self.configure()

        # Build core components
        self._state_block_class = GenericStateBlock

        # Add Phase objects
        if self.config.phases is None:
            raise ConfigurationError(
                "{} was not provided with a phases argument."
                .format(self.name))

        # Add a flag indicating whether this is an electrolyte system or not
        self._electrolyte = False

        for p, d in self.config.phases.items():
            # Create a copy of the phase config dict
            d = dict(d)

            ptype = d.pop("type", None)

            if ptype is None:
                _log.warning("{} phase {} was not assigned a type. "
                             "Using generic Phase object."
                             .format(self.name, p))
                ptype = Phase
            elif ptype not in __all_phases__:
                raise TypeError(
                    "{} phase {} was assigned unrecognised type {}."
                    .format(self.name, p, str(ptype)))
            elif ptype is AqueousPhase:
                # If there is an aqueous phase, set _electrolyte = True
                self._electrolyte = True
                # Check that specified property package supports electrolytes
                eos = d["equation_of_state"]
                if (not hasattr(eos, "electrolyte_support") or
                        not eos.electrolyte_support):
                    raise ConfigurationError(
                        "{} aqueous phase {} was set to use an equation of "
                        "state which does not support electrolytes: {}"
                        .format(self.name, p, eos))

            self.add_component(str(p), ptype(default=d))

        # Check if we need to create electrolyte component lists
        if self._electrolyte:
            self.add_component(
                "anion_set",
                Set(ordered=True,
                    doc="Set of anions present in aqueous phase"))
            self.add_component(
                "cation_set",
                Set(ordered=True,
                    doc="Set of cations present in aqueous phase"))
            self.add_component(
                "solvent_set",
                Set(ordered=True,
                    doc="Set of solvent species in aqueous phase"))
            self.add_component(
                "solute_set",
                Set(ordered=True,
                    doc="Set of molecular solutes in aqueous phase"))
            self.add_component(
                "_apparent_set",
                Set(ordered=True,
                    doc="Set of apparent-only species in aqueous phase"))
            self.add_component(
                "_non_aqueous_set",
                Set(ordered=True,
                    doc="Set of components not present in aqueous phase"))

        # Add Component objects
        if self.config.components is None:
            raise ConfigurationError(
                "{} was not provided with a components argument."
                .format(self.name))

        for c, d in self.config.components.items():
            # Create a copy of the component config dict
            d = dict(d)

            ctype = d.pop("type", None)
            d["_electrolyte"] = self._electrolyte

            if ctype is None:
                _log.warning("{} component {} was not assigned a type. "
                             "Using generic Component object."
                             .format(self.name, c))
                ctype = Component
            elif ctype not in __all_components__:
                raise TypeError(
                    "{} component {} was assigned unrecognised type {}."
                    .format(self.name, c, str(ctype)))

            self.add_component(c, ctype(default=d))

        # If this is an electrolyte system, we now need to build the actual
        # component lists
        if self._electrolyte:
            true_species = []
            apparent_species = []
            all_species = []

            for j in self.anion_set:
                true_species.append(j)
                all_species.append(j)
            for j in self.cation_set:
                true_species.append(j)
                all_species.append(j)
            for j in self.solvent_set:
                true_species.append(j)
                apparent_species.append(j)
                all_species.append(j)
            for j in self.solute_set:
                true_species.append(j)
                apparent_species.append(j)
                all_species.append(j)
            for j in self._apparent_set:
                apparent_species.append(j)
                all_species.append(j)
            for j in self._non_aqueous_set:
                true_species.append(j)
                apparent_species.append(j)
                all_species.append(j)

            self.add_component(
                "component_list",
                Set(initialize=all_species,
                    ordered=True,
                    doc="Master set of all components in mixture"))
            self.add_component(
                "true_species_set",
                Set(initialize=true_species,
                    ordered=True,
                    doc="Set of true components in mixture"))
            self.add_component(
                "apparent_species_set",
                Set(initialize=apparent_species,
                    ordered=True,
                    doc="Set of apparent components in mixture"))
            self.add_component(
                "ion_set",
                Set(initialize=self.anion_set | self.cation_set,
                    ordered=True,
                    doc="Master set of all ions in mixture"))

        # Validate phase-component lists, and build _phase_component_set
        if not self._electrolyte:
            pc_set = []
            for p in self.phase_list:
                pobj = self.get_phase(p)
                pc_list = self.get_phase(p).config.component_list
                if pc_list is None:
                    # No phase-component list, look at components to determine
                    # which are valid in current phase
                    for j in self.component_list:
                        if self.get_component(j)._is_phase_valid(pobj):
                            # If component says phase is valid, add to set
                            pc_set.append((p, j))
                else:
                    # Validate that component names are valid and add to pc_set
                    for j in pc_list:
                        if j not in self.component_list:
                            # Unrecognised component
                            raise ConfigurationError(
                                "{} phase-component list for phase {} "
                                "contained component {} which is not in the "
                                "master component list"
                                .format(self.name, p, j))
                        # Check that phase is valid for component
                        if not self.get_component(j)._is_phase_valid(pobj):
                            raise ConfigurationError(
                                "{} phase-component list for phase {} "
                                "contained component {}, however this "
                                "component is not valid for the given "
                                "PhaseType".format(self.name, p, j))
                        pc_set.append((p, j))
            self._phase_component_set = Set(initialize=pc_set, ordered=True)
        else:
            pc_set_appr = []
            pc_set_true = []
            for p in self.phase_list:
                pobj = self.get_phase(p)
                pc_list = self.get_phase(p).config.component_list
                if pc_list is None:
                    # No phase-component list, look at components to determine
                    # which are valid in current phase
                    for j in self.true_species_set:
                        if self.get_component(j)._is_phase_valid(pobj):
                            # If component says phase is valid, add to set
                            pc_set_true.append((p, j))
                    for j in self.apparent_species_set:
                        if self.get_component(j)._is_phase_valid(pobj):
                            # If component says phase is valid, add to set
                            pc_set_appr.append((p, j))

                            if not isinstance(pobj, AqueousPhase):
                                # Also need to add apparent species
                                if (p, j) not in pc_set_true:
                                    pc_set_true.append((p, j))

                else:
                    # Validate that component names are valid and add to pc_set
                    for j in pc_list:
                        if (j not in self.true_species_set and
                                j not in self.apparent_species_set):
                            # Unrecognised component
                            raise ConfigurationError(
                                "{} phase-component list for phase {} "
                                "contained component {} which is not in the "
                                "master component list"
                                .format(self.name, p, j))
                        # Check that phase is valid for component
                        if not self.get_component(j)._is_phase_valid(pobj):
                            raise ConfigurationError(
                                "{} phase-component list for phase {} "
                                "contained component {}, however this "
                                "component is not valid for the given "
                                "PhaseType".format(self.name, p, j))
                        if j in self.true_species_set:
                            pc_set_true.append((p, j))
                        if j in self.apparent_species_set:
                            pc_set_appr.append((p, j))
            self.true_phase_component_set = Set(initialize=pc_set_true,
                                                ordered=True)
            self.apparent_phase_component_set = Set(initialize=pc_set_appr,
                                                    ordered=True)
            add_object_reference(
                self, "_phase_component_set", self.true_phase_component_set)

        # Check that each component appears phase-component set
        for j in self.component_list:
            count = 0
            for p in self.phase_list:
                if self._electrolyte:
                    if ((p, j) in self.true_phase_component_set or
                            (p, j) in self.apparent_phase_component_set):
                        count += 1
                elif (p, j) in self._phase_component_set:
                    count += 1
            if count == 0:
                raise ConfigurationError(
                    "{} Component {} does not appear to be valid in any "
                    "phase. Please check the component lists defined for each "
                    "phase, and be sure you do not have generic Components "
                    "in single-phase aqueous systems.".format(self.name, j))

        # Validate and construct elemental composition objects as appropriate
        element_comp = {}
        for c in self.component_list:
            cobj = self.get_component(c)
            e_comp = cobj.config.elemental_composition

            if e_comp is None:
                # Do nothing
                continue
            else:
                for k, v in e_comp.items():
                    if not isinstance(v, int):
                        raise ConfigurationError(
                            "{} values in elemental_composition must be "
                            "integers (not floats): {}: {}."
                            .format(self.name, k, str(v)))
                element_comp[c] = e_comp

        if len(element_comp) == 0:
            # No elemental compositions defined, don't define components
            pass
        elif len(element_comp) != len(self.component_list):
            # Not all components defined elemental compositions
            raise ConfigurationError(
                "{} not all Components declared an elemental_composition "
                "argument. Either all Components must declare this, or none."
                .format(self.name))
        else:
            # Add elemental composition components
            self.element_list = Set(ordered=True)

            # Iterate through all componets and collect composing elements
            # Add these to element_list
            for ec in element_comp.values():
                for e in ec.keys():
                    if e not in self.element_list:
                        self.element_list.add(e)

            self.element_comp = {}
            for c in self.component_list:
                cobj = self.get_component(c)

                self.element_comp[c] = {}
                for e in self.element_list:

                    if e not in cobj.config.elemental_composition:
                        self.element_comp[c][e] = 0
                    else:
                        self.element_comp[c][e] = \
                            cobj.config.elemental_composition[e]

        # Validate state definition
        if self.config.state_definition is None:
            raise ConfigurationError(
                    "{} Generic Property Package was not provided with a "
                    "state_definition configuration argument. Please fix "
                    "your property parameter definition to include this."
                    .format(self.name))
        elif isinstance(self.config.state_definition, types.ModuleType):
            _log.info("DEPRECATED - definiton of generic property "
                      "packages is moving to using static classes "
                      "instead of modules. Please refer to the IDAES "
                      "documentation.")

        units = self.get_metadata().derived_units

        # Validate reference state and create Params
        if self.config.pressure_ref is None:
            raise ConfigurationError(
                    "{} Generic Property Package was not provided with a "
                    "pressure_ref configuration argument. Please fix "
                    "your property parameter definition to include this."
                    .format(self.name))
        else:
            self.pressure_ref = Param(
                mutable=True,
                units=units["pressure"])
            set_param_value(self, "pressure_ref", units["pressure"])

        if self.config.temperature_ref is None:
            raise ConfigurationError(
                    "{} Generic Property Package was not provided with a "
                    "temperature_ref configuration argument. Please fix "
                    "your property parameter definition to include this."
                    .format(self.name))
        else:
            self.temperature_ref = Param(
                mutable=True,
                units=units["temperature"])
            set_param_value(self, "temperature_ref", units["temperature"])

        # Validate equations of state
        for p in self.phase_list:
            if self.get_phase(p).config.equation_of_state is None:
                raise ConfigurationError(
                    "{} phase {} was not provided with an "
                    "equation_of_state configuration argument. Please fix "
                    "your property parameter definition to include this."
                    .format(self.name, p))

        # Validate and build phase equilibrium list
        if self.config.phases_in_equilibrium is not None:
            # List of interacting phases - assume all matching components
            # in phase pairs are in equilibrium
            pe_dict = {}
            pe_set = []
            counter = 1

            # Validate phase equilibrium formulation
            if self.config.phase_equilibrium_state is None:
                raise ConfigurationError(
                    "{} Generic Property Package provided with a "
                    "phases_in_equilibrium argument but no method was "
                    "specified for phase_equilibrium_state."
                    .format(self.name))
            pie_config = self.config.phase_equilibrium_state

            for pp in self.config.phases_in_equilibrium:
                if (pp not in pie_config.keys() and
                        (pp[1], pp[0]) not in pie_config.keys()):
                    raise ConfigurationError(
                        "{} Generic Property Package provided with a "
                        "phases_in_equilibrium argument but "
                        "phase_equilibrium_state was not specified "
                        "for all phase pairs."
                        .format(self.name))

                if isinstance(pie_config[pp], types.ModuleType):
                    _log.info("DEPRECATED - definiton of generic property "
                              "packages is moving to using static classes "
                              "instead of modules. Please refer to the IDAES "
                              "documentation.")

                for j in self.component_list:
                    if ((pp[0], j) in self._phase_component_set
                            and (pp[1], j) in self._phase_component_set):
                        # Component j is in both phases, in equilibrium
                        pe_dict["PE"+str(counter)] = {j: (pp[0], pp[1])}
                        pe_set.append("PE"+str(counter))
                        counter += 1

                        # Validate that component has an equilibrium form
                        a = self.get_component(j).config.phase_equilibrium_form
                        if a is None:
                            raise ConfigurationError(
                                "{} Generic Property Package component {} is "
                                "in equilibrium but phase_equilibrium_form "
                                "was not specified."
                                .format(self.name, j))
                        elif (pp not in a.keys() and
                              (pp[1], pp[0]) not in a.keys()):
                            raise ConfigurationError(
                                "{} Generic Property Package component {} is "
                                "in equilibrium but phase_equilibrium_form "
                                "was not specified for all appropriate phase "
                                "pairs."
                                .format(self.name, j))

            # Construct phase_equilibrium_list and phase_equilibrium_idx
            self._pe_pairs = Set(initialize=self.config.phases_in_equilibrium,
                                 ordered=True)
            self.phase_equilibrium_list = pe_dict
            self.phase_equilibrium_idx = Set(initialize=pe_set,
                                             ordered=True)

        # Construct parameters
        for c in self.component_list:
            cobj = self.get_component(c)
            for a, v in cobj.config.items():
                if isinstance(v, types.ModuleType):
                    _log.info("DEPRECATED - definiton of generic property "
                              "packages is moving to using static classes "
                              "instead of modules. Please refer to the IDAES "
                              "documentation.")

                # Check to see if v has an attribute build_parameters
                if hasattr(v, "build_parameters"):
                    build_parameters = v.build_parameters
                else:
                    # If not, guess v is a class holding property subclasses
                    try:
                        build_parameters = getattr(v, a).build_parameters
                    except AttributeError:
                        # If all else fails, assume no build_parameters method
                        build_parameters = None

                # Call build_parameters if it exists
                if build_parameters is not None:
                    try:
                        build_parameters(cobj)
                    except KeyError:
                        raise ConfigurationError(
                            "{} values were not defined for parameter {} in "
                            "component {}. Please check the parameter_data "
                            "argument to ensure values are provided."
                            .format(self.name, a, c))

            # Validate and construct Henry parameters (indexed by phase)
            if cobj.config.henry_component is not None:
                for p, meth in cobj.config.henry_component.items():
                    # First validate that p is a phase
                    if p not in self.phase_list:
                        raise ConfigurationError(
                            "{} component {} was marked as a Henry's Law "
                            "component in phase {}, but this is not a valid "
                            "phase name.".format(self.name, c, p))
                    elif not self.get_phase(p).is_liquid_phase():
                        raise ConfigurationError(
                            "{} component {} was marked as a Henry's Law "
                            "component in phase {}, but this is not a Liquid "
                            "phase.".format(self.name, c, p))
                    else:
                        try:
                            meth.build_parameters(cobj, p)
                        except AttributeError:
                            # Method provided has no build_parameters method
                            # Assume it is not needed and continue
                            pass
<<<<<<< HEAD
=======

        # Validate and other phase indexed props
        phase_indexed_props = ["diffus_phase_comp"]
        for prop in phase_indexed_props:
            if cobj.config[prop] is not None:
                for p, meth in cobj.config[prop].items():
                    # First validate that p is a phase
                    if p not in self.phase_list:
                        raise ConfigurationError(
                            f"{self.name} property {prop} definition contained"
                            f" unrecognised phase {p}.")
                    else:
                        try:
                            meth.build_parameters(cobj, p)
                        except AttributeError:
                            # Method provided has no build_parameters method
                            # Assume it is not needed and continue
                            pass
>>>>>>> 18557615

        for p in self.phase_list:
            pobj = self.get_phase(p)
            # pobj.config.equation_of_state.build_parameters(pobj)

            for a, v in pobj.config.items():
                # Check to see if v has an attribute build_parameters
                if hasattr(v, "build_parameters"):
                    build_parameters = v.build_parameters
                else:
                    # If not, guess v is a class holding property subclasses
                    try:
                        build_parameters = getattr(v, a).build_parameters
                    except AttributeError:
                        # If all else fails, assume no build_parameters method
                        build_parameters = None

                # Call build_parameters if it exists
                if build_parameters is not None:
                    try:
                        build_parameters(pobj)
                    except KeyError:
                        raise ConfigurationError(
                            "{} values were not defined for parameter {} in "
                            "phase{}. Please check the parameter_data "
                            "argument to ensure values are provided."
                            .format(self.name, a, p))

        # Next, add inherent reactions if they exist
        if len(self.config.inherent_reactions) > 0:
            # Set has_inherent_reactions flag
            self._has_inherent_reactions = True

            # Construct inherent reaction index
            self.inherent_reaction_idx = Set(
                initialize=self.config.inherent_reactions.keys())

            # Construct inherent reaction stoichiometry dict
            if self._electrolyte:
                pcset = self.true_phase_component_set
            else:
                pcset = self._phase_component_set

            self.inherent_reaction_stoichiometry = {}
            for r, rxn in self.config.inherent_reactions.items():
                for p, j in pcset:
                    self.inherent_reaction_stoichiometry[(r, p, j)] = 0

                if rxn.stoichiometry is None:
                    raise ConfigurationError(
                        "{} inherent reaction {} was not provided with a "
                        "stoichiometry configuration argument."
                        .format(self.name, r))
                else:
                    for k, v in rxn.stoichiometry.items():
                        if k[0] not in self.phase_list:
                            raise ConfigurationError(
                                "{} stoichiometry for inherent reaction {} "
                                "included unrecognised phase {}."
                                .format(self.name, r, k[0]))
                        if k[1] not in self.component_list:
                            raise ConfigurationError(
                                "{} stoichiometry for inherent reaction {} "
                                "included unrecognised component {}."
                                .format(self.name, r, k[1]))
                        self.inherent_reaction_stoichiometry[
                            (r, k[0], k[1])] = v

                # Check that a method was provided for the equilibrium form
                if rxn.equilibrium_form is None:
                    raise ConfigurationError(
                        "{} inherent reaction {} was not provided with a "
                        "equilibrium_form configuration argument."
                        .format(self.name, r))

                # Construct blocks to contain parameters for each reaction
                self.add_component("reaction_"+str(r), Block())

                rblock = getattr(self, "reaction_"+r)
                r_config = self.config.inherent_reactions[r]

                order_init = {}
                for p, j in pcset:
                    if "reaction_order" in r_config.parameter_data:
                        try:
                            order_init[p, j] = r_config.parameter_data[
                                "reaction_order"][p, j]
                        except KeyError:
                            order_init[p, j] = 0
                    else:
                        # Assume elementary reaction and use stoichiometry
                        try:
                            # Here we use the stoic. coeff. directly
                            # However, solids should be excluded as they
                            # normally do not appear in the equilibrium
                            # relationship
                            pobj = self.get_phase(p)
                            if not pobj.is_solid_phase():
                                order_init[p, j] = r_config.stoichiometry[p, j]
                            else:
                                order_init[p, j] = 0
                        except KeyError:
                            order_init[p, j] = 0

                rblock.reaction_order = Var(
                        pcset,
                        initialize=order_init,
                        doc="Reaction order",
                        units=None)

                for val in self.config.inherent_reactions[r].values():
                    try:
                        val.build_parameters(
                            rblock, self.config.inherent_reactions[r])
                    except AttributeError:
                        pass

        # Call custom user parameter method
        self.parameters()

        # For safety, fix all Vars in Component objects
        for v in self.component_objects(Var, descend_into=True):
            for i in v:
                if v[i].value is None:
                    if i is None: # Scalar Var
                        raise ConfigurationError(
                            "{} parameter {} was not assigned"
                            " a value. Please check your configuration "
                            "arguments.".format(self.name, v.local_name))
                    else: # Indexed Var
                        raise ConfigurationError(
                            "{} parameter {}[{}] was not assigned"
                            " a value. Please check your configuration "
                            "arguments.".format(self.name, v.local_name, i))
                v[i].fix()

        self.config.state_definition.set_metadata(self)

        # Set default scaling factors
        # First, call set_default_scaling_factors method from state definiton
        try:
            self.config.state_definition.define_default_scaling_factors(self)
        except AttributeError:
            pass
        # Next, apply any user-defined scaling factors
        if self.config.default_scaling_factors is not None:
            self.default_scaling_factor.update(
                self.config.default_scaling_factors)
        # Finally, call populate_default_scaling_factors method to fill blanks
        iscale.populate_default_scaling_factors(self)

    def configure(self):
        """
        Placeholder method to allow users to specify config arguments via a
        class. The user class should inherit from this one and implement a
        configure() method which sets the values of the desired config
        arguments.
        Args:
            None
        Returns:
            None
        """
        pass

    def parameters(self):
        """
        Placeholder method to allow users to specify parameters via a
        class. The user class should inherit from this one and implement a
        parameters() method which creates the required components.
        Args:
            None
        Returns:
            None
        """
        pass

    @classmethod
    def define_metadata(cls, obj):
        """Define properties supported and units."""
        # TODO : Need to fix to have methods for things that may or may not be
        # created by state var methods
        obj.add_properties(
            {'flow_mol': {'method': '_flow_mol'},
             'flow_vol': {'method': '_flow_vol'},
             'flow_mass': {'method': '_flow_mass'},
             'flow_mass_phase': {'method': '_flow_mass_phase'},
             'flow_vol_phase': {'method': '_flow_vol_phase'},
             'flow_mol_phase': {'method': '_flow_mol_phase'},
             'flow_mass_comp': {'method': '_flow_mass_comp'},
             'flow_mol_comp': {'method': '_flow_mol_comp'},
             'flow_mass_phase_comp': {'method': '_flow_mass_phase_comp'},
             'flow_mol_phase_comp': {'method': '_flow_mol_phase_comp'},
             'mole_frac_comp': {'method': '_mole_frac_comp'},
             'mole_frac_phase_comp': {'method': None},
             'phase_frac': {'method': None},
             'temperature': {'method': None},
             'pressure': {'method': None},
             'act_phase_comp': {'method': '_act_phase_comp'},
             'act_phase_comp_true': {'method': '_act_phase_comp_true'},
             'act_phase_comp_apparent': {'method': '_act_phase_comp_apparent'},
             'act_coeff_phase_comp': {'method': '_act_coeff_phase_comp'},
             'act_coeff_phase_comp_true': {
                 'method': '_act_coeff_phase_comp_true'},
             'act_coeff_phase_comp_apparent': {
                 'method': '_act_coeff_phase_comp_apparent'},
             'compress_fact_phase': {'method': '_compress_fact_phase'},
             'conc_mol_comp': {'method': '_conc_mol_comp'},
             'conc_mol_phase_comp': {'method': '_conc_mol_phase_comp'},
             'conc_mol_phase_comp_apparent': {
                 'method': '_conc_mol_phase_comp_apparent'},
             'conc_mol_phase_comp_true': {
                 'method': '_conc_mol_phase_comp_true'},
             'cp_mol': {'method': '_cp_mol'},
             'cp_mol_phase': {'method': '_cp_mol_phase'},
             'cp_mol_phase_comp': {'method': '_cp_mol_phase_comp'},
             'cv_mol': {'method': '_cv_mol'},
             'cv_mol_phase': {'method': '_cv_mol_phase'},
             'cv_mol_phase_comp': {'method': '_cv_mol_phase_comp'},
             'diffus_phase_comp': {'method': '_diffus_phase_comp'},
             'diffus_phase_comp_apparent': {
                 'method': '_diffus_phase_comp_apparent'},
             'diffus_phase_comp_true': {'method': '_diffus_phase_comp_true'},
             'heat_capacity_ratio_phase': {
                 'method': '_heat_capacity_ratio_phase'},
             'dens_mass': {'method': '_dens_mass'},
             'dens_mass_phase': {'method': '_dens_mass_phase'},
             'dens_mol': {'method': '_dens_mol'},
             'dens_mol_phase': {'method': '_dens_mol_phase'},
             'energy_internal_mol': {'method': '_energy_internal_mol'},
             'energy_internal_mol_phase': {
                 'method': '_energy_internal_mol_phase'},
             'energy_internal_mol_phase_comp': {
                 'method': '_energy_internal_mol_phase_comp'},
             'enth_mol': {'method': '_enth_mol'},
             'enth_mol_phase': {'method': '_enth_mol_phase'},
             'enth_mol_phase_comp': {'method': '_enth_mol_phase_comp'},
             'entr_mol': {'method': '_entr_mol'},
             'entr_mol_phase': {'method': '_entr_mol_phase'},
             'entr_mol_phase_comp': {'method': '_entr_mol_phase_comp'},
             'fug_phase_comp': {'method': '_fug_phase_comp'},
             'fug_coeff_phase_comp': {'method': '_fug_coeff_phase_comp'},
             'gibbs_mol': {'method': '_gibbs_mol'},
             'gibbs_mol_phase': {'method': '_gibbs_mol_phase'},
             'gibbs_mol_phase_comp': {'method': '_gibbs_mol_phase_comp'},
             'henry': {'method': '_henry'},
             'mass_frac_phase_comp': {'method': '_mass_frac_phase_comp'},
             'mass_frac_phase_comp_apparent': {
                 'method': '_mass_frac_phase_comp_apparent'},
             'mass_frac_phase_comp_true': {
                 'method': '_mass_frac_phase_comp_true'},
             'molality_phase_comp': {'method': '_molality_phase_comp'},
             'molality_phase_comp_apparent': {
                 'method': '_molality_phase_comp_apparent'},
             'molality_phase_comp_true': {
                 'method': '_molality_phase_comp_true'},
             'mw': {'method': '_mw'},
             'mw_comp': {'method': '_mw_comp'},
             'mw_phase': {'method': '_mw_phase'},
             'pressure_phase_comp': {'method': '_pressure_phase_comp'},
             'pressure_phase_comp_true': {
                 'method': '_pressure_phase_comp_true'},
             'pressure_phase_comp_apparent': {
                 'method': '_pressure_phase_comp_apparent'},
             'pressure_bubble': {'method': '_pressure_bubble'},
             'pressure_dew': {'method': '_pressure_dew'},
             'pressure_osm_phase': {'method': '_pressure_osm_phase'},
             'pressure_sat_comp': {'method': '_pressure_sat_comp'},
             'surf_tens_phase': {'method': '_surf_tens_phase'},
             'temperature_bubble': {'method': '_temperature_bubble'},
             'temperature_dew': {'method': '_temperature_dew'},
             'therm_cond_phase': {'method': '_therm_cond_phase'},
             'visc_d_phase': {'method': '_visc_d_phase'},
             'vol_mol_phase': {'method': '_vol_mol_phase'},
             'dh_rxn': {'method': '_dh_rxn'},
             'log_act_phase_comp': {'method': '_log_act_phase_comp'},
             'log_act_phase_comp_true': {'method': '_log_act_phase_comp_true'},
             'log_act_phase_comp_apparent': {
                 'method': '_log_act_phase_comp_apparent'},
             'log_conc_mol_phase_comp': {
                 'method': '_log_conc_mol_phase_comp'},
             'log_conc_mol_phase_comp_true': {
                 'method': '_log_conc_mol_phase_comp_true'},
             'log_mass_frac_phase_comp': {
                 'method': '_log_mass_frac_phase_comp'},
             'log_mass_frac_phase_comp_apparent': {
                 'method': '_log_mass_frac_phase_comp_apparent'},
             'log_mass_frac_phase_comp_true': {
                 'method': '_log_mass_frac_phase_comp_true'},
             'log_molality_phase_comp': {
                 'method': '_log_molality_phase_comp'},
             'log_molality_phase_comp_apparent': {
                 'method': '_log_molality_phase_comp_apparent'},
             'log_molality_phase_comp_true': {
                 'method': '_log_molality_phase_comp_true'},
             'log_mole_frac_phase_comp': {
                 'method': '_log_mole_frac_phase_comp'},
             'log_mole_frac_phase_comp_apparent': {
                 'method': '_log_mole_frac_phase_comp_apparent'},
             'log_mole_frac_phase_comp_true': {
                 'method': '_log_mole_frac_phase_comp_true'},
             'log_pressure_phase_comp': {
                 'method': '_log_pressure_phase_comp'},
             'log_pressure_phase_comp_apparent': {
                 'method': '_log_pressure_phase_comp_apparent'},
             'log_pressure_phase_comp_true': {
                 'method': '_log_pressure_phase_comp_true'},
             'log_k_eq': {'method': '_log_k_eq'}})


class _GenericStateBlock(StateBlock):
    """
    This Class contains methods which should be applied to Property Blocks as a
    whole, rather than individual elements of indexed Property Blocks.
    """

    def _return_component_list(self):
        # Overload the _return_component_list method to handle electrolyte
        # systems where we have two component lists to choose from
        params = self._get_parameter_block()

        if not params._electrolyte:
            return params.component_list

        if params.config["state_components"] == StateIndex.true:
            return params.true_species_set
        elif params.config["state_components"] == StateIndex.apparent:
            return params.apparent_species_set
        else:
            raise BurntToast(
                "{} unrecognized value for configuration argument "
                "'state_components'; this should never happen. Please contact "
                "the IDAES developers with this bug.".format(self.name))

    def _return_phase_component_set(self):
        # Overload the _return_phase_component_set method to handle electrolyte
        # systems where we have two component lists to choose from
        params = self._get_parameter_block()

        if not params._electrolyte:
            return params._phase_component_set

        if params.config["state_components"] == StateIndex.true:
            return params.true_phase_component_set
        elif params.config["state_components"] == StateIndex.apparent:
            return params.apparent_phase_component_set
        else:
            raise BurntToast(
                "{} unrecognized value for configuration argument "
                "'state_components'; this should never happen. Please contact "
                "the IDAES developers with this bug.".format(self.name))

    def _include_inherent_reactions(self):
        params = self._get_parameter_block()

        if params.config["state_components"] == StateIndex.true:
            return params.has_inherent_reactions
        elif params.config["state_components"] == StateIndex.apparent:
            # If using apparent species basis, ignore inherent reactions
            return False
        else:
            raise BurntToast(
                "{} unrecognized value for configuration argument "
                "'state_components'; this should never happen. Please contact "
                "the IDAES developers with this bug.".format(self.name))

    def initialize(blk, state_args=None, state_vars_fixed=False,
                   hold_state=False, outlvl=idaeslog.NOTSET,
                   solver=None, optarg=None):
        """
        Initialization routine for property package.
        Keyword Arguments:
            state_args : a dict of initial values for the state variables
                    defined by the property package.
            outlvl : sets output level of initialization routine
            optarg : solver options dictionary object (default=None, use
                     default solver options)
            state_vars_fixed: Flag to denote if state vars have already been
                              fixed.
                              - True - states have already been fixed by the
                                       control volume 1D. Control volume 0D
                                       does not fix the state vars, so will
                                       be False if this state block is used
                                       with 0D blocks.
                             - False - states have not been fixed. The state
                                       block will deal with fixing/unfixing.
            solver : str indicating which solver to use during
                     initialization (default = None, use default solver)
            hold_state : flag indicating whether the initialization routine
                         should unfix any state variables fixed during
                         initialization (default=False).
                         - True - states variables are not unfixed, and
                                 a dict of returned containing flags for
                                 which states were fixed during
                                 initialization.
                        - False - state variables are unfixed after
                                 initialization by calling the
                                 relase_state method
        Returns:
            If hold_states is True, returns a dict containing flags for
            which states were fixed during initialization.
        """
        init_log = idaeslog.getInitLogger(blk.name, outlvl, tag="properties")
        solve_log = idaeslog.getSolveLogger(blk.name, outlvl, tag="properties")

        init_log.info('Starting initialization')

        for k in blk.keys():
            # Deactivate the constraints specific for outlet block i.e.
            # when defined state is False
            if blk[k].config.defined_state is False:
                try:
                    blk[k].sum_mole_frac_out.deactivate()
                except AttributeError:
                    pass

                if hasattr(blk[k], "inherent_equilibrium_constraint"):
                    blk[k].inherent_equilibrium_constraint.deactivate()

        # Fix state variables if not already fixed
        if state_vars_fixed is False:
            flag_dict = fix_state_vars(blk, state_args)
            # Confirm DoF for sanity
            for k in blk.keys():
                if blk[k].always_flash:
                    # If not always flash, DoF is probably less than zero
                    # We will handle this elsewhere
                    dof = degrees_of_freedom(blk[k])
                    if dof != 0:
                        raise BurntToast(
                            "Degrees of freedom were not zero [{}] "
                            "after trying to fix state variables. "
                            "Something broke in the generic property "
                            "package code - please inform the IDAES "
                            "developers.".format(dof))
        else:
            # When state vars are fixed, check that DoF is 0
            for k in blk.keys():
                if degrees_of_freedom(blk[k]) != 0:
                    raise Exception("State vars fixed but degrees of "
                                    "freedom for state block is not zero "
                                    "during initialization.")

        # Create solver
        opt = get_solver(solver, optarg)

        # ---------------------------------------------------------------------
        # If present, initialize bubble and dew point calculations
        for k in blk.keys():
            T_units = blk[k].params.get_metadata().default_units["temperature"]
            # Bubble temperature initialization
            if hasattr(blk[k], "_mole_frac_tbub"):
                blk._init_Tbub(blk[k], T_units)

            # Dew temperature initialization
            if hasattr(blk[k], "_mole_frac_tdew"):
                blk._init_Tdew(blk[k], T_units)

            # Bubble pressure initialization
            if hasattr(blk[k], "_mole_frac_pbub"):
                blk._init_Pbub(blk[k], T_units)

            # Dew pressure initialization
            if hasattr(blk[k], "_mole_frac_pdew"):
                blk._init_Pdew(blk[k], T_units)

            # Solve bubble and dew point constraints
            for c in blk[k].component_objects(Constraint):
                # Deactivate all constraints not associated wtih bubble and dew
                # points
                if c.local_name not in ("eq_pressure_dew",
                                        "eq_pressure_bubble",
                                        "eq_temperature_dew",
                                        "eq_temperature_bubble",
                                        "eq_mole_frac_tbub",
                                        "eq_mole_frac_tdew",
                                        "eq_mole_frac_pbub",
                                        "eq_mole_frac_pdew",
                                        "mole_frac_comp_eq"):
                    c.deactivate()

        # If StateBlock has active constraints (i.e. has bubble and/or dew
        # point calculations), solve the block to converge these
        n_cons = 0
        for k in blk:
            n_cons += number_activated_constraints(blk[k])
        if n_cons > 0:
            with idaeslog.solver_log(solve_log, idaeslog.DEBUG) as slc:
                res = solve_indexed_blocks(opt, [blk], tee=slc.tee)
            init_log.info(
                "Dew and bubble point initialization: {}."
                .format(idaeslog.condition(res))
            )
        # ---------------------------------------------------------------------
        # Calculate _teq if required
        if (blk[k].params.config.phases_in_equilibrium is not None and
                (not blk[k].config.defined_state or blk[k].always_flash)):
            for k in blk.keys():
                for pp in blk[k].params._pe_pairs:
                    blk[k].params.config.phase_equilibrium_state[pp] \
                        .calculate_teq(blk[k], pp)

            init_log.info("Equilibrium temperature initialization completed.")

        # ---------------------------------------------------------------------
        # Initialize flow rates and compositions
        for k in blk.keys():

            blk[k].params.config.state_definition.state_initialization(blk[k])

            if blk[k].params._electrolyte:
                if blk[k].params.config.state_components == StateIndex.true:
                    # First calculate initial values for apparent species flows
                    for p, j in blk[k].params.apparent_phase_component_set:
                        calculate_variable_from_constraint(
                            blk[k].flow_mol_phase_comp_apparent[p, j],
                            blk[k].true_to_appr_species[p, j])
                    # Need to calculate all flows before doing mole fractions
                    for p, j in blk[k].params.apparent_phase_component_set:
                        calculate_variable_from_constraint(
                            blk[k].mole_frac_phase_comp_apparent[p, j],
                            blk[k].appr_mole_frac_constraint[p, j])
                elif blk[k].params.config.state_components == \
                        StateIndex.apparent:
                    # First calculate initial values for true species flows
                    for p, j in blk[k].params.true_phase_component_set:
                        calculate_variable_from_constraint(
                            blk[k].flow_mol_phase_comp_true[p, j],
                            blk[k].appr_to_true_species[p, j])
                    # Need to calculate all flows before doing mole fractions
                    for p, j in blk[k].params.true_phase_component_set:
                        calculate_variable_from_constraint(
                            blk[k].mole_frac_phase_comp_true[p, j],
                            blk[k].true_mole_frac_constraint[p, j])

            # If state block has phase equilibrium, use the average of all
            # _teq's as an initial guess for T
            if (blk[k].params.config.phases_in_equilibrium is not None and
                    isinstance(blk[k].temperature, Var) and
                    not blk[k].temperature.fixed):
                blk[k].temperature.value = value(
                    sum(blk[k]._teq[i] for i in blk[k].params._pe_pairs) /
                    len(blk[k].params._pe_pairs))

        if outlvl > 0:
            init_log.info("State variable initialization completed.")

        # ---------------------------------------------------------------------
        n_cons = 0
        skip = False
        for k in blk.keys():
            if (blk[k].params.config.phase_equilibrium_state is not None and
                    (not blk[k].config.defined_state or blk[k].always_flash)):
                for c in blk[k].component_objects(Constraint):
                    # Activate common constraints
                    if c.local_name in ("total_flow_balance",
                                        "component_flow_balances",
                                        "sum_mole_frac",
                                        "equilibrium_constraint"):
                        c.activate()
                for pp in blk[k].params._pe_pairs:
                    # Activate formulation specific constraints
                    blk[k].params.config.phase_equilibrium_state[pp] \
                        .phase_equil_initialization(blk[k], pp)

            n_cons += number_activated_constraints(blk[k])
            if degrees_of_freedom(blk[k]) < 0:
                # Skip solve if DoF < 0 - this is probably due to a
                # phase-component flow state with flash
                skip = True

        if n_cons > 0 and not skip:
            with idaeslog.solver_log(solve_log, idaeslog.DEBUG) as slc:
                res = solve_indexed_blocks(opt, [blk], tee=slc.tee)
            init_log.info(
                "Phase equilibrium initialization: {}.".format(
                    idaeslog.condition(res)
                )
            )

        # ---------------------------------------------------------------------
        # Initialize other properties
        for k in blk.keys():
            for c in blk[k].component_objects(Constraint):
                # Activate all constraints except flagged do_not_initialize
                if c.local_name not in (
                        blk[k].params.config
                        .state_definition.do_not_initialize):
                    c.activate()

            # Initialize log-form variables
            log_form_vars = [
                "act_phase_comp",
                "act_phase_comp_apparent",
                "act_phase_comp_true",
                "conc_mol_phase_comp",
                "conc_mol_phase_comp_apparent",
                "conc_mol_phase_comp_true",
                "mass_frac_phase_comp",
                "mass_frac_phase_comp_apparent",
                "mass_frac_phase_comp_true",
                "molality_phase_comp",
                "molality_phase_comp_apparent",
                "molality_phase_comp_true",
                "mole_frac_phase_comp",
                "mole_frac_phase_comp_apparent",
                "mole_frac_phase_comp_true",
                "pressure_phase_comp",
                "pressure_phase_comp_apparent",
                "pressure_phase_comp_true"]

            for prop in log_form_vars:
                if blk[k].is_property_constructed("log_"+prop):
                    comp = getattr(blk[k], prop)
                    lcomp = getattr(blk[k], "log_"+prop)
                    for k2, v in lcomp.items():
                        c = value(comp[k2])
                        if c <= 0:
                            c = 1e-8
                        lc = log(c)
                        v.set_value(value(lc))

        n_cons = 0
        skip = False
        for k in blk:
            if degrees_of_freedom(blk[k]) < 0:
                # Skip solve if DoF < 0 - this is probably due to a
                # phase-component flow state with flash
                skip = True
            n_cons += number_activated_constraints(blk[k])
        if n_cons > 0 and not skip:
            with idaeslog.solver_log(solve_log, idaeslog.DEBUG) as slc:
                res = solve_indexed_blocks(opt, [blk], tee=slc.tee)
            init_log.info("Property initialization: {}.".format(
                idaeslog.condition(res))
            )

        # ---------------------------------------------------------------------
        # Return constraints to initial state
        for k in blk.keys():
            for c in blk[k].component_objects(Constraint):
                if c.local_name in (
                        blk[k].params.config
                        .state_definition.do_not_initialize):
                    c.activate()

        if state_vars_fixed is False:
            if hold_state is True:
                return flag_dict
            else:
                blk.release_state(flag_dict)

        init_log.info("Property package initialization: {}.".format(
            idaeslog.condition(res))
        )

    def release_state(blk, flags, outlvl=idaeslog.NOTSET):
        '''
        Method to relase state variables fixed during initialization.
        Keyword Arguments:
            flags : dict containing information of which state variables
                    were fixed during initialization, and should now be
                    unfixed. This dict is returned by initialize if
                    hold_state=True.
            outlvl : sets output level of initialization routine
        '''
        revert_state_vars(blk, flags)
        init_log = idaeslog.getInitLogger(blk.name, outlvl, tag="properties")
        init_log.info_high("State released.")

    def _init_Tbub(self, blk, T_units):
        for pp in blk.params._pe_pairs:
            raoult_comps, henry_comps = _valid_VL_component_list(blk, pp)

            if raoult_comps == []:
                continue
            if henry_comps != []:
                # Need to get liquid phase name
                if blk.params.get_phase(pp[0]).is_liquid_phase():
                    l_phase = pp[0]
                else:
                    l_phase = pp[1]

            # Use lowest component temperature_crit as starting point
            # Starting high and moving down generally works better,
            # as it under-predicts next step due to exponential form of
            # Psat.
            # Subtract 1 to avoid potential singularities at Tcrit
            Tbub0 = min(blk.params.get_component(j)
                        .temperature_crit.value
                        for j in raoult_comps) - 1

            err = 1
            counter = 0

            # Newton solver with step limiter to prevent overshoot
            # Tolerance only needs to be ~1e-1
            # Iteration limit of 30
            while err > 1e-1 and counter < 30:
                f = value(sum(
                    get_method(blk, "pressure_sat_comp", j)(
                            blk,
                            blk.params.get_component(j),
                            Tbub0*T_units) *
                    blk.mole_frac_comp[j]
                    for j in raoult_comps) +
                    sum(blk.mole_frac_comp[j] *
                        blk.params.get_component(
                            j).config.henry_component[
                                l_phase].return_expression(
                                    blk, l_phase, j, Tbub0*T_units)
                        for j in henry_comps) -
                    blk.pressure)
                df = value(sum(
                       get_method(blk, "pressure_sat_comp", j)(
                                  blk,
                                  blk.params.get_component(j),
                                  Tbub0*T_units,
                                  dT=True) *
                       blk.mole_frac_comp[j]
                       for j in raoult_comps) +
                           sum(blk.mole_frac_comp[j] *
                               blk.params.get_component(
                                   j).config.henry_component[
                                       l_phase].dT_expression(
                                    blk, l_phase, j, Tbub0*T_units)
                               for j in henry_comps))

                # Limit temperature step to avoid excessive overshoot
                if f/df < -50:
                    Tbub1 = Tbub0 + 50
                elif f/df > 50:
                    Tbub1 = Tbub0 - 50
                else:
                    Tbub1 = Tbub0 - f/df

                err = abs(Tbub1 - Tbub0)
                Tbub0 = Tbub1
                counter += 1

            blk.temperature_bubble[pp].value = Tbub0

            for j in raoult_comps:
                blk._mole_frac_tbub[pp, j].value = value(
                        blk.mole_frac_comp[j] *
                        get_method(blk, "pressure_sat_comp", j)(
                                   blk,
                                   blk.params.get_component(j),
                                   Tbub0*T_units) /
                        blk.pressure)
            for j in henry_comps:
                blk._mole_frac_tbub[pp, j].value = value(
                    blk.mole_frac_comp[j] *
                    blk.params.get_component(
                        j).config.henry_component[
                            l_phase].return_expression(
                                blk, l_phase, j, Tbub0*T_units) /
                    blk.pressure)

    def _init_Tdew(self, blk, T_units):
        for pp in blk.params._pe_pairs:
            raoult_comps, henry_comps = _valid_VL_component_list(blk, pp)

            if raoult_comps == []:
                continue
            if henry_comps != []:
                # Need to get liquid phase name
                if blk.params.get_phase(pp[0]).is_liquid_phase():
                    l_phase = pp[0]
                else:
                    l_phase = pp[1]

            if (hasattr(blk, "_mole_frac_tbub") and
                    blk.temperature_bubble[pp].value is not None):
                # If Tbub has been calculated above, use this as the
                # starting point
                Tdew0 = blk.temperature_bubble[pp].value
            else:
                # Otherwise, use lowest component critical temperature
                # as starting point
                # Subtract 1 to avoid potential singularities at Tcrit
                Tdew0 = min(
                    blk.params.get_component(j).
                    temperature_crit.value
                    for j in raoult_comps) - 1

            err = 1
            counter = 0

            # Newton solver with step limiter to prevent overshoot
            # Tolerance only needs to be ~1e-1
            # Iteration limit of 30
            while err > 1e-1 and counter < 30:
                f = value(
                    blk.pressure *
                    (sum(blk.mole_frac_comp[j] /
                         get_method(blk, "pressure_sat_comp", j)(
                                    blk,
                                    blk.params.get_component(j),
                                    Tdew0*T_units)
                         for j in raoult_comps) +
                     sum(blk.mole_frac_comp[j] /
                         blk.params.get_component(j).config.henry_component[
                             l_phase].return_expression(
                                 blk, l_phase, j, Tdew0*T_units)
                         for j in henry_comps)) - 1)
                df = -value(
                        blk.pressure *
                        (sum(blk.mole_frac_comp[j] /
                             get_method(blk, "pressure_sat_comp", j)(
                                    blk,
                                    blk.params.get_component(j),
                                    Tdew0*T_units)**2 *
                             get_method(blk, "pressure_sat_comp", j)(
                                    blk,
                                    blk.params.get_component(j),
                                    Tdew0*T_units,
                                    dT=True)
                             for j in raoult_comps) +
                         sum(blk.mole_frac_comp[j] /
                             blk.params.get_component(
                                 j).config.henry_component[
                                     l_phase].return_expression(
                                         blk, l_phase, j, Tdew0*T_units)**2 *
                             blk.params.get_component(
                                 j).config.henry_component[
                                     l_phase].dT_expression(
                                         blk, l_phase, j, Tdew0*T_units)
                             for j in henry_comps)))

                # Limit temperature step to avoid excessive overshoot
                if f/df < -50:
                    Tdew1 = Tdew0 + 50
                elif f/df > 50:
                    Tdew1 = Tdew0 - 50
                else:
                    Tdew1 = Tdew0 - f/df

                err = abs(Tdew1 - Tdew0)
                Tdew0 = Tdew1
                counter += 1

            blk.temperature_dew[pp].value = Tdew0

            for j in raoult_comps:
                blk._mole_frac_tdew[pp, j].value = value(
                        blk.mole_frac_comp[j]*blk.pressure /
                        get_method(blk, "pressure_sat_comp", j)(
                                   blk,
                                   blk.params.get_component(j),
                                   Tdew0*T_units))
            for j in henry_comps:
                blk._mole_frac_tdew[pp, j].value = value(
                    blk.mole_frac_comp[j]*blk.pressure /
                    blk.params.get_component(j).config.henry_component[
                        l_phase].return_expression(
                            blk, l_phase, j, Tdew0*T_units))

    def _init_Pbub(self, blk, T_units):
        for pp in blk.params._pe_pairs:
            raoult_comps, henry_comps = _valid_VL_component_list(blk, pp)

            if raoult_comps == []:
                continue
            if henry_comps != []:
                # Need to get liquid phase name
                if blk.params.get_phase(pp[0]).is_liquid_phase():
                    l_phase = pp[0]
                else:
                    l_phase = pp[1]

            blk.pressure_bubble[pp].value = value(
                    sum(blk.mole_frac_comp[j] * blk.pressure_sat_comp[j]
                        for j in raoult_comps) +
                    sum(blk.mole_frac_comp[j]*blk.henry[l_phase, j]
                        for j in henry_comps))

            for j in raoult_comps:
                blk._mole_frac_pbub[pp, j].value = value(
                    blk.mole_frac_comp[j] * blk.pressure_sat_comp[j] /
                    blk.pressure_bubble[pp])
            for j in henry_comps:
                blk._mole_frac_pbub[pp, j].value = value(
                    blk.mole_frac_comp[j]*blk.henry[l_phase, j] /
                    blk.pressure_bubble[pp])

    def _init_Pdew(self, blk, T_units):
        for pp in blk.params._pe_pairs:
            raoult_comps, henry_comps = _valid_VL_component_list(blk, pp)

            if raoult_comps == []:
                continue
            if henry_comps != []:
                # Need to get liquid phase name
                if blk.params.get_phase(pp[0]).is_liquid_phase():
                    l_phase = pp[0]
                else:
                    l_phase = pp[1]

            blk.pressure_dew[pp].value = value(
                1/(sum(blk.mole_frac_comp[j]/blk.pressure_sat_comp[j]
                       for j in raoult_comps) +
                   sum(blk.mole_frac_comp[j]/blk.henry[l_phase, j]
                       for j in henry_comps)))

            for j in raoult_comps:
                blk._mole_frac_pdew[pp, j].value = value(
                    blk.mole_frac_comp[j]*blk.pressure_dew[pp] /
                    blk.pressure_sat_comp[j])
            for j in henry_comps:
                blk._mole_frac_pdew[pp, j].value = value(
                    blk.mole_frac_comp[j]*blk.pressure_dew[pp] /
                    blk.henry[l_phase, j])


@declare_process_block_class("GenericStateBlock",
                             block_class=_GenericStateBlock)
class GenericStateBlockData(StateBlockData):
    CONFIG = StateBlockData.CONFIG()

    def build(self):
        super(GenericStateBlockData, self).build()

        # Add state variables and associated methods
        self.params.config.state_definition.define_state(self)

        # Add equilibrium temperature variable if required
        if (self.params.config.phases_in_equilibrium is not None and
                (not self.config.defined_state or self.always_flash)):

            t_units = self.params.get_metadata().default_units["temperature"]
            self._teq = Var(
                self.params._pe_pairs,
                initialize=value(self.temperature),
                doc='Temperature for calculating phase equilibrium',
                units=t_units)

        # Create common components for each property package
        for p in self.phase_list:
            pobj = self.params.get_phase(p)
            pobj.config.equation_of_state.common(self, pobj)

        # Add phase equilibrium constraints if necessary
        if (self.params.config.phases_in_equilibrium is not None and
                (not self.config.defined_state or self.always_flash)):

            pe_form_config = self.params.config.phase_equilibrium_state
            for pp in self.params._pe_pairs:
                pe_form_config[pp].phase_equil(self, pp)

            def rule_equilibrium(b, phase1, phase2, j):
                if ((phase1, j) not in b.phase_component_set or
                        (phase2, j) not in b.phase_component_set):
                    return Constraint.Skip
                config = b.params.get_component(j).config
                try:
                    e_mthd = config.phase_equilibrium_form[
                        (phase1, phase2)].return_expression
                except KeyError:
                    e_mthd = config.phase_equilibrium_form[
                        (phase2, phase1)].return_expression
                if e_mthd is None:
                    raise GenericPropertyPackageError(b,
                                                      "phase_equilibrium_form")
                return e_mthd(self, phase1, phase2, j)
            self.equilibrium_constraint = Constraint(
                self.params._pe_pairs,
                self.component_list,
                rule=rule_equilibrium)

        # Add inherent reaction constraints if necessary
        if (self.params.has_inherent_reactions and (
                not self.config.defined_state or
                (self.params._electrolyte and
                 self.params.config.state_components == StateIndex.apparent))):
            def equil_rule(b, r):
                rblock = getattr(b.params, "reaction_"+r)

                carg = b.params.config.inherent_reactions[r]

                return carg["equilibrium_form"].return_expression(
                    b, rblock, r, b.temperature)

            def keq_rule(b, r):
                rblock = getattr(b.params, "reaction_"+r)

                carg = b.params.config.inherent_reactions[r]

                return carg["equilibrium_constant"].return_expression(
                    b, rblock, r, b.temperature)

            self.k_eq = Expression(
                self.params.inherent_reaction_idx,
                doc="Equilibrium constant for inherent reactions",
                rule=keq_rule)

            self.inherent_equilibrium_constraint = Constraint(
                self.params.inherent_reaction_idx,
                doc="Inherent reaction equilibrium constraint",
                rule=equil_rule)

    def calculate_scaling_factors(self):
        # Get default scale factors and do calculations from base classes
        super().calculate_scaling_factors()

        # Scale state variables and associated constraints
        self.params.config.state_definition.calculate_scaling_factors(self)

        sf_T = iscale.get_scaling_factor(
            self.temperature, default=1, warning=True)
        sf_P = iscale.get_scaling_factor(
            self.pressure, default=1, warning=True)
        sf_mf = {}
        for i, v in self.mole_frac_phase_comp.items():
            sf_mf[i] = iscale.get_scaling_factor(v, default=1e3, warning=True)

        # Add scaling for components in build method
        # Phase equilibrium temperature
        if hasattr(self, "_teq"):
            for v in self._teq.values():
                if iscale.get_scaling_factor(v) is None:
                    iscale.set_scaling_factor(v, sf_T)

        # Other EoS variables and constraints
        for p in self.phase_list:
            pobj = self.params.get_phase(p)
            pobj.config.equation_of_state.calculate_scaling_factors(self, pobj)

        # Flow and density terms
        if self.is_property_constructed("_enthalpy_flow_term"):
            for k, v in self._enthalpy_flow_term.items():
                if iscale.get_scaling_factor(v) is None:
                    sf_flow_phase = iscale.get_scaling_factor(
                        self.flow_mol_phase[k],
                        default=1,
                        warning=True,
                        hint="for _enthalpy_flow_term")
                    sf_h = iscale.get_scaling_factor(
                        self.enth_mol_phase[k],
                        default=1,
                        warning=True,
                        hint="for _enthalpy_flow_term")
                    iscale.set_scaling_factor(v, sf_flow_phase*sf_h)

        if self.is_property_constructed("_material_density_term"):
            for (p, j), v in self._material_density_term.items():
                if iscale.get_scaling_factor(v) is None:
                    sf_rho = iscale.get_scaling_factor(
                        self.dens_mol_phase[p], default=1, warning=True)
                    sf_x = iscale.get_scaling_factor(
                        self.mole_frac_phase_comp[p, j],
                        default=1,
                        warning=True)
                    iscale.set_scaling_factor(v, sf_rho*sf_x)

        if self.is_property_constructed("_energy_density_term"):
            for k, v in self._enthalpy_flow_term.items():
                if iscale.get_scaling_factor(v) is None:
                    sf_rho = iscale.get_scaling_factor(
                        self.dens_mol_phase[k], default=1, warning=True)
                    sf_u = iscale.get_scaling_factor(
                        self.energy_internal_mol_phase[k],
                        default=1,
                        warning=True)
                    iscale.set_scaling_factor(v, sf_rho*sf_u)

        # Phase equilibrium constraint
        if hasattr(self, "equilibrium_constraint"):
            pe_form_config = self.params.config.phase_equilibrium_state
            for pp in self.params._pe_pairs:
                pe_form_config[pp].calculate_scaling_factors(self, pp)

            for k in self.equilibrium_constraint:
                try:
                    sf_fug = self.params.get_component(
                        k[2]).config.phase_equilibrium_form[
                            (k[0], k[1])].calculate_scaling_factors(
                                self, k[0], k[1], k[2])

                    iscale.constraint_scaling_transform(
                        self.equilibrium_constraint[k], sf_fug, overwrite=False)
                except KeyError: # component not in phase
                    pass

        # Inherent reactions
        if hasattr(self, "k_eq"):
            for r in self.params.inherent_reaction_idx:
                rblock = getattr(self.params, "reaction_"+r)
                carg = self.params.config.inherent_reactions[r]

                sf_keq = iscale.get_scaling_factor(self.k_eq[r])
                if sf_keq is None:
                    sf_keq = carg[
                        "equilibrium_constant"].calculate_scaling_factors(
                            self, rblock)
                    iscale.set_scaling_factor(self.k_eq[r], sf_keq)

                sf_const = carg["equilibrium_form"].calculate_scaling_factors(
                    self, sf_keq)

                iscale.constraint_scaling_transform(
                    self.inherent_equilibrium_constraint[r],
                    sf_const,
                    overwrite=False)

        # Add scaling for additional Vars and Constraints
        # Bubble and dew points
        if hasattr(self, "_mole_frac_tbub"):
            for v in self.temperature_bubble.values():
                if iscale.get_scaling_factor(v) is None:
                    iscale.set_scaling_factor(v, sf_T)
            for i, v in self._mole_frac_tbub.items():
                if iscale.get_scaling_factor(v) is None:
                    if self.params.config.phases[i[0]]["type"] is VaporPhase:
                        p = i[0]
                    elif self.params.config.phases[i[1]]["type"] is VaporPhase:
                        p = i[1]
                    else:
                        p = i[0]
                    try:
                        iscale.set_scaling_factor(v, sf_mf[p, i[2]])
                    except KeyError:
                        # component i[2] is not in the vapor phase, so this
                        # variable is likely unused and scale doesn't matter
                        iscale.set_scaling_factor(v, 1)
            self.params.config.bubble_dew_method.scale_temperature_bubble(
                self, overwrite=False)

        if hasattr(self, "_mole_frac_tdew"):
            for v in self.temperature_dew.values():
                if iscale.get_scaling_factor(v) is None:
                    iscale.set_scaling_factor(v, sf_T)
            for i, v in self._mole_frac_tdew.items():
                if iscale.get_scaling_factor(v) is None:
                    if self.params.config.phases[i[0]]["type"] is LiquidPhase:
                        p = i[0]
                    elif self.params.config.phases[i[1]]["type"] \
                            is LiquidPhase:
                        p = i[1]
                    else:
                        p = i[0]
                    try:
                        iscale.set_scaling_factor(v, sf_mf[p, i[2]])
                    except KeyError:
                        # component i[2] is not in the liquid phase, so this
                        # variable is likely unused and scale doesn't matter
                        iscale.set_scaling_factor(v, 1)
            self.params.config.bubble_dew_method.scale_temperature_dew(
                self, overwrite=False)

        if hasattr(self, "_mole_frac_pbub"):
            for v in self.pressure_bubble.values():
                if iscale.get_scaling_factor(v) is None:
                    iscale.set_scaling_factor(v, sf_P)
            for i, v in self._mole_frac_pbub.values():
                if iscale.get_scaling_factor(v) is None:
                    iscale.set_scaling_factor(v, sf_mf[i])
            self.params.config.bubble_dew_method.scale_pressure_bubble(
                self, overwrite=False)

        if hasattr(self, "_mole_frac_pdew"):
            for v in self.pressure_dew.values():
                if iscale.get_scaling_factor(v) is None:
                    iscale.set_scaling_factor(v, sf_P)
            for i, v in self._mole_frac_pdew.items():
                if iscale.get_scaling_factor(v) is None:
                    iscale.set_scaling_factor(v, sf_mf[i])
            self.params.config.bubble_dew_method.scale_pressure_dew(
                self, overwrite=False)

        # Scale log form constraints
        if self.is_property_constructed("log_act_phase_comp"):
            for (p, j), v in self.log_act_phase_comp_eq.items():
                sf_x = iscale.get_scaling_factor(
                    self.mole_frac_phase_comp[p, j],
                    default=1e-3,
                    warning=True,
                    hint="for log_mole_frac_phase_comp")
                iscale.constraint_scaling_transform(
                    v, sf_x, overwrite=False)

        if self.is_property_constructed("log_act_phase_comp_apparent"):
            for (p, j), v in self.log_act_phase_comp_apparent_eq.items():
                sf_x = iscale.get_scaling_factor(
                    self.mole_frac_phase_comp_apparent[p, j],
                    default=1e-3,
                    warning=True,
                    hint="for log_mole_frac_phase_comp_apparent")
                iscale.constraint_scaling_transform(
                    v, sf_x, overwrite=False)

        if self.is_property_constructed("log_act_phase_comp_true"):
            for (p, j), v in self.log_act_phase_comp_true_eq.items():
                sf_x = iscale.get_scaling_factor(
                    self.mole_frac_phase_comp_true[p, j],
                    default=1e-3,
                    warning=True,
                    hint="for log_mole_frac_phase_comp_true")
                iscale.constraint_scaling_transform(
                    v, sf_x, overwrite=False)

        if self.is_property_constructed("log_conc_mol_phase_comp"):
            for (p, j), v in self.log_conc_mol_phase_comp_eq.items():
                sf_dens_mol = iscale.get_scaling_factor(
                    self.dens_mol_phase[p],
                    default=55e3,
                    warning=True,
                    hint="for log_conc_mol_phase_comp")
                sf_x = iscale.get_scaling_factor(
                    self.mole_frac_phase_comp[p, j],
                    default=1,
                    warning=True,
                    hint="for log_conc_mol_phase_comp")
                iscale.constraint_scaling_transform(
                    v, sf_dens_mol*sf_x, overwrite=False)

        if self.is_property_constructed("log_conc_mol_phase_comp_true"):
            for (p, j), v in self.log_conc_mol_phase_comp_true_eq.items():
                sf_dens_mol = iscale.get_scaling_factor(
                    self.dens_mol_phase[p],
                    default=55e3,
                    warning=True,
                    hint="for log_conc_mol_phase_comp_true")
                sf_x = iscale.get_scaling_factor(
                    self.mole_frac_phase_comp_true[p, j],
                    default=1,
                    warning=True,
                    hint="for log_conc_mol_phase_comp_true")
                iscale.constraint_scaling_transform(
                    v, sf_dens_mol*sf_x, overwrite=False)

        if self.is_property_constructed("log_mass_frac_phase_comp"):
            for (p, j), v in self.log_mass_frac_phase_comp_eq.items():
                sf_x = iscale.get_scaling_factor(
                    self.mass_frac_phase_comp[p, j],
                    default=1e-3,
                    warning=True,
                    hint="for log_mass_frac_phase_comp")
                iscale.constraint_scaling_transform(
                    v, sf_x, overwrite=False)

        if self.is_property_constructed("log_mass_frac_phase_comp_apparent"):
            for (p, j), v in self.log_mass_frac_phase_comp_apparent_eq.items():
                sf_x = iscale.get_scaling_factor(
                    self.mass_frac_phase_comp_apparent[p, j],
                    default=1e-3,
                    warning=True,
                    hint="for log_mass_frac_phase_comp_apparent")
                iscale.constraint_scaling_transform(
                    v, sf_x, overwrite=False)

        if self.is_property_constructed("log_mass_frac_phase_comp_true"):
            for (p, j), v in self.log_mass_frac_phase_comp_true_eq.items():
                sf_x = iscale.get_scaling_factor(
                    self.mass_frac_phase_comp_true[p, j],
                    default=1e-3,
                    warning=True,
                    hint="for log_mass_frac_phase_comp_true")
                iscale.constraint_scaling_transform(
                    v, sf_x, overwrite=False)

        if self.is_property_constructed("log_molality_phase_comp"):
            for (p, j), v in self.log_molality_phase_comp_eq.items():
                sf_x = iscale.get_scaling_factor(
                    self.molality_phase_comp[p, j],
                    default=1,
                    warning=True,
                    hint="for log_molality_phase_comp")
                iscale.constraint_scaling_transform(
                    v, sf_x, overwrite=False)

        if self.is_property_constructed("log_molality_phase_comp_apparent"):
            for (p, j), v in self.log_molality_phase_comp_apparent_eq.items():
                sf_x = iscale.get_scaling_factor(
                    self.molality_phase_comp_apparent[p, j],
                    default=1,
                    warning=True,
                    hint="for log_molality_phase_comp_apparent")
                iscale.constraint_scaling_transform(
                    v, sf_x, overwrite=False)

        if self.is_property_constructed("log_molality_phase_comp_true"):
            for (p, j), v in self.log_molality_phase_comp_true_eq.items():
                sf_x = iscale.get_scaling_factor(
                    self.molality_phase_comp_true[p, j],
                    default=1,
                    warning=True,
                    hint="for log_molality_phase_comp_true")
                iscale.constraint_scaling_transform(
                    v, sf_x, overwrite=False)

        if self.is_property_constructed("log_mole_frac_phase_comp"):
            for (p, j), v in self.log_mole_frac_phase_comp_eq.items():
                sf_x = iscale.get_scaling_factor(
                    self.mole_frac_phase_comp[p, j],
                    default=1e-3,
                    warning=True,
                    hint="for log_mole_frac_phase_comp")
                iscale.constraint_scaling_transform(
                    v, sf_x, overwrite=False)

        if self.is_property_constructed("log_mole_frac_phase_comp_apparent"):
            for (p, j), v in self.log_mole_frac_phase_comp_apparent_eq.items():
                sf_x = iscale.get_scaling_factor(
                    self.mole_frac_phase_comp_apparent[p, j],
                    default=1e-3,
                    warning=True,
                    hint="for log_mole_frac_phase_comp_apparent")
                iscale.constraint_scaling_transform(
                    v, sf_x, overwrite=False)

        if self.is_property_constructed("log_mole_frac_phase_comp_true"):
            for (p, j), v in self.log_mole_frac_phase_comp_true_eq.items():
                sf_x = iscale.get_scaling_factor(
                    self.mole_frac_phase_comp_true[p, j],
                    default=1e-3,
                    warning=True,
                    hint="for log_mole_frac_phase_comp_true")
                iscale.constraint_scaling_transform(
                    v, sf_x, overwrite=False)

    def components_in_phase(self, phase):
        """
        Generator method which yields components present in a given phase.
        As this methid is used only for property calcuations, it should use the
        true species sset if one exists.

        Args:
            phase - phase for which to yield components

        Yields:
            components present in phase.
        """
        if not self.params._electrolyte:
            component_list = self.component_list
            pc_set = self.phase_component_set
        else:
            config = self.params.get_phase(phase).config
            if (config.equation_of_state_options is not None and
                    "property_basis" in config.equation_of_state_options and
                    config.equation_of_state_options["property_basis"] ==
                    "apparent"):
                component_list = self.params.apparent_species_set
                pc_set = self.params.apparent_phase_component_set
            else:
                component_list = self.params.true_species_set
                pc_set = self.params.true_phase_component_set

        for j in component_list:
            if (phase, j) in pc_set:
                yield j

    def get_mole_frac(self, phase=None):
        """
        Property calcuations generally depend on phase_component mole fractions
        for mixing rules, but in some cases there are multiple component lists
        to work from. This method is used to return the correct phase-component
        indexed mole fraction component for the given circumstances.

        Returns:
            mole fraction object
        """
        if not self.params._electrolyte:
            return self.mole_frac_phase_comp
        else:
            if phase is not None:
                config = self.params.get_phase(phase).config
                if (config.equation_of_state_options is not None and
                        "property_basis" in config.equation_of_state_options and
                        config.equation_of_state_options["property_basis"] ==
                        "apparent"):
                    return self.mole_frac_phase_comp_apparent
            return self.mole_frac_phase_comp_true

    # -------------------------------------------------------------------------
    # Bubble and Dew Points
    def _temperature_bubble(b):
        if b.params.config.bubble_dew_method is None:
            raise GenericPropertyPackageError(b, "temperature_bubble")

        t_units = b.params.get_metadata().default_units["temperature"]
        try:
            b.temperature_bubble = Var(
                    b.params._pe_pairs,
                    doc="Bubble point temperature",
                    bounds=(b.temperature.lb, b.temperature.ub),
                    units=t_units)

            b._mole_frac_tbub = Var(
                    b.params._pe_pairs,
                    b.component_list,
                    initialize=1/len(b.component_list),
                    bounds=(0, None),
                    doc="Vapor mole fractions at bubble temperature",
                    units=None)

            b.params.config.bubble_dew_method.temperature_bubble(b)
        except AttributeError:
            b.del_component(b.temperature_bubble)
            b.del_component(b._mole_frac_tbub)
            raise

    def _temperature_dew(b):
        if b.params.config.bubble_dew_method is None:
            raise GenericPropertyPackageError(b, "temperature_dew")

        t_units = b.params.get_metadata().default_units["temperature"]
        try:
            b.temperature_dew = Var(
                    b.params._pe_pairs,
                    doc="Dew point temperature",
                    bounds=(b.temperature.lb, b.temperature.ub),
                    units=t_units)

            b._mole_frac_tdew = Var(
                    b.params._pe_pairs,
                    b.component_list,
                    initialize=1/len(b.component_list),
                    bounds=(0, None),
                    doc="Liquid mole fractions at dew temperature",
                    units=None)

            b.params.config.bubble_dew_method.temperature_dew(b)
        except AttributeError:
            b.del_component(b.temperature_dew)
            b.del_component(b._mole_frac_tdew)
            raise

    def _pressure_bubble(b):
        if b.params.config.bubble_dew_method is None:
            raise GenericPropertyPackageError(b, "pressure_bubble")

        units_meta = b.params.get_metadata().derived_units

        try:
            b.pressure_bubble = Var(
                    b.params._pe_pairs,
                    doc="Bubble point pressure",
                    bounds=(b.pressure.lb, b.pressure.ub),
                    units=units_meta["pressure"])

            b._mole_frac_pbub = Var(
                    b.params._pe_pairs,
                    b.component_list,
                    initialize=1/len(b.component_list),
                    bounds=(0, None),
                    doc="Vapor mole fractions at bubble pressure",
                    units=None)

            b.params.config.bubble_dew_method.pressure_bubble(b)
        except AttributeError:
            b.del_component(b.pressure_bubble)
            b.del_component(b._mole_frac_pbub)
            raise

    def _pressure_dew(b):
        if b.params.config.bubble_dew_method is None:
            raise GenericPropertyPackageError(b, "pressure_dew")

        units_meta = b.params.get_metadata().derived_units

        try:
            b.pressure_dew = Var(
                    b.params._pe_pairs,
                    doc="Dew point pressure",
                    bounds=(b.pressure.lb, b.pressure.ub),
                    units=units_meta["pressure"])

            b._mole_frac_pdew = Var(
                    b.params._pe_pairs,
                    b.component_list,
                    initialize=1/len(b.component_list),
                    bounds=(0, None),
                    doc="Liquid mole fractions at dew pressure",
                    units=None)

            b.params.config.bubble_dew_method.pressure_dew(b)
        except AttributeError:
            b.del_component(b.pressure_dew)
            b.del_component(b._mole_frac_pdew)
            raise

    # -------------------------------------------------------------------------
    # Property Methods
    def _act_phase_comp(self):
        try:
            def rule_act_phase_comp(b, p, j):
                p_config = b.params.get_phase(p).config
                return p_config.equation_of_state.act_phase_comp(b, p, j)
            self.act_phase_comp = Expression(
                    self.phase_component_set,
                    doc="Component activity in each phase",
                    rule=rule_act_phase_comp)
        except AttributeError:
            self.del_component(self.act_phase_comp)
            raise

    def _act_phase_comp_true(self):
        try:
            def rule_act_phase_comp_true(b, p, j):
                p_config = b.params.get_phase(p).config
                return p_config.equation_of_state.act_phase_comp_true(b, p, j)
            self.act_phase_comp_true = Expression(
                    self.params.true_phase_component_set,
                    doc="Component activity in each phase",
                    rule=rule_act_phase_comp_true)
        except AttributeError:
            self.del_component(self.act_phase_comp_true)
            raise

    def _act_phase_comp_apparent(self):
        try:
            def rule_act_phase_comp_apparent(b, p, j):
                p_config = b.params.get_phase(p).config
                return \
                    p_config.equation_of_state.act_phase_comp_apparent(b, p, j)
            self.act_phase_comp_apparent = Expression(
                    self.params.apparent_phase_component_set,
                    doc="Component activity in each phase",
                    rule=rule_act_phase_comp_apparent)
        except AttributeError:
            self.del_component(self.act_phase_comp_apparent)
            raise

    def _act_coeff_phase_comp(self):
        try:
            def rule_act_coeff_phase_comp(b, p, j):
                p_config = b.params.get_phase(p).config
                return p_config.equation_of_state.act_coeff_phase_comp(
                    b, p, j)
            self.act_coeff_phase_comp = Expression(
                    self.phase_component_set,
                    doc="Component activity coefficient in each phase",
                    rule=rule_act_coeff_phase_comp)
        except AttributeError:
            self.del_component(self.act_coeff_phase_comp)
            raise

    def _act_coeff_phase_comp_true(self):
        try:
            def rule_act_coeff_phase_comp_true(b, p, j):
                p_config = b.params.get_phase(p).config
                return p_config.equation_of_state.act_coeff_phase_comp_true(
                    b, p, j)
            self.act_coeff_phase_comp_true = Expression(
                    self.params.true_phase_component_set,
                    doc="Component activity coefficient in each phase",
                    rule=rule_act_coeff_phase_comp_true)
        except AttributeError:
            self.del_component(self.act_coeff_phase_comp_true)
            raise

    def _act_coeff_phase_comp_apparent(self):
        try:
            def rule_act_coeff_phase_comp_apparent(b, p, j):
                p_config = b.params.get_phase(p).config
                return \
                    p_config.equation_of_state.act_coeff_phase_comp_apparent(
                        b, p, j)
            self.act_coeff_phase_comp_apparent = Expression(
                    self.params.apparent_phase_component_set,
                    doc="Component activity coefficient in each phase",
                    rule=rule_act_coeff_phase_comp_apparent)
        except AttributeError:
            self.del_component(self.act_coeff_phase_comp_apparent)
            raise

    def _compress_fact_phase(self):
        try:
            def rule_Z_phase(b, p):
                p_config = b.params.get_phase(p).config
                return p_config.equation_of_state.compress_fact_phase(b, p)
            self.compress_fact_phase = Expression(
                    self.phase_list,
                    doc="Compressibility of each phase",
                    rule=rule_Z_phase)
        except AttributeError:
            self.del_component(self.compress_fact_phase)
            raise

    def _conc_mol_comp(self):
        try:
            def rule_conc_mol_comp(b, j):
                return b.dens_mol*b.mole_frac_comp[j]
            self.conc_mol_comp = Expression(
                self.component_list,
                rule=rule_conc_mol_comp,
                doc="Molar concentration of component")
        except AttributeError:
            self.del_component(self.conc_mol_comp)
            raise

    def _conc_mol_phase_comp(self):
        try:
            def rule_conc_mol_phase_comp(b, p, j):
                return b.dens_mol_phase[p]*b.mole_frac_phase_comp[p, j]
            self.conc_mol_phase_comp = Expression(
                self.phase_component_set,
                rule=rule_conc_mol_phase_comp,
                doc="Molar concentration of component by phase")
        except AttributeError:
            self.del_component(self.conc_mol_phase_comp)
            raise

    def _conc_mol_phase_comp_apparent(self):
        try:
            def rule_conc_mol_phase_comp_apparent(b, p, j):
                return (b.dens_mol_phase[p] *
                        b.mole_frac_phase_comp_apparent[p, j])
            self.conc_mol_phase_comp_apparent = Expression(
                self.params.apparent_phase_component_set,
                rule=rule_conc_mol_phase_comp_apparent,
                doc="Molar concentration of apparent component by phase")
        except AttributeError:
            self.del_component(self.conc_mol_phase_comp_apparent)
            raise

    def _conc_mol_phase_comp_true(self):
        try:
            def rule_conc_mol_phase_comp_true(b, p, j):
                return b.dens_mol_phase[p]*b.mole_frac_phase_comp_true[p, j]
            self.conc_mol_phase_comp_true = Expression(
                self.params.true_phase_component_set,
                rule=rule_conc_mol_phase_comp_true,
                doc="Molar concentration of true component by phase")
        except AttributeError:
            self.del_component(self.conc_mol_phase_comp_true)
            raise

    def _cp_mol(self):
        try:
            def rule_cp_mol(b):
                return sum(b.cp_mol_phase[p]*b.phase_frac[p]
                           for p in b.phase_list)
            self.cp_mol = Expression(rule=rule_cp_mol,
                                     doc="Mixture molar heat capacity")
        except AttributeError:
            self.del_component(self.cp_mol)
            raise

    def _cp_mol_phase(self):
        try:
            def rule_cp_mol_phase(b, p):
                p_config = b.params.get_phase(p).config
                return p_config.equation_of_state.cp_mol_phase(b, p)
            self.cp_mol_phase = Expression(self.phase_list,
                                           rule=rule_cp_mol_phase)
        except AttributeError:
            self.del_component(self.cp_mol_phase)
            raise

    def _cp_mol_phase_comp(self):
        try:
            def rule_cp_mol_phase_comp(b, p, j):
                p_config = b.params.get_phase(p).config
                return p_config.equation_of_state.cp_mol_phase_comp(b, p, j)
            self.cp_mol_phase_comp = Expression(
                self.phase_component_set,
                rule=rule_cp_mol_phase_comp)
        except AttributeError:
            self.del_component(self.cp_mol_phase_comp)
            raise

    def _cv_mol(self):
        try:
            def rule_cv_mol(b):
                return sum(b.cv_mol_phase[p]*b.phase_frac[p]
                           for p in b.phase_list)
            self.cv_mol = Expression(rule=rule_cv_mol,
                                     doc="Mixture molar heat capacity")
        except AttributeError:
            self.del_component(self.cv_mol)
            raise

    def _cv_mol_phase(self):
        try:
            def rule_cv_mol_phase(b, p):
                p_config = b.params.get_phase(p).config
                return p_config.equation_of_state.cv_mol_phase(b, p)
            self.cv_mol_phase = Expression(self.phase_list,
                                           rule=rule_cv_mol_phase)
        except AttributeError:
            self.del_component(self.cv_mol_phase)
            raise

    def _cv_mol_phase_comp(self):
        try:
            def rule_cv_mol_phase_comp(b, p, j):
                p_config = b.params.get_phase(p).config
                return p_config.equation_of_state.cv_mol_phase_comp(b, p, j)
            self.cv_mol_phase_comp = Expression(
                self.phase_component_set,
                rule=rule_cv_mol_phase_comp)
        except AttributeError:
            self.del_component(self.cv_mol_phase_comp)
            raise

    def _heat_capacity_ratio_phase(self):
        try:
            def rule_heat_capacity_ratio_phase(b, p):
                p_config = b.params.get_phase(p).config
                return p_config.equation_of_state.heat_capacity_ratio_phase(
                    b, p)
            self.heat_capacity_ratio_phase = Expression(
                self.phase_list,
                rule=rule_heat_capacity_ratio_phase,
                doc="Heat capacity ratio by phase")
        except AttributeError:
            self.del_component(self.heat_capacity_ratio_phase)
            raise

    def _dens_mass(self):
        try:
            def rule_dens_mass(b):
                return sum(b.dens_mass_phase[p]*b.phase_frac[p]
                           for p in b.phase_list)
            self.dens_mass = Expression(
                    doc="Mixture mass density",
                    rule=rule_dens_mass)
        except AttributeError:
            self.del_component(self.dens_mass)
            raise

    def _dens_mass_phase(self):
        try:
            def rule_dens_mass_phase(b, p):
                p_config = b.params.get_phase(p).config
                return p_config.equation_of_state.dens_mass_phase(b, p)
            self.dens_mass_phase = Expression(
                    self.phase_list,
                    doc="Mass density of each phase",
                    rule=rule_dens_mass_phase)
        except AttributeError:
            self.del_component(self.dens_mass_phase)
            raise

    def _dens_mol(self):
        try:
            def rule_dens_mol(b):
                return sum(b.dens_mol_phase[p]*b.phase_frac[p]
                           for p in b.phase_list)
            self.dens_mol = Expression(
                    doc="Mixture molar density",
                    rule=rule_dens_mol)
        except AttributeError:
            self.del_component(self.dens_mol)
            raise

    def _dens_mol_phase(self):
        try:
            def rule_dens_mol_phase(b, p):
                p_config = b.params.get_phase(p).config
                return p_config.equation_of_state.dens_mol_phase(b, p)
            self.dens_mol_phase = Expression(
                    self.phase_list,
                    doc="Molar density of each phase",
                    rule=rule_dens_mol_phase)
        except AttributeError:
            self.del_component(self.dens_mol_phase)
            raise

    def _diffus_phase_comp(self):
        try:
            def rule_diffus_phase_comp(b, p, j):
                cobj = b.params.get_component(j)
                if (cobj.config.diffus_phase_comp is not None and
                        p in cobj.config.diffus_phase_comp):
                    return cobj.config.diffus_phase_comp[p].return_expression(
                        b, p, j, b.temperature)
                else:
                    return Expression.Skip
            self.diffus_phase_comp = Expression(
                    self.phase_component_set,
                    doc="Diffusivity for each phase-component pair",
                    rule=rule_diffus_phase_comp)
        except AttributeError:
            self.del_component(self.diffus_phase_comp)
            raise

    def _diffus_phase_comp_apparent(self):
        try:
            def rule_diffus_phase_comp_apparent(b, p, j):
                cobj = b.params.get_component(j)
                if (cobj.config.diffus_phase_comp is not None and
                        p in cobj.config.diffus_phase_comp):
                    return cobj.config.diffus_phase_comp[p].return_expression(
                        b, p, j, b.temperature)
                else:
                    return Expression.Skip
            self.diffus_phase_comp_apparent = Expression(
                    self.params.apparent_phase_component_set,
                    doc="Diffusivity for apparent components in each phase",
                    rule=rule_diffus_phase_comp_apparent)
        except AttributeError:
            self.del_component(self.diffus_phase_comp_apparent)
            raise

    def _diffus_phase_comp_true(self):
        try:
            def rule_diffus_phase_comp_true(b, p, j):
                cobj = b.params.get_component(j)
                if (cobj.config.diffus_phase_comp is not None and
                        p in cobj.config.diffus_phase_comp):
                    return cobj.config.diffus_phase_comp[p].return_expression(
                        b, p, j, b.temperature)
                else:
                    return Expression.Skip
            self.diffus_phase_comp_true = Expression(
                    self.params.true_phase_component_set,
                    doc="Diffusivity for true components in each phase",
                    rule=rule_diffus_phase_comp_true)
        except AttributeError:
            self.del_component(self.diffus_phase_comp_true)
            raise

    def _energy_internal_mol(self):
        try:
            def rule_energy_internal_mol(b):
                return sum(b.energy_internal_mol_phase[p]*b.phase_frac[p]
                           for p in b.phase_list)
            self.energy_internal_mol = Expression(
                rule=rule_energy_internal_mol,
                doc="Mixture molar internal energy")
        except AttributeError:
            self.del_component(self.energy_internal_mol)
            raise

    def _energy_internal_mol_phase(self):
        try:
            def rule_energy_internal_mol_phase(b, p):
                eos = b.params.get_phase(p).config.equation_of_state
                return eos.energy_internal_mol_phase(b, p)
            self.energy_internal_mol_phase = Expression(
                self.phase_list, rule=rule_energy_internal_mol_phase)
        except AttributeError:
            self.del_component(self.energy_internal_mol_phase)
            raise

    def _energy_internal_mol_phase_comp(self):
        try:
            def rule_energy_internal_mol_phase_comp(b, p, j):
                eos = b.params.get_phase(p).config.equation_of_state
                return eos.energy_internal_mol_phase_comp(b, p, j)
            self.energy_internal_mol_phase_comp = Expression(
                self.phase_component_set,
                rule=rule_energy_internal_mol_phase_comp)
        except AttributeError:
            self.del_component(self.energy_internal_mol_phase_comp)
            raise

    def _enth_mol(self):
        try:
            def rule_enth_mol(b):
                return sum(b.enth_mol_phase[p]*b.phase_frac[p]
                           for p in b.phase_list)
            self.enth_mol = Expression(rule=rule_enth_mol,
                                       doc="Mixture molar enthalpy")
        except AttributeError:
            self.del_component(self.enth_mol)
            raise

    def _enth_mol_phase(self):
        try:
            def rule_enth_mol_phase(b, p):
                p_config = b.params.get_phase(p).config
                return p_config.equation_of_state.enth_mol_phase(b, p)
            self.enth_mol_phase = Expression(self.phase_list,
                                             rule=rule_enth_mol_phase)
        except AttributeError:
            self.del_component(self.enth_mol_phase)
            raise

    def _enth_mol_phase_comp(self):
        try:
            def rule_enth_mol_phase_comp(b, p, j):
                p_config = b.params.get_phase(p).config
                return p_config.equation_of_state.enth_mol_phase_comp(b, p, j)
            self.enth_mol_phase_comp = Expression(
                self.phase_component_set,
                rule=rule_enth_mol_phase_comp)
        except AttributeError:
            self.del_component(self.enth_mol_phase_comp)
            raise

    def _entr_mol(self):
        try:
            def rule_entr_mol(b):
                return sum(b.entr_mol_phase[p]*b.phase_frac[p]
                           for p in b.phase_list)
            self.entr_mol = Expression(rule=rule_entr_mol,
                                       doc="Mixture molar entropy")
        except AttributeError:
            self.del_component(self.entr_mol)
            raise

    def _entr_mol_phase(self):
        try:
            def rule_entr_mol_phase(b, p):
                p_config = b.params.get_phase(p).config
                return p_config.equation_of_state.entr_mol_phase(b, p)
            self.entr_mol_phase = Expression(self.phase_list,
                                             rule=rule_entr_mol_phase)
        except AttributeError:
            self.del_component(self.entr_mol_phase)
            raise

    def _entr_mol_phase_comp(self):
        try:
            def rule_entr_mol_phase_comp(b, p, j):
                p_config = b.params.get_phase(p).config
                return p_config.equation_of_state.entr_mol_phase_comp(b, p, j)
            self.entr_mol_phase_comp = Expression(
                self.phase_component_set,
                rule=rule_entr_mol_phase_comp)
        except AttributeError:
            self.del_component(self.entr_mol_phase_comp)
            raise

    def _flow_mass(self):
        try:
            if self.get_material_flow_basis() == MaterialFlowBasis.mass:
                self.flow_mass = Expression(
                    expr=sum(self.flow_mass_comp[j]
                             for j in self.component_list),
                    doc="Mass flow rate")
            elif self.get_material_flow_basis() == MaterialFlowBasis.molar:
                self.flow_mass = Expression(
                    expr=self.mw*self.flow_mol, doc="Mass flow rate")
            else:
                raise PropertyPackageError(
                    "{} Generic Property Package set to use unsupported "
                    "material flow basis: {}"
                    .format(self.name, self.get_material_flow_basis()))
        except AttributeError:
            self.del_component(self.flow_mass)
            raise

    def _flow_mass_phase(self):
        try:
            def rule_flow_mass_phase(b, p):
                if b.get_material_flow_basis() == MaterialFlowBasis.mass:
                    return b.flow_mass*b.phase_frac[p]
                elif self.get_material_flow_basis() == MaterialFlowBasis.molar:
                    return b.mw_phase[p]*b.flow_mol_phase[p]
                else:
                    raise PropertyPackageError(
                        "{} Generic Property Package set to use unsupported "
                        "material flow basis: {}"
                        .format(self.name, self.get_material_flow_basis()))
            self.flow_mass_phase = Expression(
                    self.phase_list,
                    doc="Mass flow rate of each phase",
                    rule=rule_flow_mass_phase)
        except AttributeError:
            self.del_component(self.flow_mass_phase)
            raise

    def _flow_mass_comp(self):
        try:
            def rule_flow_mass_comp(b, i):
                if b.get_material_flow_basis() == MaterialFlowBasis.mass:
                    return self.mass_frac_comp[i]*self.flow_mass
                elif b.get_material_flow_basis() == MaterialFlowBasis.molar:
                    return b.flow_mol_comp[i]*b.mw_comp[i]
                else:
                    raise PropertyPackageError(
                        "{} Generic Property Package set to use unsupported "
                        "material flow basis: {}"
                        .format(self.name, self.get_material_flow_basis()))
            self.flow_mass_comp = Expression(
                self.component_list,
                doc="Component mass flow rate",
                rule=rule_flow_mass_comp)
        except AttributeError:
            self.del_component(self.flow_mass_comp)
            raise

    def _flow_mass_phase_comp(self):
        try:
            def rule_flow_mass_phase_comp(b, p, i):
                if b.get_material_flow_basis() == MaterialFlowBasis.mass:
                    raise PropertyPackageError(
                        "{} Generic proeprty Package set to use material flow "
                        "basis {}, but flow_mass_phase_comp was not created "
                        "by state definition.")
                elif b.get_material_flow_basis() == MaterialFlowBasis.molar:
                    return b.flow_mol_phase_comp[p, i]*b.mw_comp[i]
                else:
                    raise PropertyPackageError(
                        "{} Generic Property Package set to use unsupported "
                        "material flow basis: {}"
                        .format(self.name, self.get_material_flow_basis()))
            self.flow_mass_phase_comp = Expression(
                self.phase_component_set,
                doc="Phase-component mass flow rate",
                rule=rule_flow_mass_phase_comp)
        except AttributeError as e:
            print(e)
            self.del_component(self.flow_mass_phase_comp)
            raise

    def _flow_mol(self):
        try:
            if self.get_material_flow_basis() == MaterialFlowBasis.molar:
                self.flow_mol = Expression(
                    expr=sum(self.flow_mol_comp[j]
                             for j in self.component_list),
                    doc="Total molar flow rate")
            elif self.get_material_flow_basis() == MaterialFlowBasis.mass:
                self.flow_mol = Expression(
                    expr=self.flow_mass/self.mw, doc="Total molar flow rate")
            else:
                raise PropertyPackageError(
                    "{} Generic Property Package set to use unsupported "
                    "material flow basis: {}"
                    .format(self.name, self.get_material_flow_basis()))
        except AttributeError:
            self.del_component(self.flow_mol)
            raise

    def _flow_mol_phase(self):
        try:
            def rule_flow_mol_phase(b, p):
                if b.get_material_flow_basis() == MaterialFlowBasis.molar:
                    return b.flow_mol*b.phase_frac[p]
                elif b.get_material_flow_basis() == MaterialFlowBasis.mass:
                    return b.flow_mass_phase[p]/b.mw_phase[p]
                else:
                    raise PropertyPackageError(
                        "{} Generic Property Package set to use unsupported "
                        "material flow basis: {}"
                        .format(self.name, self.get_material_flow_basis()))
            self.flow_mol_phase = Expression(
                    self.phase_list,
                    doc="Molar flow rate of each phase",
                    rule=rule_flow_mol_phase)
        except AttributeError:
            self.del_component(self.flow_mol_phase)
            raise

    def _flow_mol_comp(self):
        try:
            def rule_flow_mol_comp(b, i):
                if b.get_material_flow_basis() == MaterialFlowBasis.molar:
                    return self.mole_frac_comp[i]*self.flow_mol
                elif b.get_material_flow_basis() == MaterialFlowBasis.mass:
                    return b.flow_mass_comp[i]/b.mw_comp[i]
                else:
                    raise PropertyPackageError(
                        "{} Generic Property Package set to use unsupported "
                        "material flow basis: {}"
                        .format(self.name, self.get_material_flow_basis()))
            self.flow_mol_comp = Expression(
                self.component_list,
                doc="Component molar flow rate",
                rule=rule_flow_mol_comp)
        except AttributeError:
            self.del_component(self.flow_mol_comp)
            raise

    def _flow_mol_phase_comp(self):
        try:
            def rule_flow_mol_phase_comp(b, p, i):
                if b.get_material_flow_basis() == MaterialFlowBasis.molar:
                    raise PropertyPackageError(
                        "{} Generic proeprty Package set to use material flow "
                        "basis {}, but flow_mol_phase_comp was not created "
                        "by state definition.")
                elif b.get_material_flow_basis() == MaterialFlowBasis.mass:
                    return b.flow_mass_phase_comp[p, i]/b.mw_comp[i]
                else:
                    raise PropertyPackageError(
                        "{} Generic Property Package set to use unsupported "
                        "material flow basis: {}"
                        .format(self.name, self.get_material_flow_basis()))
            self.flow_mol_phase_comp = Expression(
                self.phase_component_set,
                doc="Phase-component molar flow rate",
                rule=rule_flow_mol_phase_comp)
        except AttributeError:
            self.del_component(self.flow_mol_phase_comp)
            raise

    def _flow_vol(self):
        try:
            def _flow_vol_rule(b):
                if b.get_material_flow_basis() == MaterialFlowBasis.molar:
                    return self.flow_mol/self.dens_mol
                elif b.get_material_flow_basis() == MaterialFlowBasis.mass:
                    return self.flow_mass/self.dens_mass
                else:
                    raise PropertyPackageError(
                        "{} Generic Property Package set to use unsupported "
                        "material flow basis: {}"
                        .format(self.name, self.get_material_flow_basis()))
            self.flow_vol = Expression(
                rule=_flow_vol_rule, doc="Volumetric flow rate")
        except AttributeError:
            self.del_component(self.flow_vol)
            raise

    def _flow_vol_phase(self):
        try:
            def rule_flow_vol_phase(b, p):
                if b.get_material_flow_basis() == MaterialFlowBasis.molar:
                    return b.flow_mol_phase[p]/b.dens_mol_phase[p]
                elif b.get_material_flow_basis() == MaterialFlowBasis.mass:
                    return b.flow_mass_phase[p]/b.dens_mass_phase[p]
                else:
                    raise PropertyPackageError(
                        "{} Generic Property Package set to use unsupported "
                        "material flow basis: {}"
                        .format(self.name, self.get_material_flow_basis()))
            self.flow_vol_phase = Expression(
                    self.phase_list,
                    doc="Volumetric flow rate of each phase",
                    rule=rule_flow_vol_phase)
        except AttributeError:
            self.del_component(self.flow_vol_phase)
            raise

    def _fug_phase_comp(self):
        try:
            def rule_fug_phase_comp(b, p, j):
                p_config = b.params.get_phase(p).config
                return p_config.equation_of_state.fug_phase_comp(b, p, j)
            self.fug_phase_comp = Expression(self.phase_component_set,
                                             rule=rule_fug_phase_comp)
        except AttributeError:
            self.del_component(self.fug_phase_comp)
            raise

    def _fug_coeff_phase_comp(self):
        try:
            def rule_fug_coeff_phase_comp(b, p, j):
                p_config = b.params.get_phase(p).config
                return p_config.equation_of_state.fug_coeff_phase_comp(b, p, j)
            self.fug_coeff_phase_comp = Expression(
                    self.phase_component_set,
                    rule=rule_fug_coeff_phase_comp)
        except AttributeError:
            self.del_component(self.fug_coeff_phase_comp)
            raise

    def _gibbs_mol(self):
        try:
            def rule_gibbs_mol(b):
                return sum(b.gibbs_mol_phase[p]*b.phase_frac[p]
                           for p in b.phase_list)
            self.gibbs_mol = Expression(rule=rule_gibbs_mol,
                                        doc="Mixture molar Gibbs energy")
        except AttributeError:
            self.del_component(self.gibbs_mol)
            raise

    def _gibbs_mol_phase(self):
        try:
            def rule_gibbs_mol_phase(b, p):
                p_config = b.params.get_phase(p).config
                return p_config.equation_of_state.gibbs_mol_phase(b, p)
            self.gibbs_mol_phase = Expression(self.phase_list,
                                              rule=rule_gibbs_mol_phase)
        except AttributeError:
            self.del_component(self.gibbs_mol_phase)
            raise

    def _gibbs_mol_phase_comp(self):
        try:
            def rule_gibbs_mol_phase_comp(b, p, j):
                p_config = b.params.get_phase(p).config
                return p_config.equation_of_state.gibbs_mol_phase_comp(b, p, j)
            self.gibbs_mol_phase_comp = Expression(
                self.phase_component_set,
                rule=rule_gibbs_mol_phase_comp)
        except AttributeError:
            self.del_component(self.gibbs_mol_phase_comp)
            raise

    def _henry(self):
        try:
            def henry_rule(b, p, j):
                cobj = b.params.get_component(j)
                if (cobj.config.henry_component is not None and
                        p in cobj.config.henry_component):
                    return cobj.config.henry_component[p].return_expression(
                        b, p, j, b.temperature)
                else:
                    return Expression.Skip
            self.henry = Expression(
                self.phase_component_set,
                rule=henry_rule)
        except AttributeError:
            self.del_component(self.henry)
            raise

    def _mass_frac_phase_comp(self):
        # If this doesn't exist yet, assume it needs to be built from mole_frac
        try:
            def rule_mass_frac(b, p, j):
                return (b.mw_comp[j]*b.mole_frac_phase_comp[p, j] /
                        sum(b.mw_comp[k]*b.mole_frac_phase_comp[p, k]
                            for k in b.component_list
                            if (p, k) in b.phase_component_set))
            self.mass_frac_phase_comp = Expression(
                self.phase_component_set,
                rule=rule_mass_frac,
                doc="Phase-component mass fractions")
        except AttributeError:
            self.del_component(self.mass_frac_phase_comp)
            raise

    def _mass_frac_phase_comp_apparent(self):
        # If this doesn't exist yet, assume it needs to be built from mole_frac
        try:
            def rule_mass_frac_apparent(b, p, j):
                return (b.mw_comp[j]*b.mole_frac_phase_comp_apparent[p, j] /
                        sum(b.mw_comp[k]*b.mole_frac_phase_comp_apparent[p, k]
                            for k in b.params.apparent_species_set
                            if (p, k) in
                            b.params.apparent_phase_component_set))
            self.mass_frac_phase_comp_apparent = Expression(
                self.params.apparent_phase_component_set,
                rule=rule_mass_frac_apparent,
                doc="Phase-component mass fractions")
        except AttributeError:
            self.del_component(self.mass_frac_phase_comp_apparent)
            raise

    def _mass_frac_phase_comp_true(self):
        # If this doesn't exist yet, assume it needs to be built from mole_frac
        try:
            def rule_mass_frac_true(b, p, j):
                return (b.mw_comp[j]*b.mole_frac_phase_comp_true[p, j] /
                        sum(b.mw_comp[k]*b.mole_frac_phase_comp_true[p, k]
                            for k in b.params.true_species_set
                            if (p, k) in b.paramas.ture_phase_component_set))
            self.mass_frac_phase_comp_true = Expression(
                self.params.true_phase_component_set,
                rule=rule_mass_frac_true,
                doc="Phase-component mass fractions")
        except AttributeError:
            self.del_component(self.mass_frac_phase_comp_true)
            raise

    def _mw(self):
        try:
            self.mw = Expression(
                    doc="Average molecular weight",
                    expr=sum(self.phase_frac[p] *
                             sum(self.mole_frac_phase_comp[p, j] *
                                 self.params.get_component(j).mw
                                 if (p, j) in self.phase_component_set else 0
                                 for j in self.component_list)
                             for p in self.phase_list))
        except AttributeError:
            self.del_component(self.mw)
            raise

    def _mw_comp(self):
        try:
            def rule_mw_comp(b, j):
                return b.params.get_component(j).mw
            self.mw_comp = Expression(self.component_list,
                                      doc="Component molecular weight",
                                      rule=rule_mw_comp)
        except AttributeError:
            self.del_component(self.mw_comp)
            raise

    def _molality_phase_comp(self):
        try:
            def rule_molality(b, p, j):
                pobj = b.params.get_phase(p)
                if not isinstance(pobj, LiquidPhase):
                    # Molality is defined per mass of solvent so only makes
                    # sense in liquid phases
                    return Expression.Skip
                else:
                    return (b.mole_frac_phase_comp[p, j] /
                            sum(b.mw_comp[k]*b.mole_frac_phase_comp[p, k]
                                for k in b.params.solvent_set))
            self.molality_phase_comp = Expression(
                self.phase_component_set,
                rule=rule_molality,
                doc="Component molalitites")
        except AttributeError:
            self.del_component(self.molality_phase_comp)
            raise

    def _molality_phase_comp_apparent(self):
        try:
            def rule_molality_apparent(b, p, j):
                pobj = b.params.get_phase(p)
                if not isinstance(pobj, LiquidPhase):
                    # Molality is defined per mass of solvent so only makes
                    # sense in liquid phases
                    return Expression.Skip
                else:
                    return (b.mole_frac_phase_comp_apparent[p, j] /
                            sum(b.mw_comp[k] *
                                b.mole_frac_phase_comp_apparent[p, k]
                                for k in b.params.solvent_set))
            self.molality_phase_comp_apparent = Expression(
                self.phase_component_set,
                rule=rule_molality_apparent,
                doc="Component molalitites")
        except AttributeError:
            self.del_component(self.molality_phase_comp_apparent)
            raise

    def _molality_phase_comp_true(self):
        try:
            def rule_molality_true(b, p, j):
                pobj = b.params.get_phase(p)
                if not isinstance(pobj, LiquidPhase):
                    # Molality is defined per mass of solvent so only makes
                    # sense in liquid phases
                    return Expression.Skip
                else:
                    return (b.mole_frac_phase_comp_true[p, j] /
                            sum(b.mw_comp[k]*b.mole_frac_phase_comp_true[p, k]
                                for k in b.params.solvent_set))
            self.molality_phase_comp_true = Expression(
                self.phase_component_set,
                rule=rule_molality_true,
                doc="Component molalitites")
        except AttributeError:
            self.del_component(self.molality_phase_comp_true)
            raise

    def _mole_frac_comp(self):
        """If mole_frac_comp not state var assume mole_frac_phase_comp is"""
        try:
            def rule_mole_frac_comp(b, i):
                return sum(b.phase_frac[p]*b.mole_frac_phase_comp[p, i]
                           for p in b.phase_list)
            self.mole_frac_comp = Expression(
                    self.component_list,
                    doc="Mole fraction of each component",
                    rule=rule_mole_frac_comp)
        except AttributeError:
            self.del_component(self.mole_frac_comp)
            raise

    def _mw_comp(self):
        try:
            def rule_mw_comp(b, j):
                return b.params.get_component(j).mw

            self.mw_comp = Expression(
                    self.component_list,
                    doc="Molecular weight of each component",
                    rule=rule_mw_comp)
        except AttributeError:
            self.del_component(self.mw_comp)
            raise

    def _mw_phase(self):
        try:
            def rule_mw_phase(b, p):
                return sum(b.mole_frac_phase_comp[p, j] *
                           b.params.get_component(j).mw
                           if (p, j) in b.phase_component_set else 0
                           for j in b.component_list)
            self.mw_phase = Expression(
                    self.phase_list,
                    doc="Average molecular weight of each phase",
                    rule=rule_mw_phase)
        except AttributeError:
            self.del_component(self.mw_phase)
            raise

    def _pressure_phase_comp(self):
        try:
            def rule_partial_pressure(b, p, i):
                return b.mole_frac_phase_comp[p, i] * b.pressure
            self.pressure_phase_comp = Expression(
                    self.phase_component_set,
                    doc="Component partial pressure in phase",
                    rule=rule_partial_pressure)
        except AttributeError:
            self.del_component(self.pressure_phase_comp)
            raise

    def _pressure_phase_comp_true(self):
        try:
            def rule_partial_pressure(b, p, i):
                return b.mole_frac_phase_comp_true[p, i] * b.pressure
            self.pressure_phase_comp_true = Expression(
                    self.phase_component_set,
                    doc="Component partial pressure in phase",
                    rule=rule_partial_pressure)
        except AttributeError:
            self.del_component(self.pressure_phase_comp_true)
            raise

    def _pressure_phase_comp_apparent(self):
        try:
            def rule_partial_pressure(b, p, i):
                return b.mole_frac_phase_comp_apparent[p, i] * b.pressure
            self.pressure_phase_comp_apparent = Expression(
                    self.phase_component_set,
                    doc="Component partial pressure in phase",
                    rule=rule_partial_pressure)
        except AttributeError:
            self.del_component(self.pressure_phase_comp_apparent)
            raise

    def _pressure_osm_phase(self):
        try:
            def rule_posm_phase(b, p):
                pobj = b.params.get_phase(p)
                if isinstance(pobj, LiquidPhase):
                    p_config = pobj.config
                    return p_config.equation_of_state.pressure_osm_phase(
                        b, p)
                else:
                    return Expression.Skip
            self.pressure_osm_phase = Expression(
                    self.phase_list,
                    doc="Osmotic pressure in each phase",
                    rule=rule_posm_phase)
        except AttributeError:
            self.del_component(self.pressure_osm_phase)
            raise

    def _pressure_sat_comp(self):
        try:
            def rule_pressure_sat_comp(b, j):
                cobj = b.params.get_component(j)
                try:
                    return get_method(b, "pressure_sat_comp", j)(
                        b, cobj, b.temperature)
                except GenericPropertyPackageError:
                    # There is the possibility this is a Henry component
                    if cobj.config.henry_component is not None:
                        # Assume it is a Henry component and skip
                        _log.debug("{} Component {} does not have a method for"
                                   " pressure_sat_comp, but is marked as being"
                                   " Henry component in at least one phase. "
                                   "It will be assumed that saturation "
                                   "pressure is not required for this "
                                   "component."
                                   .format(b.name, j))
                        return Expression.Skip
                    else:
                        raise
            self.pressure_sat_comp = Expression(
                self.component_list,
                rule=rule_pressure_sat_comp)
        except AttributeError:
            self.del_component(self.pressure_sat_comp)
            raise

    def _surf_tens_phase(self):
        try:
            def rule_surf_tens_phase(b, p):
                pobj = b.params.get_phase(p)
                if isinstance(pobj, LiquidPhase):
                    return get_phase_method(b, "surf_tens_phase", p)(b, p)
                else:
                    return Expression.Skip
            self.surf_tens_phase = Expression(
                    self.phase_list,
                    doc="Surface tension for each phase",
                    rule=rule_surf_tens_phase)
        except AttributeError:
            self.del_component(self.surf_tens_phase)
            raise

    def _therm_cond_phase(self):
        try:
            def rule_therm_cond_phase(b, p):
                return get_phase_method(b, "therm_cond_phase", p)(b, p)
            self.therm_cond_phase = Expression(
                    self.phase_list,
                    doc="Thermal conductivity for each phase",
                    rule=rule_therm_cond_phase)
        except AttributeError:
            self.del_component(self.therm_cond_phase)
            raise

    def _visc_d_phase(self):
        try:
            def rule_visc_d_phase(b, p):
                return get_phase_method(b, "visc_d_phase", p)(b, p)
            self.visc_d_phase = Expression(
                    self.phase_list,
                    doc="Dynamic viscosity for each phase",
                    rule=rule_visc_d_phase)
        except AttributeError:
            self.del_component(self.visc_d_phase)
            raise

    def _vol_mol_phase(self):
        try:
            def rule_vol_mol_phase(b, p):
                p_config = b.params.get_phase(p).config
                return p_config.equation_of_state.vol_mol_phase(b, p)
            self.vol_mol_phase = Expression(
                    self.phase_list,
                    doc="Molar volume of each phase",
                    rule=rule_vol_mol_phase)
        except AttributeError:
            self.del_component(self.vol_mol_phase)
            raise

    def _dh_rxn(self):
        def dh_rule(b, r):
            rblock = getattr(b.params, "reaction_"+r)

            carg = b.params.config.inherent_reactions[r]

            return carg["heat_of_reaction"].return_expression(
                b, rblock, r, b.temperature)

        self.dh_rxn = Expression(
            self.params.inherent_reaction_idx,
            doc="Specific heat of reaction for inherent reactions",
            rule=dh_rule)

    def _log_act_phase_comp(self):
        try:
            self.log_act_phase_comp = Var(
                self.phase_component_set,
                initialize=1,
                bounds=(-50, 1),
                units=pyunits.dimensionless,
                doc="Log of activity of component by phase")

            def rule_log_act_phase_comp(b, p, j):
                p_config = b.params.get_phase(p).config
                return exp(b.log_act_phase_comp[p, j]) == \
                    p_config.equation_of_state.act_phase_comp(b, p, j)
            self.log_act_phase_comp_eq = Constraint(
                    self.phase_component_set,
                    doc="Natural log of component activity in each phase",
                    rule=rule_log_act_phase_comp)
        except AttributeError:
            self.del_component(self.log_act_phase_comp)
            self.del_component(self.log_act_phase_comp_eq)
            raise

    def _log_act_phase_comp_true(self):
        try:
            self.log_act_phase_comp_true = Var(
                self.params.true_phase_component_set,
                initialize=1,
                bounds=(-50, 1),
                units=pyunits.dimensionless,
                doc="Log of activity of component by phase")

            def rule_log_act_phase_comp_true(b, p, j):
                p_config = b.params.get_phase(p).config
                return exp(b.log_act_phase_comp_true[p, j]) == \
                    p_config.equation_of_state.act_phase_comp_true(b, p, j)
            self.log_act_phase_comp_true_eq = Constraint(
                    self.params.true_phase_component_set,
                    doc="Natural log of component activity in each phase",
                    rule=rule_log_act_phase_comp_true)
        except AttributeError:
            self.del_component(self.log_act_phase_comp_true)
            self.del_component(self.log_act_phase_comp_true_eq)
            raise

    def _log_act_phase_comp_apparent(self):
        try:
            self.log_act_phase_comp_apparent = Var(
                self.params.apparent_phase_component_set,
                initialize=1,
                bounds=(-50, 1),
                units=pyunits.dimensionless,
                doc="Log of activity of component by phase")

            def rule_log_act_phase_comp_apparent(b, p, j):
                p_config = b.params.get_phase(p).config
                return exp(b.log_act_phase_comp_apparent[p, j]) == \
                    p_config.equation_of_state.act_phase_comp_apparent(b, p, j)
            self.log_act_phase_comp_apparent_eq = Constraint(
                    self.params.apparent_phase_component_set,
                    doc="Natural log of component activity in each phase",
                    rule=rule_log_act_phase_comp_apparent)
        except AttributeError:
            self.del_component(self.log_act_phase_comp_apparent)
            self.del_component(self.log_act_phase_comp_apparent_eq)
            raise

    def _log_conc_mol_phase_comp(self):
        try:
            self.log_conc_mol_phase_comp = Var(
                self.phase_component_set,
                initialize=1,
                bounds=(-50, None),
                units=pyunits.dimensionless,
                doc="Log of molar concentration of component by phase")

            def rule_log_conc_mol_phase_comp(b, p, j):
                return exp(b.log_conc_mol_phase_comp[p, j]) == (
                    b.conc_mol_phase_comp[p, j] /
                    pyunits.get_units(b.conc_mol_phase_comp[p, j]))
            self.log_conc_mol_phase_comp_eq = Constraint(
                self.phase_component_set,
                rule=rule_log_conc_mol_phase_comp,
                doc="Constraint for log of molar concentration")
        except AttributeError:
            self.del_component(self.log_conc_mol_phase_comp)
            self.del_component(self.log_conc_mol_phase_comp_eq)
            raise

    def _log_conc_mol_phase_comp_true(self):
        try:
            self.log_conc_mol_phase_comp_true = Var(
                self.params.true_phase_component_set,
                initialize=1,
                bounds=(-50, None),
                units=pyunits.dimensionless,
                doc="Log of molar concentration of component by phase")

            def rule_log_conc_mol_phase_comp_true(b, p, j):
                return exp(b.log_conc_mol_phase_comp_true[p, j]) == (
                    b.conc_mol_phase_comp_true[p, j] /
                    pyunits.get_units(b.conc_mol_phase_comp_true[p, j]))
            self.log_conc_mol_phase_comp_true_eq = Constraint(
                self.params.true_phase_component_set,
                rule=rule_log_conc_mol_phase_comp_true,
                doc="Constraint for log of molar concentration")
        except AttributeError:
            self.del_component(self.log_conc_mol_phase_comp_true)
            self.del_component(self.log_conc_mol_phase_comp_true_eq)
            raise

    def _log_mass_frac_phase_comp(self):
        try:
            self.log_mass_frac_phase_comp = Var(
                self.phase_component_set,
                initialize=0,
                bounds=(-50, 0),
                units=pyunits.dimensionless,
                doc="Log of mass fractions of component by phase")

            def rule_log_mass_frac_phase_comp(b, p, j):
                return exp(b.log_mass_frac_phase_comp[p, j]) == (
                    b.mass_frac_phase_comp[p, j])
            self.log_mass_frac_phase_comp_eq = Constraint(
                self.phase_component_set,
                rule=rule_log_mass_frac_phase_comp,
                doc="Constraint for log of mass fractions")
        except AttributeError:
            self.del_component(self.log_mass_frac_phase_comp)
            self.del_component(self.log_mass_frac_phase_comp_eq)
            raise

    def _log_mass_frac_phase_comp_apparent(self):
        try:
            self.log_mass_frac_phase_comp_apparent = Var(
                self.params.apparent_phase_component_set,
                initialize=0,
                bounds=(-50, 0),
                units=pyunits.dimensionless,
                doc="Log of mass fractions of component by phase")

            def rule_log_mass_frac_phase_comp_appr(b, p, j):
                return exp(b.log_mass_frac_phase_comp_apparent[p, j]) == (
                    b.mass_frac_phase_comp_apparent[p, j])
            self.log_mass_frac_phase_comp_apparent_eq = Constraint(
                self.params.apparent_phase_component_set,
                rule=rule_log_mass_frac_phase_comp_appr,
                doc="Constraint for log of mass fractions")
        except AttributeError:
            self.del_component(self.log_mass_frac_phase_comp_apparent)
            self.del_component(self.log_mass_frac_phase_comp_apparent_eq)
            raise

    def _log_mass_frac_phase_comp_true(self):
        try:
            self.log_mass_frac_phase_comp_true = Var(
                self.params.true_phase_component_set,
                initialize=0,
                bounds=(-50, 0),
                units=pyunits.dimensionless,
                doc="Log of mass fractions of component by phase")

            def rule_log_mass_frac_phase_comp_true(b, p, j):
                return exp(b.log_mass_frac_phase_comp_true[p, j]) == (
                    b.mass_frac_phase_comp_true[p, j])
            self.log_mass_frac_phase_comp_true_eq = Constraint(
                self.params.true_phase_component_set,
                rule=rule_log_mass_frac_phase_comp_true,
                doc="Constraint for log of mass fractions")
        except AttributeError:
            self.del_component(self.log_mass_frac_phase_comp_true)
            self.del_component(self.log_mass_frac_phase_comp_true_eq)
            raise

    def _log_molality_phase_comp(self):
        try:
            self.log_molality_phase_comp = Var(
                self.phase_component_set,
                initialize=1,
                bounds=(-50, None),
                units=pyunits.dimensionless,
                doc="Log of molality of component by phase")

            def rule_log_molality_phase_comp(b, p, j):
                pobj = b.params.get_phase(p)
                if not isinstance(pobj, LiquidPhase):
                    # Molality is defined per mass of solvent so only makes
                    # sense in liquid phases
                    return Expression.Skip
                return exp(b.log_molality_phase_comp[p, j]) == (
                    b.molality_phase_comp[p, j])
            self.log_molality_phase_comp_eq = Constraint(
                self.phase_component_set,
                rule=rule_log_molality_phase_comp,
                doc="Constraint for log of molality")
        except AttributeError:
            self.del_component(self.log_molality_phase_comp)
            self.del_component(self.log_molality_phase_comp_eq)
            raise

    def _log_molality_phase_comp_apparent(self):
        try:
            self.log_molality_phase_comp_apparent = Var(
                self.params.apparent_phase_component_set,
                initialize=1,
                bounds=(-50, None),
                units=pyunits.dimensionless,
                doc="Log of molality of component by phase")

            def rule_log_molality_phase_comp_appr(b, p, j):
                pobj = b.params.get_phase(p)
                if not isinstance(pobj, LiquidPhase):
                    # Molality is defined per mass of solvent so only makes
                    # sense in liquid phases
                    return Expression.Skip
                return exp(b.log_molality_phase_comp_apparent[p, j]) == (
                    b.molality_phase_comp_apparent[p, j])
            self.log_molality_phase_comp_apparent_eq = Constraint(
                self.params.apparent_phase_component_set,
                rule=rule_log_molality_phase_comp_appr,
                doc="Constraint for log of molality")
        except AttributeError:
            self.del_component(self.log_molality_phase_comp_apparent)
            self.del_component(self.log_molality_phase_comp_apparent_eq)
            raise

    def _log_molality_phase_comp_true(self):
        try:
            self.log_molality_phase_comp_true = Var(
                self.params.true_phase_component_set,
                initialize=1,
                units=pyunits.dimensionless,
                doc="Log of molality of component by phase")

            def rule_log_molality_phase_comp_true(b, p, j):
                pobj = b.params.get_phase(p)
                if not isinstance(pobj, LiquidPhase):
                    # Molality is defined per mass of solvent so only makes
                    # sense in liquid phases
                    return Expression.Skip
                return exp(b.log_molality_phase_comp_true[p, j]) == (
                    b.molality_phase_comp_true[p, j])
            self.log_molality_phase_comp_true_eq = Constraint(
                self.params.true_phase_component_set,
                rule=rule_log_molality_phase_comp_true,
                doc="Constraint for log of molality")
        except AttributeError:
            self.del_component(self.log_molality_phase_comp_true)
            self.del_component(self.log_molality_phase_comp_true_eq)
            raise

    def _log_mole_frac_phase_comp(self):
        try:
            self.log_mole_frac_phase_comp = Var(
                self.phase_component_set,
                initialize=0,
                bounds=(-50, 0),
                units=pyunits.dimensionless,
                doc="Log of mole fractions of component by phase")

            def rule_log_mole_frac_phase_comp(b, p, j):
                return exp(b.log_mole_frac_phase_comp[p, j]) == (
                    b.mole_frac_phase_comp[p, j])
            self.log_mole_frac_phase_comp_eq = Constraint(
                self.phase_component_set,
                rule=rule_log_mole_frac_phase_comp,
                doc="Constraint for log of mole fractions")
        except AttributeError:
            self.del_component(self.log_mole_frac_phase_comp)
            self.del_component(self.log_mole_frac_phase_comp_eq)
            raise

    def _log_mole_frac_phase_comp_apparent(self):
        try:
            self.log_mole_frac_phase_comp_apparent = Var(
                self.params.apparent_phase_component_set,
                initialize=0,
                bounds=(-50, 0),
                units=pyunits.dimensionless,
                doc="Log of mole fractions of component by phase")

            def rule_log_mole_frac_phase_comp_appr(b, p, j):
                return exp(b.log_mole_frac_phase_comp_apparent[p, j]) == (
                    b.mole_frac_phase_comp_apparent[p, j])
            self.log_mole_frac_phase_comp_apparent_eq = Constraint(
                self.params.apparent_phase_component_set,
                rule=rule_log_mole_frac_phase_comp_appr,
                doc="Constraint for log of mole fractions")
        except AttributeError:
            self.del_component(self.log_mole_frac_phase_comp_apparent)
            self.del_component(self.log_mole_frac_phase_comp_apparent_eq)
            raise

    def _log_mole_frac_phase_comp_true(self):
        try:
            self.log_mole_frac_phase_comp_true = Var(
                self.params.true_phase_component_set,
                initialize=0,
                bounds=(-50, 0),
                units=pyunits.dimensionless,
                doc="Log of mole fractions of component by phase")

            def rule_log_mole_frac_phase_comp_true(b, p, j):
                return exp(b.log_mole_frac_phase_comp_true[p, j]) == (
                    b.mole_frac_phase_comp_true[p, j])
            self.log_mole_frac_phase_comp_true_eq = Constraint(
                self.params.true_phase_component_set,
                rule=rule_log_mole_frac_phase_comp_true,
                doc="Constraint for log of mole fractions")
        except AttributeError:
            self.del_component(self.log_mole_frac_phase_comp_true)
            self.del_component(self.log_mole_frac_phase_comp_true_eq)
            raise

    def _log_pressure_phase_comp(self):
        try:
            self.log_pressure_phase_comp = Var(
                self.phase_component_set,
                initialize=12,
                bounds=(-50, None),
                units=pyunits.dimensionless,
                doc="Log of partial pressures of component by phase")

            def rule_log_pressure_phase_comp(b, p, j):
                return exp(b.log_pressure_phase_comp[p, j]) == (
                    b.pressure_phase_comp[p, j])
            self.log_pressure_phase_comp_eq = Constraint(
                self.phase_component_set,
                rule=rule_log_pressure_phase_comp,
                doc="Constraint for log of partial pressures")
        except AttributeError:
            self.del_component(self.log_pressure_phase_comp)
            self.del_component(self.log_pressure_phase_comp_eq)
            raise

    def _log_pressure_phase_comp_apparent(self):
        try:
            self.log_pressure_phase_comp_apparent = Var(
                self.params.apparent_phase_component_set,
                initialize=12,
                bounds=(-50, None),
                units=pyunits.dimensionless,
                doc="Log of partial pressures of component by phase")

            def rule_log_pressure_phase_comp_appr(b, p, j):
                return exp(b.log_pressure_phase_comp_apparent[p, j]) == (
                    b.pressure_phase_comp_apparent[p, j])
            self.log_pressure_phase_comp_apparent_eq = Constraint(
                self.params.apparent_phase_component_set,
                rule=rule_log_pressure_phase_comp_appr,
                doc="Constraint for log of partial pressures")
        except AttributeError:
            self.del_component(self.log_pressure_phase_comp_apparent)
            self.del_component(self.log_pressure_phase_comp_apparent_eq)
            raise

    def _log_pressure_phase_comp_true(self):
        try:
            self.log_pressure_phase_comp_true = Var(
                self.params.true_phase_component_set,
                initialize=12,
                bounds=(-50, None),
                units=pyunits.dimensionless,
                doc="Log of partial pressures of component by phase")

            def rule_log_pressure_phase_comp_true(b, p, j):
                return exp(b.log_pressure_phase_comp_true[p, j]) == (
                    b.pressure_phase_comp_true[p, j])
            self.log_pressure_phase_comp_true_eq = Constraint(
                self.params.true_phase_component_set,
                rule=rule_log_pressure_phase_comp_true,
                doc="Constraint for log of partial pressures")
        except AttributeError:
            self.del_component(self.log_pressure_phase_comp_true)
            self.del_component(self.log_pressure_phase_comp_true_eq)
            raise

    def _log_k_eq(self):
        try:
            self.log_k_eq = Var(
                self.params.inherent_reaction_idx,
                initialize=1,
                doc="Log of equilibrium constant for inherent reactions")

            def rule_log_k_eq(b, r):
                rblock = getattr(b.params, "reaction_"+r)

                carg = b.params.config.inherent_reactions[r]
                return carg["equilibrium_constant"].return_log_expression(
                    b, rblock, r, b.temperature)

            self.log_k_eq_constraint = Constraint(
                self.params.inherent_reaction_idx,
                rule=rule_log_k_eq,
                doc="Constraint for log of equilibrium constant")
        except AttributeError:
            self.del_component(self.log_k_eq)
            self.del_component(self.log_k_eq_constraint)
            raise


def _valid_VL_component_list(blk, pp):
    raoult_comps = []
    henry_comps = []
    # Only need to do this for V-L pairs, so check
    pparams = blk.params
    if ((pparams.get_phase(pp[0]).is_liquid_phase() and
         pparams.get_phase(pp[1]).is_vapor_phase()) or
        (pparams.get_phase(pp[0]).is_vapor_phase() and
         pparams.get_phase(pp[1]).is_liquid_phase())):

        for j in blk.component_list:
            if ((pp[0], j) in blk.phase_component_set and
                    (pp[1], j) in blk.phase_component_set):
                cobj = blk.params.get_component(j)
                if (cobj.config.henry_component is not None and
                        (pp[0] in cobj.config.henry_component or
                         pp[1] in cobj.config.henry_component)):
                    henry_comps.append(j)
                else:
                    raoult_comps.append(j)

    return raoult_comps, henry_comps<|MERGE_RESOLUTION|>--- conflicted
+++ resolved
@@ -675,8 +675,6 @@
                             # Method provided has no build_parameters method
                             # Assume it is not needed and continue
                             pass
-<<<<<<< HEAD
-=======
 
         # Validate and other phase indexed props
         phase_indexed_props = ["diffus_phase_comp"]
@@ -695,7 +693,6 @@
                             # Method provided has no build_parameters method
                             # Assume it is not needed and continue
                             pass
->>>>>>> 18557615
 
         for p in self.phase_list:
             pobj = self.get_phase(p)
