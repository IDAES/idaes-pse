#################################################################################
# The Institute for the Design of Advanced Energy Systems Integrated Platform
# Framework (IDAES IP) was produced under the DOE Institute for the
# Design of Advanced Energy Systems (IDAES), and is copyright (c) 2018-2021
# by the software owners: The Regents of the University of California, through
# Lawrence Berkeley National Laboratory,  National Technology & Engineering
# Solutions of Sandia, LLC, Carnegie Mellon University, West Virginia University
# Research Corporation, et al.  All rights reserved.
#
# Please see the files COPYRIGHT.md and LICENSE.md for full copyright and
# license information.
#################################################################################
"""
Heat Exchanger Models.
"""

__author__ = "John Eslick"

from enum import Enum

# Import Pyomo libraries
from pyomo.environ import (
    Var,
    Param,
    Expression,
    log,
    Reference,
    PositiveReals,
    SolverFactory,
    ExternalFunction,
    Block,
    units as pyunits,
    NonNegativeReals,
    value,
)
from pyomo.common.config import ConfigBlock, ConfigValue, In

# Import IDAES cores
from idaes.core import (
    declare_process_block_class,
    UnitModelBlockData,
)

import idaes.logger as idaeslog
from idaes.core.util.functions import functions_lib
from idaes.core.util.tables import create_stream_table_dataframe
from idaes.generic_models.unit_models.heater import (
    _make_heater_config_block,
    _make_heater_control_volume,
)

import idaes.core.util.unit_costing as costing
from idaes.core.util.misc import add_object_reference
from idaes.core.util import get_solver, scaling as iscale
from idaes.core.util.exceptions import ConfigurationError

_log = idaeslog.getLogger(__name__)


class HeatExchangerFlowPattern(Enum):
    countercurrent = 1
    cocurrent = 2
    crossflow = 3


def _make_heat_exchanger_config(config):
    """
    Declare configuration options for HeatExchangerData block.
    """
    config.declare(
        "hot_side_name",
        ConfigValue(
            default="shell",
            domain=str,
            doc="Hot side name, sets control volume and inlet and outlet names",
        ),
    )
    config.declare(
        "cold_side_name",
        ConfigValue(
            default="tube",
            domain=str,
            doc="Cold side name, sets control volume and inlet and outlet names",
        ),
    )
    config.declare(
        "hot_side_config",
        ConfigBlock(
            implicit=True,
            description="Config block for hot side",
            doc="""A config block used to construct the hot side control volume.
This config can be given by the hot side name instead of hot_side_config.""",
        ),
    )
    config.declare(
        "cold_side_config",
        ConfigBlock(
            implicit=True,
            description="Config block for cold side",
            doc="""A config block used to construct the cold side control volume.
This config can be given by the cold side name instead of cold_side_config.""",
        ),
    )
    _make_heater_config_block(config.hot_side_config)
    _make_heater_config_block(config.cold_side_config)
    config.declare(
        "delta_temperature_callback",
        ConfigValue(
            default=delta_temperature_lmtd_callback,
            description="Callback for for temperature difference calculations",
        ),
    )
    config.declare(
        "flow_pattern",
        ConfigValue(
            default=HeatExchangerFlowPattern.countercurrent,
            domain=In(HeatExchangerFlowPattern),
            description="Heat exchanger flow pattern",
            doc="""Heat exchanger flow pattern,
**default** - HeatExchangerFlowPattern.countercurrent.
**Valid values:** {
**HeatExchangerFlowPattern.countercurrent** - countercurrent flow,
**HeatExchangerFlowPattern.cocurrent** - cocurrent flow,
**HeatExchangerFlowPattern.crossflow** - cross flow, factor times
countercurrent temperature difference.}""",
        ),
    )


def delta_temperature_lmtd_callback(b):
    r"""
    This is a callback for a temperature difference expression to calculate
    :math:`\Delta T` in the heat exchanger model using log-mean temperature
    difference (LMTD).  It can be supplied to "delta_temperature_callback"
    HeatExchanger configuration option.  This form is

    .. math::

        \Delta T = \frac{\Delta T_1 - \Delta T_2}{
            \log_e\left(\frac{\Delta T_1}{\Delta T_2}\right)}

    where :math:`\Delta T_1` is the temperature difference at the hot inlet end
    and :math:`\Delta T_2` is the temperature difference at the hot outlet end.
    """
    dT1 = b.delta_temperature_in
    dT2 = b.delta_temperature_out

    @b.Expression(b.flowsheet().time)
    def delta_temperature(b, t):
        return (dT1[t] - dT2[t]) / log(dT1[t] / dT2[t])

def delta_temperature_lmtd2_callback(b):
<<<<<<< HEAD
    """
    This is a callback for a temperature difference expression to calculate
    :math:`\Delta T` in the heat exchanger model using log-mean temperature
    difference (LMTD).  It can be supplied to "delta_temperature_callback"
    HeatExchanger configuration option.
    """
    dT1 = b.delta_temperature_in
    dT2 = b.delta_temperature_out

    @b.Expression(b.flowsheet().time)
    def delta_temperature(b, t):
        return (dT2[t] - dT1[t]) / log(dT2[t] / dT1[t])

def delta_temperature_lmtd3_callback(b):
    """
    This is a callback for a temperature difference expression to calculate
    :math:`\Delta T` in the heat exchanger model using log-mean temperature
    difference (LMTD).  It can be supplied to "delta_temperature_callback"
    HeatExchanger configuration option.
    """
    dT1 = b.delta_temperature_in
    dT2 = b.delta_temperature_out

    @b.Expression(b.flowsheet().time)
    def delta_temperature(b, t):
        return (dT2[t] - dT1[t]) / (log(dT2[t]) - log(dT1[t]))

=======
    r"""
    This is a callback for a temperature difference expression to calculate
    :math:`\Delta T` in the heat exchanger model using log-mean temperature
    difference (LMTD).  It can be supplied to "delta_temperature_callback"
    HeatExchanger configuration option. This form is

    .. math::
>>>>>>> 4b297afd

        \Delta T = \frac{\Delta T_2 - \Delta T_1}{
            \log_e\left(\frac{\Delta T_2}{\Delta T_1}\right)}

    where :math:`\Delta T_1` is the temperature difference at the hot inlet end
    and :math:`\Delta T_2` is the temperature difference at the hot outlet end.
    """
    dT1 = b.delta_temperature_in
    dT2 = b.delta_temperature_out

    @b.Expression(b.flowsheet().time)
    def delta_temperature(b, t):
        return (dT2[t] - dT1[t]) / log(dT2[t] / dT1[t])

def delta_temperature_lmtd3_callback(b):
    r"""
    This is a callback for a temperature difference expression to calculate
    :math:`\Delta T` in the heat exchanger model using log-mean temperature
    difference (LMTD).  It can be supplied to "delta_temperature_callback"
    HeatExchanger configuration option. This form is

    .. math::

        \Delta T = \frac{\Delta T_1 - \Delta T_2}{
            \log_e\left(\Delta T_2\right) - \log_e\left(\Delta T_1\right)}

    where :math:`\Delta T_1` is the temperature difference at the hot inlet end
    and :math:`\Delta T_2` is the temperature difference at the hot outlet end.
    """
    dT1 = b.delta_temperature_in
    dT2 = b.delta_temperature_out

    @b.Expression(b.flowsheet().time)
    def delta_temperature(b, t):
        return (dT2[t] - dT1[t]) / (log(dT2[t]) - log(dT1[t]))


def delta_temperature_amtd_callback(b):
    r"""
    This is a callback for a temperature difference expression to calculate
    :math:`\Delta T` in the heat exchanger model using arithmetic-mean
    temperature difference (AMTD).  It can be supplied to
    "delta_temperature_callback" HeatExchanger configuration option. This form is

    .. math::

        \Delta T = \frac{\Delta T_1 + \Delta T_2}{2}

    where :math:`\Delta T_1` is the temperature difference at the hot inlet end
    and :math:`\Delta T_2` is the temperature difference at the hot outlet end.
    """
    dT1 = b.delta_temperature_in
    dT2 = b.delta_temperature_out

    @b.Expression(b.flowsheet().time)
    def delta_temperature(b, t):
        return (dT1[t] + dT2[t]) * 0.5


def delta_temperature_underwood_callback(b):
    r"""
    This is a callback for a temperature difference expression to calculate
    :math:`\Delta T` in the heat exchanger model using log-mean temperature
    difference (LMTD) approximation given by Underwood (1970).  It can be
    supplied to "delta_temperature_callback" HeatExchanger configuration option.
    This uses a cube root function that works with negative numbers returning
    the real negative root. This should always evaluate successfully. This form
    is

    .. math::

        \Delta T = \left(\frac{
            \Delta T_1^\frac{1}{3} + \Delta T_2^\frac{1}{3}}{2}\right)^3

    where :math:`\Delta T_1` is the temperature difference at the hot inlet end
    and :math:`\Delta T_2` is the temperature difference at the hot outlet end.
    """
    dT1 = b.delta_temperature_in
    dT2 = b.delta_temperature_out
    temp_units = pyunits.get_units(dT1)

    # external function that ruturns the real root, for the cuberoot of negitive
    # numbers, so it will return without error for positive and negitive dT.
    b.cbrt = ExternalFunction(
        library=functions_lib(),
        function="cbrt",
        arg_units=[temp_units])

    @b.Expression(b.flowsheet().time)
    def delta_temperature(b, t):
        return ((b.cbrt(dT1[t]) + b.cbrt(dT2[t])) / 2.0) ** 3 * temp_units


@declare_process_block_class("HeatExchanger", doc="Simple 0D heat exchanger model.")
class HeatExchangerData(UnitModelBlockData):
    """
    Simple 0D heat exchange unit.
    Unit model to transfer heat from one material to another.
    """

    CONFIG = UnitModelBlockData.CONFIG(implicit=True)
    _make_heat_exchanger_config(CONFIG)

    def _process_config(self):
        """Check for configuration errors and alternate config option names.
        """
        config = self.config

        if config.hot_side_name == config.cold_side_name:
            raise NameError(
                "Heatexchanger hot and cold side cannot have the same name '{}'."
                " Be sure to set both the hot_side_name and cold_side_name.".format(
                    config.hot_side_name
                )
            )

        for o in config:
            if not (
                o in self.CONFIG or o in [config.hot_side_name, config.cold_side_name]
            ):
                raise KeyError("Heatexchanger config option {} not defined".format(o))

        if config.hot_side_name in config:
            config.hot_side_config.set_value(config[config.hot_side_name])
            # Allow access to hot_side_config under the hot_side_name, backward
            # compatible with the tube and shell notation
            setattr(config, config.hot_side_name, config.hot_side_config)
        if config.cold_side_name in config:
            config.cold_side_config.set_value(config[config.cold_side_name])
            # Allow access to hot_side_config under the cold_side_name, backward
            # compatible with the tube and shell notation
            setattr(config, config.cold_side_name, config.cold_side_config)

        if config.cold_side_name in ["hot_side", "side_1"]:
            raise ConfigurationError("Cold side name cannot be in ['hot_side', 'side_1'].")
        if config.hot_side_name in ["cold_side", "side_2"]:
            raise ConfigurationError("Hot side name cannot be in ['cold_side', 'side_2'].")

    def build(self):
        """
        Building model

        Args:
            None
        Returns:
            None
        """
        ########################################################################
        #  Call UnitModel.build to setup dynamics and configure                #
        ########################################################################
        super().build()
        self._process_config()
        config = self.config

        ########################################################################
        # Add control volumes                                                  #
        ########################################################################
        hot_side = _make_heater_control_volume(
            self,
            config.hot_side_name,
            config.hot_side_config,
            dynamic=config.dynamic,
            has_holdup=config.has_holdup,
        )
        cold_side = _make_heater_control_volume(
            self,
            config.cold_side_name,
            config.cold_side_config,
            dynamic=config.dynamic,
            has_holdup=config.has_holdup,
        )
        # Add references to the hot side and cold side, so that we have solid
        # names to refer to internally.  side_1 and side_2 also maintain
        # compatability with older models.  Using add_object_reference keeps
        # these from showing up when you iterate through pyomo compoents in a
        # model, so only the user specified control volume names are "seen"
        if not hasattr(self, "side_1"):
            add_object_reference(self, "side_1", hot_side)
        if not hasattr(self, "side_2"):
            add_object_reference(self, "side_2", cold_side)
        if not hasattr(self, "hot_side"):
            add_object_reference(self, "hot_side", hot_side)
        if not hasattr(self, "cold_side"):
            add_object_reference(self, "cold_side", cold_side)

        ########################################################################
        # Add variables                                                        #
        ########################################################################
        # Use hot side units as basis
        s1_metadata = config.hot_side_config.property_package.get_metadata()

        q_units = s1_metadata.get_derived_units("power")
        u_units = s1_metadata.get_derived_units("heat_transfer_coefficient")
        a_units = s1_metadata.get_derived_units("area")
        temp_units = s1_metadata.get_derived_units("temperature")

        u = self.overall_heat_transfer_coefficient = Var(
            self.flowsheet().time,
            domain=PositiveReals,
            initialize=100.0,
            doc="Overall heat transfer coefficient",
            units=u_units
        )
        a = self.area = Var(
            domain=PositiveReals,
            initialize=1000.0,
            doc="Heat exchange area",
            units=a_units
        )
        self.delta_temperature_in = Var(
            self.flowsheet().time,
            initialize=10.0,
            doc="Temperature difference at the hot inlet end",
            units=temp_units
        )
        self.delta_temperature_out = Var(
            self.flowsheet().time,
            initialize=10.1,
            doc="Temperature difference at the hot outlet end",
            units=temp_units
        )
        if self.config.flow_pattern == HeatExchangerFlowPattern.crossflow:
            self.crossflow_factor = Var(
                self.flowsheet().time,
                initialize=1.0,
                doc="Factor to adjust coutercurrent flow heat "
                "transfer calculation for cross flow.",
            )
            f = self.crossflow_factor

        self.heat_duty = Reference(cold_side.heat)
        ########################################################################
        # Add ports                                                            #
        ########################################################################
        i1 = self.add_inlet_port(
            name=f"{config.hot_side_name}_inlet",
            block=hot_side,
            doc="Hot side inlet")
        i2 = self.add_inlet_port(
            name=f"{config.cold_side_name}_inlet",
            block=cold_side,
            doc="Cold side inlet")
        o1 = self.add_outlet_port(
            name=f"{config.hot_side_name}_outlet",
            block=hot_side,
            doc="Hot side outlet")
        o2 = self.add_outlet_port(
            name=f"{config.cold_side_name}_outlet",
            block=cold_side,
            doc="Cold side outlet")

        # Using Andrew's function for now.  I want these port names for backward
        # compatablity, but I don't want them to appear if you iterate throught
        # components and add_object_reference hides them from Pyomo.
        if not hasattr(self, "inlet_1"):
            add_object_reference(self, "inlet_1", i1)
        if not hasattr(self, "inlet_2"):
            add_object_reference(self, "inlet_2", i2)
        if not hasattr(self, "outlet_1"):
            add_object_reference(self, "outlet_1", o1)
        if not hasattr(self, "outlet_2"):
            add_object_reference(self, "outlet_2", o2)

        if not hasattr(self, "hot_inlet"):
            add_object_reference(self, "hot_inlet", i1)
        if not hasattr(self, "cold_inlet"):
            add_object_reference(self, "cold_inlet", i2)
        if not hasattr(self, "hot_outlet"):
            add_object_reference(self, "hot_outlet", o1)
        if not hasattr(self, "cold_outlet"):
            add_object_reference(self, "cold_outlet", o2)
        ########################################################################
        # Add end temperature difference constraints                           #
        ########################################################################

        @self.Constraint(self.flowsheet().time)
        def delta_temperature_in_equation(b, t):
            if b.config.flow_pattern == HeatExchangerFlowPattern.cocurrent:
                return (
                    b.delta_temperature_in[t]
                    == hot_side.properties_in[t].temperature
                    - pyunits.convert(cold_side.properties_in[t].temperature,
                                      to_units=temp_units)
                )
            else:
                return (
                    b.delta_temperature_in[t]
                    == hot_side.properties_in[t].temperature
                    - pyunits.convert(cold_side.properties_out[t].temperature,
                                      to_units=temp_units)
                )

        @self.Constraint(self.flowsheet().time)
        def delta_temperature_out_equation(b, t):
            if b.config.flow_pattern == HeatExchangerFlowPattern.cocurrent:
                return (
                    b.delta_temperature_out[t]
                    == hot_side.properties_out[t].temperature
                    - pyunits.convert(cold_side.properties_out[t].temperature,
                                      to_units=temp_units)
                )
            else:
                return (
                    b.delta_temperature_out[t]
                    == hot_side.properties_out[t].temperature
                    - pyunits.convert(cold_side.properties_in[t].temperature,
                                      to_units=temp_units)
                )

        ########################################################################
        # Add a unit level energy balance                                      #
        ########################################################################
        @self.Constraint(self.flowsheet().time)
        def unit_heat_balance(b, t):
            return 0 == (hot_side.heat[t] +
                         pyunits.convert(cold_side.heat[t],
                                         to_units=q_units))

        ########################################################################
        # Add delta T calculations using callack function, lots of options,    #
        #   and users can provide their own if needed                          #
        ########################################################################
        config.delta_temperature_callback(self)
        ########################################################################
        # Add Heat transfer equation                                           #
        ########################################################################
        deltaT = self.delta_temperature

        @self.Constraint(self.flowsheet().time)
        def heat_transfer_equation(b, t):
            if self.config.flow_pattern == HeatExchangerFlowPattern.crossflow:
                return pyunits.convert(self.heat_duty[t], to_units=q_units) == (
                    f[t] * u[t] * a * deltaT[t])
            else:
                return pyunits.convert(self.heat_duty[t], to_units=q_units) == (
                    u[t] * a * deltaT[t])

        ########################################################################
        # Add symbols for LaTeX equation rendering                             #
        ########################################################################
        self.overall_heat_transfer_coefficient.latex_symbol = "U"
        self.area.latex_symbol = "A"
        hot_side.heat.latex_symbol = "Q_1"
        cold_side.heat.latex_symbol = "Q_2"
        self.delta_temperature.latex_symbol = "\\Delta T"

    def initialize(
        self,
        state_args_1=None,
        state_args_2=None,
        outlvl=idaeslog.NOTSET,
        solver=None,
        optarg=None,
        duty=None,
    ):
        """
        Heat exchanger initialization method.

        Args:
            state_args_1 : a dict of arguments to be passed to the property
                initialization for the hot side (see documentation of the specific
                property package) (default = {}).
            state_args_2 : a dict of arguments to be passed to the property
                initialization for the cold side (see documentation of the specific
                property package) (default = {}).
            outlvl : sets output level of initialization routine
            optarg : solver options dictionary object (default=None, use
                     default solver options)
            solver : str indicating which solver to use during
                     initialization (default = None, use default solver)
            duty : an initial guess for the amount of heat transfered. This
                should be a tuple in the form (value, units), (default
                = (1000 J/s))

        Returns:
            None

        """
        # Set solver options
        init_log = idaeslog.getInitLogger(self.name, outlvl, tag="unit")
        solve_log = idaeslog.getSolveLogger(self.name, outlvl, tag="unit")

        hot_side = getattr(self, self.config.hot_side_name)
        cold_side = getattr(self, self.config.cold_side_name)

        # Create solver
        opt = get_solver(solver, optarg)

        flags1 = hot_side.initialize(
            outlvl=outlvl, optarg=optarg, solver=solver, state_args=state_args_1
        )

        init_log.info_high("Initialization Step 1a (hot side) Complete.")

        flags2 = cold_side.initialize(
            outlvl=outlvl, optarg=optarg, solver=solver, state_args=state_args_2
        )

        init_log.info_high("Initialization Step 1b (cold side) Complete.")
        # ---------------------------------------------------------------------
        # Solve unit without heat transfer equation
        # if costing block exists, deactivate
        if hasattr(self, "costing"):
            self.costing.deactivate()

        self.heat_transfer_equation.deactivate()

        # Get side 1 and side 2 heat units, and convert duty as needed
        s1_units = hot_side.heat.get_units()
        s2_units = cold_side.heat.get_units()

        if duty is None:
            # Assume 1000 J/s and check for unitless properties
            if s1_units is None and s2_units is None:
                # Backwards compatability for unitless properties
                s1_duty = - 1000
                s2_duty = 1000
            else:
                s1_duty = pyunits.convert_value(-1000,
                                                from_units=pyunits.W,
                                                to_units=s1_units)
                s2_duty = pyunits.convert_value(1000,
                                                from_units=pyunits.W,
                                                to_units=s2_units)
        else:
            # Duty provided with explicit units
            s1_duty = -pyunits.convert_value(duty[0],
                                             from_units=duty[1],
                                             to_units=s1_units)
            s2_duty = pyunits.convert_value(duty[0],
                                            from_units=duty[1],
                                            to_units=s2_units)

        cold_side.heat.fix(s2_duty)
        for i in hot_side.heat:
            hot_side.heat[i].value = s1_duty

        with idaeslog.solver_log(solve_log, idaeslog.DEBUG) as slc:
            res = opt.solve(self, tee=slc.tee)
        init_log.info_high("Initialization Step 2 {}.".format(idaeslog.condition(res)))
        cold_side.heat.unfix()
        self.heat_transfer_equation.activate()
        # ---------------------------------------------------------------------
        # Solve unit
        with idaeslog.solver_log(solve_log, idaeslog.DEBUG) as slc:
            res = opt.solve(self, tee=slc.tee)
        init_log.info_high("Initialization Step 3 {}.".format(idaeslog.condition(res)))
        # ---------------------------------------------------------------------
        # Release Inlet state
        hot_side.release_state(flags1, outlvl=outlvl)
        cold_side.release_state(flags2, outlvl=outlvl)

        init_log.info("Initialization Completed, {}".format(idaeslog.condition(res)))
        # if costing block exists, activate and initialize
        if hasattr(self, "costing"):
            self.costing.activate()
            costing.initialize(self.costing)

    def _get_performance_contents(self, time_point=0):
        var_dict = {
            "HX Coefficient": self.overall_heat_transfer_coefficient[time_point]
        }
        var_dict["HX Area"] = self.area
        var_dict["Heat Duty"] = self.heat_duty[time_point]
        if self.config.flow_pattern == HeatExchangerFlowPattern.crossflow:
            var_dict = {"Crossflow Factor": self.crossflow_factor[time_point]}

        expr_dict = {}
        expr_dict["Delta T Driving"] = self.delta_temperature[time_point]
        expr_dict["Delta T In"] = self.delta_temperature_in[time_point]
        expr_dict["Delta T Out"] = self.delta_temperature_out[time_point]

        return {"vars": var_dict, "exprs": expr_dict}

    def _get_stream_table_contents(self, time_point=0):
        return create_stream_table_dataframe(
            {
                "Hot Inlet": self.inlet_1,
                "Hot Outlet": self.outlet_1,
                "Cold Inlet": self.inlet_2,
                "Cold Outlet": self.outlet_2,
            },
            time_point=time_point,
        )

    def get_costing(self, module=costing, year=None, **kwargs):
        if not hasattr(self.flowsheet(), "costing"):
            self.flowsheet().get_costing(year=year)

        self.costing = Block()
        module.hx_costing(self.costing, **kwargs)

    def calculate_scaling_factors(self):
        super().calculate_scaling_factors()

        # We have a pretty good idea that the delta Ts will be between about
        # 1 and 100 regardless of process of temperature units, so a default
        # should be fine, so don't warn.  Guessing a typical delta t around 10
        # the default scaling factor is set to 0.1
        sf_dT1 = dict(zip(
            self.delta_temperature_in.keys(),
            [iscale.get_scaling_factor(v, default=0.1)
                for v in self.delta_temperature_in.values()]))
        sf_dT2 = dict(zip(
            self.delta_temperature_out.keys(),
            [iscale.get_scaling_factor(v, default=0.1)
                for v in self.delta_temperature_out.values()]))

        # U depends a lot on the process and units of measure so user should set
        # this one.
        sf_u = dict(zip(
            self.overall_heat_transfer_coefficient.keys(),
            [iscale.get_scaling_factor(v, default=1, warning=True)
                for v in self.overall_heat_transfer_coefficient.values()]))

        # Since this depends on the process size this is another scaling factor
        # the user should always set.
        sf_a = iscale.get_scaling_factor(self.area, default=1, warning=True)

        for t, c in self.heat_transfer_equation.items():
            iscale.constraint_scaling_transform(
                c, sf_dT1[t]*sf_u[t]*sf_a, overwrite=False)

        for t, c in self.unit_heat_balance.items():
            iscale.constraint_scaling_transform(
                c, sf_dT1[t]*sf_u[t]*sf_a, overwrite=False)

        for t, c in self.delta_temperature_in_equation.items():
            iscale.constraint_scaling_transform(c, sf_dT1[t], overwrite=False)

        for t, c in self.delta_temperature_out_equation.items():
            iscale.constraint_scaling_transform(c, sf_dT2[t], overwrite=False)

        if hasattr(self, "costing"):
            # import costing scaling factors
            costing.calculate_scaling_factors(self.costing)<|MERGE_RESOLUTION|>--- conflicted
+++ resolved
@@ -150,35 +150,6 @@
         return (dT1[t] - dT2[t]) / log(dT1[t] / dT2[t])
 
 def delta_temperature_lmtd2_callback(b):
-<<<<<<< HEAD
-    """
-    This is a callback for a temperature difference expression to calculate
-    :math:`\Delta T` in the heat exchanger model using log-mean temperature
-    difference (LMTD).  It can be supplied to "delta_temperature_callback"
-    HeatExchanger configuration option.
-    """
-    dT1 = b.delta_temperature_in
-    dT2 = b.delta_temperature_out
-
-    @b.Expression(b.flowsheet().time)
-    def delta_temperature(b, t):
-        return (dT2[t] - dT1[t]) / log(dT2[t] / dT1[t])
-
-def delta_temperature_lmtd3_callback(b):
-    """
-    This is a callback for a temperature difference expression to calculate
-    :math:`\Delta T` in the heat exchanger model using log-mean temperature
-    difference (LMTD).  It can be supplied to "delta_temperature_callback"
-    HeatExchanger configuration option.
-    """
-    dT1 = b.delta_temperature_in
-    dT2 = b.delta_temperature_out
-
-    @b.Expression(b.flowsheet().time)
-    def delta_temperature(b, t):
-        return (dT2[t] - dT1[t]) / (log(dT2[t]) - log(dT1[t]))
-
-=======
     r"""
     This is a callback for a temperature difference expression to calculate
     :math:`\Delta T` in the heat exchanger model using log-mean temperature
@@ -186,7 +157,6 @@
     HeatExchanger configuration option. This form is
 
     .. math::
->>>>>>> 4b297afd
 
         \Delta T = \frac{\Delta T_2 - \Delta T_1}{
             \log_e\left(\frac{\Delta T_2}{\Delta T_1}\right)}
