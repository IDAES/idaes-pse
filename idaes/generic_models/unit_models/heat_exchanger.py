##############################################################################
# Institute for the Design of Advanced Energy Systems Process Systems
# Engineering Framework (IDAES PSE Framework) Copyright (c) 2018-2020, by the
# software owners: The Regents of the University of California, through
# Lawrence Berkeley National Laboratory,  National Technology & Engineering
# Solutions of Sandia, LLC, Carnegie Mellon University, West Virginia
# University Research Corporation, et al. All rights reserved.
#
# Please see the files COPYRIGHT.txt and LICENSE.txt for full copyright and
# license information, respectively. Both files are also available online
# at the URL "https://github.com/IDAES/idaes-pse".
##############################################################################
"""
Heat Exchanger Models.
"""

__author__ = "John Eslick"

from enum import Enum

# Import Pyomo libraries
from pyomo.environ import (
    Var,
    log,
    Reference,
    PositiveReals,
    SolverFactory,
    ExternalFunction,
    Block,
    units as pyunits
)

from pyomo.common.config import ConfigBlock, ConfigValue, In

# Import IDAES cores
from idaes.core import (
    declare_process_block_class,
    UnitModelBlockData,
)

import idaes.logger as idaeslog
from idaes.core.util.functions import functions_lib
from idaes.core.util.tables import create_stream_table_dataframe
from idaes.generic_models.unit_models.heater import (
    _make_heater_config_block,
    _make_heater_control_volume,
)

import idaes.core.util.unit_costing as costing
from idaes.core.util.misc import add_object_reference
from idaes.core.util import scaling as iscale

_log = idaeslog.getLogger(__name__)


class HeatExchangerFlowPattern(Enum):
    countercurrent = 1
    cocurrent = 2
    crossflow = 3


def _make_heat_exchanger_config(config):
    """
    Declare configuration options for HeatExchangerData block.
    """
    config.declare(
        "hot_side_name",
        ConfigValue(
            default="shell",
            domain=str,
            doc="Hot side name, sets control volume and inlet and outlet names",
        ),
    )
    config.declare(
        "cold_side_name",
        ConfigValue(
            default="tube",
            domain=str,
            doc="Cold side name, sets control volume and inlet and outlet names",
        ),
    )
    config.declare(
        "hot_side_config",
        ConfigBlock(
            implicit=True,
            description="Config block for hot side",
            doc="""A config block used to construct the hot side control volume.
This config can be given by the hot side name instead of hot_side_config.""",
        ),
    )
    config.declare(
        "cold_side_config",
        ConfigBlock(
            implicit=True,
            description="Config block for cold side",
            doc="""A config block used to construct the cold side control volume.
This config can be given by the cold side name instead of cold_side_config.""",
        ),
    )
    _make_heater_config_block(config.hot_side_config)
    _make_heater_config_block(config.cold_side_config)
    config.declare(
        "delta_temperature_callback",
        ConfigValue(
            default=delta_temperature_lmtd_callback,
            description="Callback for for temperature difference calculations",
        ),
    )
    config.declare(
        "flow_pattern",
        ConfigValue(
            default=HeatExchangerFlowPattern.countercurrent,
            domain=In(HeatExchangerFlowPattern),
            description="Heat exchanger flow pattern",
            doc="""Heat exchanger flow pattern,
**default** - HeatExchangerFlowPattern.countercurrent.
**Valid values:** {
**HeatExchangerFlowPattern.countercurrent** - countercurrent flow,
**HeatExchangerFlowPattern.cocurrent** - cocurrent flow,
**HeatExchangerFlowPattern.crossflow** - cross flow, factor times
countercurrent temperature difference.}""",
        ),
    )


def delta_temperature_lmtd_callback(b):
    """
    This is a callback for a temperature difference expression to calculate
    :math:`\Delta T` in the heat exchanger model using log-mean temperature
    difference (LMTD).  It can be supplied to "delta_temperature_callback"
    HeatExchanger configuration option.
    """
    dT1 = b.delta_temperature_in
    dT2 = b.delta_temperature_out

    @b.Expression(b.flowsheet().config.time)
    def delta_temperature(b, t):
        return (dT1[t] - dT2[t]) / log(dT1[t] / dT2[t])


def delta_temperature_amtd_callback(b):
    """
    This is a callback for a temperature difference expression to calculate
    :math:`\Delta T` in the heat exchanger model using arithmetic-mean
    temperature difference (AMTD).  It can be supplied to
    "delta_temperature_callback" HeatExchanger configuration option.
    """
    dT1 = b.delta_temperature_in
    dT2 = b.delta_temperature_out

    @b.Expression(b.flowsheet().config.time)
    def delta_temperature(b, t):
        return (dT1[t] + dT2[t]) * 0.5


def delta_temperature_underwood_callback(b):
    """
    This is a callback for a temperature difference expression to calculate
    :math:`\Delta T` in the heat exchanger model using log-mean temperature
    difference (LMTD) approximation given by Underwood (1970).  It can be
    supplied to "delta_temperature_callback" HeatExchanger configuration option.
    This uses a cube root function that works with negative numbers returning
    the real negative root. This should always evaluate successfully.
    """
    # external function that ruturns the real root, for the cuberoot of negitive
    # numbers, so it will return without error for positive and negitive dT.
    b.cbrt = ExternalFunction(library=functions_lib(), function="cbrt")
    dT1 = b.delta_temperature_in
    dT2 = b.delta_temperature_out

    @b.Expression(b.flowsheet().config.time)
    def delta_temperature(b, t):
        return ((b.cbrt(dT1[t]) + b.cbrt(dT2[t])) / 2.0) ** 3


@declare_process_block_class("HeatExchanger", doc="Simple 0D heat exchanger model.")
class HeatExchangerData(UnitModelBlockData):
    """
    Simple 0D heat exchange unit.
    Unit model to transfer heat from one material to another.
    """

    CONFIG = UnitModelBlockData.CONFIG(implicit=True)
    _make_heat_exchanger_config(CONFIG)

    def _process_config(self):
        """Check for configuration errors and alternate config option names.
        """
        config = self.config

        if config.hot_side_name == config.cold_side_name:
            raise NameError(
                "Heatexchanger hot and cold side cannot have the same name '{}'."
                " Be sure to set both the hot_side_name and cold_side_name.".format(
                    config.hot_side_name
                )
            )

        for o in config:
            if not (
                o in self.CONFIG or o in [config.hot_side_name, config.cold_side_name]
            ):
                raise KeyError("Heatexchanger config option {} not defined".format(o))

        if config.hot_side_name in config:
            config.hot_side_config.set_value(config[config.hot_side_name])
            # Allow access to hot_side_config under the hot_side_name, backward
            # compatible with the tube and shell notation
            setattr(config, config.hot_side_name, config.hot_side_config)
        if config.cold_side_name in config:
            config.cold_side_config.set_value(config[config.cold_side_name])
            # Allow access to hot_side_config under the cold_side_name, backward
            # compatible with the tube and shell notation
            setattr(config, config.cold_side_name, config.cold_side_config)

    def build(self):
        """
        Building model

        Args:
            None
        Returns:
            None
        """
        ########################################################################
        #  Call UnitModel.build to setup dynamics and configure                #
        ########################################################################
        super().build()
        self._process_config()
        config = self.config

        ########################################################################
        # Add variables                                                        #
        ########################################################################
        # Use side 1 units as basis
        s1_metadata = config.hot_side_config.property_package.get_metadata()

        q_units = s1_metadata.get_derived_units("power")
        u_units = s1_metadata.get_derived_units("heat_transfer_coefficient")
        a_units = s1_metadata.get_derived_units("area")
        t_units = s1_metadata.get_derived_units("temperature")

        u = self.overall_heat_transfer_coefficient = Var(
            self.flowsheet().config.time,
            domain=PositiveReals,
            initialize=100.0,
            doc="Overall heat transfer coefficient",
            units=u_units
        )
        a = self.area = Var(
            domain=PositiveReals,
            initialize=1000.0,
            doc="Heat exchange area",
            units=a_units
        )
        self.delta_temperature_in = Var(
            self.flowsheet().config.time,
            initialize=10.0,
            doc="Temperature difference at the hot inlet end",
            units=t_units
        )
        self.delta_temperature_out = Var(
            self.flowsheet().config.time,
            initialize=10.1,
            doc="Temperature difference at the hot outlet end",
            units=t_units
        )
        if self.config.flow_pattern == HeatExchangerFlowPattern.crossflow:
            self.crossflow_factor = Var(
                self.flowsheet().config.time,
                initialize=1.0,
                doc="Factor to adjust coutercurrent flow heat "
                "transfer calculation for cross flow.",
            )
            f = self.crossflow_factor
        ########################################################################
        # Add control volumes                                                  #
        ########################################################################
        _make_heater_control_volume(
            self,
            "side_1",
            config.hot_side_config,
            dynamic=config.dynamic,
            has_holdup=config.has_holdup,
        )
        _make_heater_control_volume(
            self,
            "side_2",
            config.cold_side_config,
            dynamic=config.dynamic,
            has_holdup=config.has_holdup,
        )
        # Add named references to side_1 and side_2, side 1 and 2 maintain
        # backward compatability and are names the user doesn't need to worry
        # about. The sign convention for duty is heat from side 1 to side 2 is
        # positive
        add_object_reference(self, config.hot_side_name, self.side_1)
        add_object_reference(self, config.cold_side_name, self.side_2)

        # Add convienient references to heat duty.
        self.heat_duty = Reference(self.side_2.heat)
        # Need to do this as Reference does not have units (Pyomo fixing this)
        q = self.side_2.heat
        ########################################################################
        # Add ports                                                            #
        ########################################################################
        # Keep old port names, just for backward compatability
        self.add_inlet_port(name="inlet_1", block=self.side_1, doc="Hot side inlet")
        self.add_inlet_port(name="inlet_2", block=self.side_2, doc="Cold side inlet")
        self.add_outlet_port(name="outlet_1", block=self.side_1, doc="Hot side outlet")
        self.add_outlet_port(name="outlet_2", block=self.side_2, doc="Cold side outlet")

        # Using Andrew's function for now, I think Pyomo's refrence has trouble
        # with scalar (pyomo) components.
        add_object_reference(self, config.hot_side_name + "_inlet", self.inlet_1)
        add_object_reference(self, config.cold_side_name + "_inlet", self.inlet_2)
        add_object_reference(self, config.hot_side_name + "_outlet", self.outlet_1)
        add_object_reference(self, config.cold_side_name + "_outlet", self.outlet_2)
        ########################################################################
        # Add end temperature differnece constraints                            #
        ########################################################################
        @self.Constraint(self.flowsheet().config.time)
        def delta_temperature_in_equation(b, t):
            if b.config.flow_pattern == HeatExchangerFlowPattern.cocurrent:
                return (
                    b.delta_temperature_in[t]
                    == b.side_1.properties_in[t].temperature
                    - pyunits.convert(b.side_2.properties_in[t].temperature,
                                      to_units=t_units)
                )
            else:
                return (
                    b.delta_temperature_in[t]
                    == b.side_1.properties_in[t].temperature
                    - pyunits.convert(b.side_2.properties_out[t].temperature,
                                      to_units=t_units)
                )

        @self.Constraint(self.flowsheet().config.time)
        def delta_temperature_out_equation(b, t):
            if b.config.flow_pattern == HeatExchangerFlowPattern.cocurrent:
                return (
                    b.delta_temperature_out[t]
                    == b.side_1.properties_out[t].temperature
                    - pyunits.convert(b.side_2.properties_out[t].temperature,
                                      to_units=t_units)
                )
            else:
                return (
                    b.delta_temperature_out[t]
                    == b.side_1.properties_out[t].temperature
                    - pyunits.convert(b.side_2.properties_in[t].temperature,
                                      to_units=t_units)
                )

        ########################################################################
        # Add a unit level energy balance                                      #
        ########################################################################
        @self.Constraint(self.flowsheet().config.time)
        def unit_heat_balance(b, t):
            return 0 == (self.side_1.heat[t] +
                         pyunits.convert(self.side_2.heat[t],
                                         to_units=q_units))

        ########################################################################
        # Add delta T calculations using callack function, lots of options,    #
        #   and users can provide their own if needed                          #
        ########################################################################
        config.delta_temperature_callback(self)
        ########################################################################
        # Add Heat transfer equation                                           #
        ########################################################################
        deltaT = self.delta_temperature

        @self.Constraint(self.flowsheet().config.time)
        def heat_transfer_equation(b, t):
            if self.config.flow_pattern == HeatExchangerFlowPattern.crossflow:
<<<<<<< HEAD
                return 0 == (f[t] * u[t] * a * deltaT[t] -
                             pyunits.convert(q[t], to_units=q_units)) * scale
            else:
                return 0 == (u[t] * a * deltaT[t] -
                             pyunits.convert(q[t], to_units=q_units)) * scale
=======
                return q[t] == f[t] * u[t] * a * deltaT[t]
            else:
                return q[t] == u[t] * a * deltaT[t]
>>>>>>> 5a190abd

        ########################################################################
        # Add symbols for LaTeX equation rendering                             #
        ########################################################################
        self.overall_heat_transfer_coefficient.latex_symbol = "U"
        self.area.latex_symbol = "A"
        self.side_1.heat.latex_symbol = "Q_1"
        self.side_2.heat.latex_symbol = "Q_2"
        self.delta_temperature.latex_symbol = "\\Delta T"

    def initialize(
        self,
        state_args_1=None,
        state_args_2=None,
        outlvl=idaeslog.NOTSET,
        solver="ipopt",
        optarg={"tol": 1e-6},
        duty=None,
    ):
        """
        Heat exchanger initialization method.

        Args:
            state_args_1 : a dict of arguments to be passed to the property
                initialization for side_1 (see documentation of the specific
                property package) (default = {}).
            state_args_2 : a dict of arguments to be passed to the property
                initialization for side_2 (see documentation of the specific
                property package) (default = {}).
            outlvl : sets output level of initialization routine
            optarg : solver options dictionary object (default={'tol': 1e-6})
            solver : str indicating which solver to use during
                     initialization (default = 'ipopt')
            duty : an initial guess for the amount of heat transfered. This
                should be a tuple in the form (value, units), (default
                = (1000 J/s))

        Returns:
            None

        """
        # Set solver options
        init_log = idaeslog.getInitLogger(self.name, outlvl, tag="unit")
        solve_log = idaeslog.getSolveLogger(self.name, outlvl, tag="unit")

        opt = SolverFactory(solver)
        opt.options = optarg
        flags1 = self.side_1.initialize(
            outlvl=outlvl, optarg=optarg, solver=solver, state_args=state_args_1
        )

        init_log.info_high("Initialization Step 1a (side_1) Complete.")

        flags2 = self.side_2.initialize(
            outlvl=outlvl, optarg=optarg, solver=solver, state_args=state_args_2
        )

        init_log.info_high("Initialization Step 1b (side_2) Complete.")
        # ---------------------------------------------------------------------
        # Solve unit without heat transfer equation
        # if costing block exists, deactivate
        try:
            self.costing.deactivate()
        except AttributeError:
            pass

        self.heat_transfer_equation.deactivate()

        # Get side 1 and side 2 heat units, and convert duty as needed
        s1_units = self.side_1.heat.get_units()
        s2_units = self.side_2.heat.get_units()

        if duty is None:
            # Assume 1000 J/s and check for unitless properties
            if s1_units is None and s2_units is None:
                # Backwards compatability for unitless properties
                s1_duty = - 1000
                s2_duty = 1000
            else:
                s1_duty = pyunits.convert_value(-1000,
                                                from_units=pyunits.W,
                                                to_units=s1_units)
                s2_duty = pyunits.convert_value(1000,
                                                from_units=pyunits.W,
                                                to_units=s2_units)
        else:
            # Duty provided with explicit units
            s1_duty = -pyunits.convert_value(duty[0],
                                             from_units=duty[1],
                                             to_units=s1_units)
            s2_duty = pyunits.convert_value(duty[0],
                                            from_units=duty[1],
                                            to_units=s2_units)

        self.side_2.heat.fix(s2_duty)
        for i in self.side_1.heat:
            self.side_1.heat[i].value = s1_duty

        with idaeslog.solver_log(solve_log, idaeslog.DEBUG) as slc:
            res = opt.solve(self, tee=slc.tee)
        init_log.info_high("Initialization Step 2 {}.".format(idaeslog.condition(res)))
        self.side_2.heat.unfix()
        self.heat_transfer_equation.activate()
        # ---------------------------------------------------------------------
        # Solve unit
        with idaeslog.solver_log(solve_log, idaeslog.DEBUG) as slc:
            res = opt.solve(self, tee=slc.tee)
        init_log.info_high("Initialization Step 3 {}.".format(idaeslog.condition(res)))
        # ---------------------------------------------------------------------
        # Release Inlet state
        self.side_1.release_state(flags1, outlvl=outlvl)
        self.side_2.release_state(flags2, outlvl=outlvl)

        init_log.info("Initialization Completed, {}".format(idaeslog.condition(res)))
        # if costing block exists, activate
        try:
            self.costing.activate()
        except AttributeError:
            pass

    def _get_performance_contents(self, time_point=0):
        var_dict = {
            "HX Coefficient": self.overall_heat_transfer_coefficient[time_point]
        }
        var_dict["HX Area"] = self.area
        var_dict["Heat Duty"] = self.heat_duty[time_point]
        if self.config.flow_pattern == HeatExchangerFlowPattern.crossflow:
            var_dict = {"Crossflow Factor": self.crossflow_factor[time_point]}

        expr_dict = {}
        expr_dict["Delta T Driving"] = self.delta_temperature[time_point]
        expr_dict["Delta T In"] = self.delta_temperature_in[time_point]
        expr_dict["Delta T Out"] = self.delta_temperature_out[time_point]

        return {"vars": var_dict, "exprs": expr_dict}

    def _get_stream_table_contents(self, time_point=0):
        return create_stream_table_dataframe(
            {
                "Hot Inlet": self.inlet_1,
                "Hot Outlet": self.outlet_1,
                "Cold Inlet": self.inlet_2,
                "Cold Outlet": self.outlet_2,
            },
            time_point=time_point,
        )

    def get_costing(self, module=costing, hx_type='U-tube',
                    Mat_factor='stainless steel/stainless steel',
                    length_factor='12ft', year=None):
        if not hasattr(self.flowsheet(), "costing"):
            self.flowsheet().get_costing(year=year)

        self.costing = Block()
        module.hx_costing(self.costing, hx_type=hx_type, Mat_factor=Mat_factor,
                          length_factor=length_factor)

    def calculate_scaling_factors(self):
        super().calculate_scaling_factors()

        # We have a pretty good idea that the delta Ts will be beteen about
        # 1 and 100 regardless of process of temperature units, so a default
        # should be fine, so don't warn.  Guessing a typical delta t around 10
        # the default scaling factor is set to 0.1
        sf_dT1 = dict(zip(
            self.delta_temperature_in.keys(),
            [iscale.get_scaling_factor(v, default=0.1)
                for v in self.delta_temperature_in.values()]))
        sf_dT2 = dict(zip(
            self.delta_temperature_out.keys(),
            [iscale.get_scaling_factor(v, default=0.1)
                for v in self.delta_temperature_out.values()]))

        # U depends a lot on the process and units of measure so user should set
        # this one.
        sf_u = dict(zip(
            self.overall_heat_transfer_coefficient.keys(),
            [iscale.get_scaling_factor(v, default=1, warning=True)
                for v in self.overall_heat_transfer_coefficient.values()]))

        # Since this depends on the process size this is another scaling factor
        # the user should always set.
        sf_a = iscale.get_scaling_factor(self.area, default=1, warning=True)

        for t, c in self.heat_transfer_equation.items():
            iscale.constraint_scaling_transform(c, sf_dT[t]*sf_u[t]*sf_a)

        for t, c in self.unit_heat_balance.items():
            iscale.constraint_scaling_transform(c, sf_dT[t]*sf_u[t]*sf_a)

        for t,c in self.delta_temperature_in_equation.itmes():
            iscale.constraint_scaling_transform(c, sf_dT1[t])

        for t,c in self.delta_temperature_out_equation.itmes():
            iscale.constraint_scaling_transform(c, sf_dT2[t])<|MERGE_RESOLUTION|>--- conflicted
+++ resolved
@@ -375,17 +375,11 @@
         @self.Constraint(self.flowsheet().config.time)
         def heat_transfer_equation(b, t):
             if self.config.flow_pattern == HeatExchangerFlowPattern.crossflow:
-<<<<<<< HEAD
-                return 0 == (f[t] * u[t] * a * deltaT[t] -
-                             pyunits.convert(q[t], to_units=q_units)) * scale
+                return pyunits.convert(q[t], to_units=q_units) == (
+                    f[t] * u[t] * a * deltaT[t])
             else:
-                return 0 == (u[t] * a * deltaT[t] -
-                             pyunits.convert(q[t], to_units=q_units)) * scale
-=======
-                return q[t] == f[t] * u[t] * a * deltaT[t]
-            else:
-                return q[t] == u[t] * a * deltaT[t]
->>>>>>> 5a190abd
+                return pyunits.convert(q[t], to_units=q_units) == (
+                    u[t] * a * deltaT[t])
 
         ########################################################################
         # Add symbols for LaTeX equation rendering                             #
@@ -546,7 +540,7 @@
     def calculate_scaling_factors(self):
         super().calculate_scaling_factors()
 
-        # We have a pretty good idea that the delta Ts will be beteen about
+        # We have a pretty good idea that the delta Ts will be between about
         # 1 and 100 regardless of process of temperature units, so a default
         # should be fine, so don't warn.  Guessing a typical delta t around 10
         # the default scaling factor is set to 0.1
