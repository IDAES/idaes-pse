--- conflicted
+++ resolved
@@ -482,11 +482,7 @@
 
 def get_data_directory():
     """Return the standard data directory for idaes, based on the OS."""
-<<<<<<< HEAD
-    if 'IDAES_DATA' in os.environ and os.environ['IDAES_DATA']:
-=======
     if 'IDAES_DATA' in os.environ:
->>>>>>> b7d26f77
         data_directory = os.environ['IDAES_DATA']
     else:
         try:
@@ -496,15 +492,12 @@
                 data_directory = os.path.join(os.environ['HOME'], ".idaes")
         except AttributeError:
             data_directory = None
-<<<<<<< HEAD
-=======
     if data_directory is None or not os.path.isdir(os.path.dirname(data_directory)):
         _log.warning(
             "IDAES data directory location does not exist: "
             f"{os.path.dirname(data_directory)}"
         )
         data_directory = None
->>>>>>> b7d26f77
     # Standard location for executable binaries.
     if data_directory is not None:
         bin_directory = os.path.join(data_directory, "bin")
