--- conflicted
+++ resolved
@@ -196,11 +196,7 @@
                          "to automatically determine units of measurement "
                          "for quantities and convert where necessary. "
                          "Users are strongly encouraged to convert their "
-<<<<<<< HEAD
-                         "property packages to use Pyomo Units obejcts.")
-=======
                          "property packages to use Pyomo Units objects.")
->>>>>>> 15b70970
 
     def add_properties(self, p):
         """Add properties to the metadata.
