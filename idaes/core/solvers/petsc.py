#################################################################################
# The Institute for the Design of Advanced Energy Systems Integrated Platform
# Framework (IDAES IP) was produced under the DOE Institute for the
# Design of Advanced Energy Systems (IDAES), and is copyright (c) 2018-2021
# by the software owners: The Regents of the University of California, through
# Lawrence Berkeley National Laboratory,  National Technology & Engineering
# Solutions of Sandia, LLC, Carnegie Mellon University, West Virginia University
# Research Corporation, et al.  All rights reserved.
#
# Please see the files COPYRIGHT.md and LICENSE.md for full copyright and
# license information.
#################################################################################

import os
import sys
import shutil
import enum
import copy
import json
import gzip
import numpy as np

import idaes
import pyomo.environ as pyo
from pyomo.common.collections import ComponentSet, ComponentMap
from pyomo.core.expr.visitor import identify_variables
import pyomo.dae as pyodae
from pyomo.common import Executable
from pyomo.dae.flatten import flatten_dae_components
from pyomo.util.subsystems import (
    TemporarySubsystemManager,
    create_subsystem_block,
)
from pyomo.solvers.plugins.solvers.ASL import ASL
from pyomo.opt.solver import SystemCallSolver
from pyomo.common.tempfiles import TempfileManager
from pyomo.common.errors import ApplicationError
from pyomo.util.calc_var_value import calculate_variable_from_constraint
from idaes.core.util.model_statistics import degrees_of_freedom
import idaes.logger as idaeslog
from idaes.core.solvers import get_solver
import idaes.config as icfg


def petsc_binary_io():
    if petsc_binary_io.PetscBinaryIOTrajectory is not None:
        return petsc_binary_io.PetscBinaryIOTrajectory

    # First see if the python IO helpers are directly importable
    try:
        import PetscBinaryIOTrajectory
        import PetscBinaryIO

        petsc_binary_io.PetscBinaryIOTrajectory = PetscBinaryIOTrajectory
        return PetscBinaryIOTrajectory
    except ImportError:
        pass
    # Next, look for a 'petscpy' directory alongside the 'petsc'
    # executable: first look at the petsc we found on the path, then
    # look in the IDAES bin dir.  Casting the Executable path to a
    # string will map None to '' in the case where there is no petsc
    # executable found.
    for petsc_exe_dir in (
        os.path.dirname(str(Executable("petsc").path())),
        icfg.bin_directory,
    ):
        if not petsc_exe_dir:
            continue
        petscpy_dir = os.path.join(petsc_exe_dir, "petscpy")
        try:
            sys.path.insert(0, petscpy_dir)
            import PetscBinaryIOTrajectory
            import PetscBinaryIO

            # Import the petsc_conf so that it is cached in sys.modules
            # (because we will be removing petscpy from sys.path)
            import petsc_conf

            petsc_binary_io.PetscBinaryIOTrajectory = PetscBinaryIOTrajectory
            return PetscBinaryIOTrajectory
        except ImportError:
            pass
        finally:
            sys.path.remove(petscpy_dir)
    return None


petsc_binary_io.PetscBinaryIOTrajectory = None


class DaeVarTypes(enum.IntEnum):
    """Enum DAE variable type for suffix"""

    ALGEBRAIC = 0
    DIFFERENTIAL = 1
    DERIVATIVE = 2
    TIME = 3


@pyo.SolverFactory.register("petsc", doc="ASL PETSc interface")
class Petsc(ASL):
    """ASL solver plugin for the PETSc solver.  This adds the option to use an
    alternative executable batch file to run the solver through the WSL."""

    def __init__(self, **kwds):
        super().__init__(**kwds)
        self.options.solver = "petsc"

    def _default_executable(self):
        """In addition to looking for the petsc executable, optionally check for
        a WSL batch file on Windows. Users could potentially also compile a
        cygwin exectable on Windows, so WSL isn't the only option, but it is the
        easiest for Windows."""
        executable = Executable("petsc")
        if not executable:
            raise RuntimeError("No PETSc executable found.")
        return executable.path()


@pyo.SolverFactory.register("petsc_snes", doc="ASL PETSc SNES interface")
class PetscSNES(Petsc):
    """PETSc solver plugin that sets options for SNES solver.  This turns on
    SNES monitoring, and checks the config for default options"""

    def __init__(self, **kwds):
        if "options" in kwds and kwds["options"] is not None:
            kwds["options"] = copy.deepcopy(kwds["options"])
        else:
            kwds["options"] = {}
        kwds["options"]["--snes_monitor"] = ""
        if "petsc_snes" in idaes.cfg:
            if "options" in idaes.cfg["petsc_snes"]:
                default_options = dict(idaes.cfg["petsc_snes"]["options"])
                default_options.update(kwds["options"])
                kwds["options"] = default_options
        super().__init__(**kwds)
        self.options.solver = "petsc_snes"


@pyo.SolverFactory.register("petsc_ts", doc="ASL PETSc TS interface")
class PetscTS(Petsc):
    """PETSc solver plugin that sets options for TS solver.  This turns on
    TS monitoring, sets the DAE flag, and checks the config for default options.
    """

    def __init__(self, **kwds):
        self._ts_vars_stub = kwds.pop("vars_stub", "tmp_vars_stub")
        if "options" in kwds and kwds["options"] is not None:
            kwds["options"] = copy.deepcopy(kwds["options"])
        else:
            kwds["options"] = {}
        # Force some options.
        kwds["options"]["--dae_solve"] = ""  # is DAE solver
        kwds["options"]["--ts_monitor"] = ""  # show TS solver progress
        # We're assuming trajectory will be written in the visualization
        # style, so just set that here.
        kwds["options"]["--ts_trajectory_type"] = "visualization"
        # Get the options set in the IDAES config
        if "petsc_ts" in idaes.cfg:
            if "options" in idaes.cfg["petsc_ts"]:
                default_options = dict(idaes.cfg["petsc_ts"]["options"])
                default_options.update(kwds["options"])
                kwds["options"] = default_options
        super().__init__(**kwds)
        self.options.solver = "petsc_ts"

    def _postsolve(self):
        stub = os.path.splitext(self._soln_file)[0]
        # There is a type file created by the solver to give the variable types
        # this is needed to read the trajectory data, and we want to include it
        # with other tmp files
        typ_file = stub + ".typ"
        TempfileManager.add_tempfile(typ_file)
        # If trajectory is saved, copy the col and typ files to
        # the working directory. These files are needed to get the names and
        # types of variables and to make sense of trajectory data.
        if self.options.get("--ts_save_trajectory", 0):
            try:
                shutil.copyfile(f"{stub}.col", f"{self._ts_vars_stub}.col")
            except:
                pass
            try:
                shutil.copyfile(f"{stub}.typ", f"{self._ts_vars_stub}.typ")
            except:
                pass
        return ASL._postsolve(self)


@pyo.SolverFactory.register("petsc_tao", doc="ASL PETSc TAO interface")
class PetscTAO(Petsc):
    """This is a place holder for optimization solvers"""

    def __init__(self, **kwds):
        raise NotImplementedError(
            "The PETSc TAO interface has not yet been implemented"
        )


def petsc_available():
    """Check if the IDAES AMPL solver wrapper for PETSc is available.

    Args:
        None

    Returns (bool):
        True if PETSc is available
    """
    solver = pyo.SolverFactory("petsc")
    if solver is not None:
        try:
            return solver.available()
        except RuntimeError:
            return False
    return False


def _copy_time(time_vars, t_from, t_to):
    """PRIVATE FUNCTION:

    This is used on the flattened (indexed only by time) variable
    representations to copy variable values that are unfixed at the "to" time
    from the value at the "from" time. The PETSc DAE solver uses the initial
    variable values as the initial condition, so this is used to copy the
    previous time in as the initial condition for the next step.

    Args:
        time_vars (list): list of variables or references to variables indexed
            only by time
        t_from (float): time point to copy from
        t_to (float): time point to copy to, only unfixed vars will be
            overwritten

    Returns:
        None
    """
    for v in time_vars:
        if not v[t_to].fixed:
            v[t_to].value = v[t_from].value


def find_discretization_equations(m, time):
    """This returns a list of time discretization equations. Since we aren't
    solving the whole time period simultaneously, we'll want to deactivate
    these constraints.

    Args:
        m (Block): model or block to search for constraints
        time (ContinuousSet):

    Returns:
        list of time discretization constraints
    """
    disc_eqns = []
    for var in m.component_objects(pyo.Var):
        if isinstance(var, pyodae.DerivativeVar):
            cont_set_set = ComponentSet(var.get_continuousset_list())
            if time in ComponentSet(cont_set_set):
                if len(cont_set_set) > 1:
                    raise NotImplementedError(
                        f"IDAES presently does not support PETSc for second order or higher derivatives like {var.name} "
                        "that are differentiated at least once with respect to time. Please reformulate your model so "
                        "it does not contain such a derivative (such as by introducing intermediate variables)."
                    )
                parent = var.parent_block()
                name = var.local_name + "_disc_eq"
                disc_eq = getattr(parent, name)
                disc_eqns.append(disc_eq)
    return disc_eqns


def _set_dae_suffixes_from_variables(m, variables, deriv_diff_map):
    """Write suffixes used by the solver to identify different variable types
    and associated derivative and differential variables.

    Args:
        m: model to search for variables and write suffixes to
        variables (list): List of time indexed variables at a specific time
            point
        deriv_diff_map (ComponentMap): Maps DerivativeVar data objects to
            differential variable data objects

    Returns:
        None
    """
    # The dae_suffix provides the solver information about variables types
    # algebraic, differential, derivative, or time, see DaeVarTypes
    m.dae_suffix = pyo.Suffix(
        direction=pyo.Suffix.EXPORT,
        datatype=pyo.Suffix.INT,
    )
    # The dae_link suffix provides the solver a link between the differential
    # and derivative variable, by assigning the pair a unique integer index.
    m.dae_link = pyo.Suffix(
        direction=pyo.Suffix.EXPORT,
        datatype=pyo.Suffix.INT,
    )
    dae_var_link_index = 1
    differential_vars = []
    i = 0
    for var in variables:
        if var in deriv_diff_map:
            deriv = var
            diffvar = deriv_diff_map[deriv]
            m.dae_suffix[diffvar] = int(DaeVarTypes.DIFFERENTIAL)
            m.dae_suffix[deriv] = int(DaeVarTypes.DERIVATIVE)
            m.dae_link[diffvar] = dae_var_link_index
            m.dae_link[deriv] = dae_var_link_index
            i += 1
            dae_var_link_index += 1
            if not diffvar.fixed:
                differential_vars.append(diffvar)
            else:
                raise RuntimeError(
                    f"Problem cannot contain a fixed differential variable and "
                    f"unfixed derivative. Consider either fixing the "
                    f"corresponding derivative or adding a constraint for the "
                    f"differential variable {diffvar} possibly using an "
                    f"explicit time variable."
                )
    return differential_vars


def _get_derivative_differential_data_map(m, time):
    """Get a map from data objects of derivative variables to the
    corresponding data objects of differential variables.

    Args:
        m: Model to search for DerivativeVars
        time: Set with respect to which DerivativeVars must be differentiated

    Returns:
        (ComponentMap): Map from derivative data objects to differential
            data objects
    """
    # Get corresponding derivative and differential data objects,
    # with no attention paid to fixed or active status.
    deriv_diff_list = []
    for var in m.component_objects(pyo.Var):
        if isinstance(var, pyodae.DerivativeVar) and time in ComponentSet(
            var.get_continuousset_list()
        ):
            deriv = var
            diffvar = deriv.get_state_var()
            for idx in var:
                if deriv[idx].fixed and pyo.value(abs(deriv[idx])) > 1e-10:
                    raise RuntimeError(
                        f"{deriv[idx]} is fixed to a nonzero value "
                        f"{pyo.value(deriv[idx])}. This is "
                        f"most likely a modeling error. Instead of fixing the "
                        f"derivative consider adding a constraint like "
                        f"dxdt = constant"
                    )
                deriv_diff_list.append((deriv[idx], diffvar[idx]))

    # Get unfixed variables in active constraints
    active_con_vars = ComponentSet()
    for con in m.component_data_objects(pyo.Constraint, active=True):
        for var in identify_variables(con.expr, include_fixed=False):
            active_con_vars.add(var)

    # Filter out derivatives that are fixed or not in an active constraint
    filtered_deriv_diff_list = []
    for deriv, diff in deriv_diff_list:
        if deriv in active_con_vars:
            filtered_deriv_diff_list.append((deriv, diff))
    return ComponentMap(filtered_deriv_diff_list)


def _sub_problem_scaling_suffix(m, t_block):
    """Copy scaling factors from the full model to the submodel.  This assumes
    the scaling suffixes could be in two places.  First check the parent block
    of the component (typical place for idaes models) then check the top-level
    model.  The top level model will take precedence.
    """
    if not hasattr(t_block, "scaling_factor"):
        # if the subsystem block doesn't already have a scaling suffix, make one
        t_block.scaling_factor = pyo.Suffix(direction=pyo.Suffix.EXPORT)
    # first check the parent block for scaling factors
    for c in t_block.component_data_objects((pyo.Var, pyo.Constraint)):
        if hasattr(c.parent_block(), "scaling_factor"):
            if c in c.parent_block().scaling_factor:
                t_block.scaling_factor[c] = c.parent_block().scaling_factor[c]
    # now check the top level model
    if hasattr(m, "scaling_factor"):
        for c in t_block.component_data_objects((pyo.Var, pyo.Constraint)):
            if c in m.scaling_factor:
                t_block.scaling_factor[c] = m.scaling_factor[c]


class PetscDAEResults(object):
    """This class stores the results of ``petsc_dae_by_time_element()`` it has
    two attributes ``results`` and ``trajectory``.  Results is a list of Pyomo
    solver results objects.  Since this PETSc DAE solver utility solves the
    initial conditions first then may integrate over the time domain in one or
    more steps, the results of multiple solves are returned.  The trajectory is
    a ``PetscTrajectory`` object which gives the full trajectory of the solution
    for all time steps taken by the PETSc solver. This is generally finer than
    the Pyomo.DAE discretization.
    """

    def __init__(self, results=None, trajectory=None):
        self.results = results
        self.trajectory = trajectory


def petsc_dae_by_time_element(
    m,
    time,
    timevar=None,
    initial_constraints=None,
    initial_variables=None,
    detect_initial=True,
    skip_initial=False,
    snes_options=None,
    ts_options=None,
    keepfiles=False,
    symbolic_solver_labels=True,
    between=None,
    interpolate=True,
    calculate_derivatives=True,
    previous_trajectory=None,
):
    """Solve a DAE problem step by step using the PETSc DAE solver.  This
    integrates from one time point to the next.

    Args:
        m (Block): Pyomo model to solve
        time (ContinuousSet): Time set
        timevar (Var): Optional specification of a time variable, which can be
            used to write constraints that are an explicit function of time.
        initial_constraints (list): Constraints to solve in the initial
            condition solve step.  Since the time-indexed constraints are picked
            up automatically, this generally includes non-time-indexed
            constraints.
        initial_variables (list): This is a list of variables to fix after the
            initial condition solve step.  If these variables were originally
            unfixed, they will be unfixed at the end of the solve. This usually
            includes non-time-indexed variables that are calculated along with
            the initial conditions.
        detect_initial (bool): If True, add non-time-indexed variables and
            constraints to initial_variables and initial_constraints.
        skip_initial (bool): Don't do the initial condition calculation step,
            and assume that the initial condition values have already been
            calculated. This can be useful, for example, if you read initial
            conditions from a separately solved steady state problem, or
            otherwise know the initial conditions.
        snes_options (dict): PETSc nonlinear equation solver options
        ts_options (dict): PETSc time-stepping solver options
        keepfiles (bool): pass to keepfiles arg for solvers
        symbolic_solver_labels (bool): pass to symbolic_solver_labels argument
            for solvers. If you want to read trajectory data from the
            time-stepping solver, this should be True.
        between (list or tuple): List of time points to integrate between. If
            None use all time points in the model. Generally the list should
            start with the first time point and end with the last time point;
            however, this is not a requirement and there are situations where you
            may not want to include them. If you are not including the first
            time point, you should take extra care with the initial conditions.
            If the initial conditions are already correct consider using the
            ``skip_initial`` option if the first time point is not included.
        interpolate (bool): if True and trajectory is read, interpolate model
            values from the trajectory
        calculate_derivatives: (bool) if True, calculate the derivative values
            based on the values of the differential variables in the discretized
            Pyomo model.
        previous_trajectory: (PetscTrajectory) Trajectory from previous integration
            of this model. New results will be appended to this trajectory object.

    Returns (PetscDAEResults):
        See PetscDAEResults documentation for more informations.
    """
    if interpolate:
        if ts_options is None:
            ts_options = {}
        ts_options["--ts_save_trajectory"] = 1
    if timevar:
        for t in time:
            timevar[t].set_value(t)
    if between is None:
        between = time
    else:
        bad_times = between - time
        if bad_times:
            raise RuntimeError(
                "Elements of the 'between' argument must be in the time set"
            )
        between = pyo.Set(initialize=sorted(between))
        between.construct()

    solve_log = idaeslog.getSolveLogger("petsc-dae")
    regular_vars, time_vars = flatten_dae_components(m, time, pyo.Var)
    regular_cons, time_cons = flatten_dae_components(m, time, pyo.Constraint)
    tdisc = find_discretization_equations(m, time)

    solver_dae = pyo.SolverFactory("petsc_ts", options=ts_options)
    save_trajectory = solver_dae.options.get("--ts_save_trajectory", 0)

    # First calculate the inital conditions and non-time-indexed constraints
    res_list = []
    t0 = between.first()
    # list of variables to add to initial condition problem
    if initial_variables is None:
        initial_variables = []
    if detect_initial:
        rvset = ComponentSet(regular_vars)
        ivset = ComponentSet(initial_variables)
        initial_variables = list(ivset | rvset)

    if not skip_initial:
        # Nonlinear equation solver for initial conditions
        solver_snes = pyo.SolverFactory("petsc_snes", options=snes_options)
        # list of constraints to add to the initial condition problem
        if initial_constraints is None:
            initial_constraints = []

        if detect_initial:
            # If detect_initial, solve the non-time-indexed variables and
            # constraints with the initial conditions
            rcset = ComponentSet(regular_cons)
            icset = ComponentSet(initial_constraints)
            initial_constraints = list(icset | rcset)

        with TemporarySubsystemManager(to_deactivate=tdisc):
            constraints = [
                con[t0] for con in time_cons if t0 in con
            ] + initial_constraints
            variables = [var[t0] for var in time_vars] + initial_variables
            if len(constraints) > 0:
                # if the initial condition is specified and there are no
                # initial constraints, don't try to solve.
                t_block = create_subsystem_block(
                    constraints,
                    variables,
                )
                # set up the scaling factor suffix
                _sub_problem_scaling_suffix(m, t_block)
                with idaeslog.solver_log(solve_log, idaeslog.INFO) as slc:
                    res = solver_snes.solve(t_block, tee=slc.tee)
                res_list.append(res)

    tprev = t0
    count = 1
    fix_derivs = []
    tj = previous_trajectory
    if tj is not None:
        variables_prev = [var[t0] for var in time_vars]

    with TemporarySubsystemManager(
        to_deactivate=tdisc,
        to_fix=initial_variables + fix_derivs,
    ):
        # Solver time steps
        deriv_diff_map = _get_derivative_differential_data_map(m, time)
<<<<<<< HEAD
        # tj = None  # trajectory data
=======
>>>>>>> 0ac8f32b
        for t in between:
            if t == between.first():
                # t == between.first() was handled above
                continue
            constraints = [con[t] for con in time_cons if t in con]
            variables = [var[t] for var in time_vars]
            # Create a temporary block with references to original constraints
            # and variables so we can integrate this "subsystem" without
            # altering the rest of the model.
            t_block = create_subsystem_block(constraints, variables)
            differential_vars = _set_dae_suffixes_from_variables(
                t_block,
                variables,
                deriv_diff_map,
            )
            # We need to check if there are derivatives in the problem before
            # sending this to the solver.  We'll assume that if you are using
            # this and don't have any differential equations, you are making a
            # mistake.
            if len(differential_vars) < 1:
                raise RuntimeError(
                    f"No differential equations found at t = {t}, not a DAE"
                )
            if timevar is not None:
                t_block.dae_suffix[timevar[t]] = int(DaeVarTypes.TIME)
            # Set up the scaling factor suffix
            _sub_problem_scaling_suffix(m, t_block)
            # Take initial conditions for this step from the result of previous
            _copy_time(time_vars, tprev, t)
            with idaeslog.solver_log(solve_log, idaeslog.INFO) as slc:
                res = solver_dae.solve(
                    t_block,
                    tee=slc.tee,
                    keepfiles=keepfiles,
                    symbolic_solver_labels=symbolic_solver_labels,
                    export_nonlinear_variables=differential_vars,
                    options={"--ts_init_time": tprev, "--ts_max_time": t},
                )
            if save_trajectory:
                tj_prev = tj
                tj = PetscTrajectory(
                    stub="tmp_vars_stub",
                    delete_on_read=True,
                    unscale=True,
                    model=t_block,
                )
                # add fixed vars to the trajectory. this does two things 1)
                # helps users looking for fixed var trajectory and 2) lets
                # us concatenate trajectories with section that are mixed fixed
                # and unfixed
                for i, v in enumerate(variables):
                    if isinstance(v.parent_component(), pyodae.DerivativeVar):
                        continue  # skip derivative vars
                    try:
                        vec = tj.get_vec(v)
                    except KeyError:
                        tj._set_vec(v, [pyo.value(v)] * len(tj.time))
                if tj_prev is not None:
                    # due to the way variables is generated we know variables
                    # have corresponding positions in the list
                    no_repeat = set()
                    for i, v in enumerate(variables):
                        vp = variables_prev[i]
                        if id(v) in no_repeat:
                            continue  # variables can be repeated in list
                        if isinstance(v.parent_component(), pyodae.DerivativeVar):
                            continue  # skip derivative vars
                        no_repeat.add(id(v))
                        # We'll add fixed vars in case they aren't fixed in
                        # another section. Fixed vars don't go to the solver
                        # so they don't show up in the trajectory data
                        vec = tj.get_vec(v)
                        vec_prev = tj_prev.get_vec(vp)
                        tj._set_vec(v, vec_prev + vec)
                    tj._set_time_vec(tj_prev.time + tj.time)
                variables_prev = variables
            tprev = t
            res_list.append(res)
        # If the interpolation option is True and the trajectory is available
        # interpolate the values any skipped time points from the trajectory
        if interpolate and tj is not None:
            t0 = between.first()
            tlast = between.last()
            itime = [t for t in time if not (t < t0 or t > tlast)]
            no_repeat = set()
            if timevar is not None:
                for t in itime:
                    timevar[t] = t
                no_repeat.add(id(timevar[tlast]))
            for var in time_vars:
                if id(var[tlast]) in no_repeat:
                    continue
                no_repeat.add(id(var[tlast]))
                if isinstance(var[t0].parent_component(), pyodae.DerivativeVar):
                    continue  # skip derivative vars
                vec = tj.interpolate_vec(itime, var[tlast])
                for i, t in enumerate(itime):
                    if t in between:
                        # Time is already set
                        continue
                    if not var[t].fixed:
                        # May not have trajectory from fixed variables and they
                        # shouldn't change anyway, so only set not fixed vars
                        var[t].value = vec[i]
        if calculate_derivatives:
            # the petsc solver interface does not currently return time
            # derivatives, and if it did, they would be estimated based on a
            # smaller time step.  This option uses Pyomo.DAE's discretization
            # equations to calculate the time derivative values
            calculate_time_derivatives(m, time)
        # return the solver results and trajectory if available
    return PetscDAEResults(results=res_list, trajectory=tj)


def calculate_time_derivatives(m, time):
    """Calculate the derivative values from the discretization equations.

    Args:
        m (Block): Pyomo model block
        time (ContinuousSet): Time set

    Returns:
        None
    """
    for var in m.component_objects(pyo.Var):
        if isinstance(var, pyodae.DerivativeVar):
            if time in ComponentSet(var.get_continuousset_list()):
                parent = var.parent_block()
                name = var.local_name + "_disc_eq"
                disc_eq = getattr(parent, name)
                for i, v in var.items():
                    try:
                        if disc_eq[i].active:
                            v.value = 0  # Make sure there is a value
                            calculate_variable_from_constraint(v, disc_eq[i])
                    except KeyError:
                        pass  # discretization equation may not exist at first time


class PetscTrajectory(object):
    def __init__(
        self,
        stub=None,
        vecs=None,
        json=None,
        pth=None,
        vis_dir="Visualization-data",
        delete_on_read=False,
        unscale=None,
        model=None,
        no_read=False,
    ):
        """Class to read PETSc TS solver trajectory data.  This can either read
        PETSc output by providing the ``stub`` argument, a trajectory dict by
        providing ``vecs`` or a json file by providing ``json``.

        Args:
            stub (str): file name stub for variable info
            pth (str): path where variable info and trajectory data are stored
                if None, use current working directory
            vis_dir (str): subdirectory where visualization data is stored
            delete_on_read (bool): if true delete trajectory data after reading
            unscale (bool or Block): if True and model is specified, use model
                to obtain scale factors and unscale the trajectory. If a Block
                is specified use the specified block to unscale the model. If
                False or None do not unscale.
            model (Block): if specified use for unscaling
            no_read (bool): if True make an uninitialized trajectory object
        """
        if no_read:
            return
        if petsc_binary_io() is None and stub is not None:
            raise RuntimeError("PetscBinaryIOTrajectory could not be imported")
        # if unscale is True, use model as scale factor source
        if model is not None and unscale is True:
            unscale = model
        self.model = model
        self.id_map = {}
        if pth is not None:
            stub = os.path.join(pth, stub)
            vis_dir = os.path.join(pth, vis_dir)
        if stub is not None:
            self.stub = stub
            self.vis_dir = vis_dir
            self.path = pth
            self.unscale = unscale
            self._read()
            if delete_on_read:
                self.delete_files()
            if unscale is not None:
                self._unscale(unscale)
        elif vecs is not None:
            self.vecs = vecs
            self.time = vecs["_time"]
        elif json is not None:
            self.from_json(json)
        else:
            raise RuntimeError("To read trajectory, provide stub, vecs, or json")

    def _read(self):
        with open(f"{self.stub}.col") as f:
            names = list(map(str.strip, f.readlines()))
        with open(f"{self.stub}.typ") as f:
            typ = list(map(int, f.readlines()))
        vars = [name for i, name in enumerate(names) if typ[i] in [0, 1]]
        (t, v, names) = petsc_binary_io().ReadTrajectory("Visualization-data")
        self.time = t
        self.vecs_by_time = v
        self.vecs = dict.fromkeys(vars, None)
        for k in self.vecs.keys():
            self.vecs[k] = [0] * len(self.time)
        self.vecs["_time"] = list(self.time)
        for i, v in enumerate(vars):
            for j, vt in enumerate(self.vecs_by_time):
                self.vecs[v][j] = vt[i]

    def _set_vec(self, var, vec):
        try:
            var = self.id_map[id(var)]
        except KeyError:
            var_str = str(var)
            self.id_map[id(var)] = var_str
            var = var_str
        self.vecs[var] = vec

    def _set_time_vec(self, vec):
        self.vecs["_time"] = vec
        self.time = self.vecs["_time"]

    def get_vec(self, var):
        """Return the vector of variable values at each time point for var.

        Args:
            var (str or Var): Variable to get vector for.
            time (Set): Time index set

        Retruns (list):
            vector of variable values at each time point

        """
        try:
            var = self.id_map[id(var)]
        except KeyError:
            var_str = str(var)
            self.id_map[id(var)] = var_str
            var = var_str
        return self.vecs[var]

    def get_dt(self):
        """Get a list of time steps

        Args:
            None

        Returns:
            (list)
        """
        dt = [None] * (len(self.time) - 1)
        for i in range(len(self.time) - 1):
            dt[i] = self.time[i + 1] - self.time[i]
        return dt

    def interpolate(self, times):
        """Create a new vector dictionary interpolated at times. This method
        will also extrapolate values outside the original time range, so care
        should be taken not to specify times too far outside the range.

        Args:
            times (list): list of times to interpolate. These must be in
                increasing order.

        Returns (dict):
            Dictionary of vectors for values at interpolated points
        """
        tj = PetscTrajectory(no_read=True)
        tj.id_map = copy.copy(self.id_map)
        tj.vecs = dict.fromkeys(self.vecs.keys(), None)
        tj.vecs["_time"] = copy.copy(times)
        tj.time = tj.vecs["_time"]
        for var in self.vecs:
            if var == "_time":
                continue
            tj.vecs[var] = np.interp(tj.time, self.time, self.vecs[var])
        return tj

    def interpolate_vec(self, times, var):
        """Create a new vector dictionary interpolated at times. This method
        will also extrapolate values outside the original time range, so care
        should be taken not to specify times too far outside the range.

        Args:
            times (list): list of times to interpolate. These must be in
                increasing order.

        Returns (dict):
            Dictionary of vectors for values at interpolated points
        """
        return np.interp(times, self.time, self.get_vec(var))

    def _unscale(self, m):
        """If variable scale factors are used, the solver will see scaled
        variables, and the scaled trajectory will be written. This function
        uses variable scaling factors from the given model to unscale the
        trajectory.

        Args:
            m (Block): model or block to read scale factors from.

        Returns:
            None
        """
        # Variables might show up more than once because of References
        already_scaled = set()
        for var in m.component_data_objects():
            try:
                vec = self.get_vec(var)
            except KeyError:
                continue
            vid = id(var)
            if vid in already_scaled:
                continue
            s = None
            if hasattr(var.parent_block(), "scaling_factor"):
                s = var.parent_block().scaling_factor.get(var, s)
            if hasattr(m, "scaling_factor"):
                s = m.scaling_factor.get(var, s)
            if s is not None:
                for i, x in enumerate(vec):
                    vec[i] = x / s
            already_scaled.add(vid)

    def delete_files(self):
        """Delete the trajectory data and variable information files.

        Args:
            None

        Returns:
            None
        """
        shutil.rmtree(self.vis_dir)
        os.remove(f"{self.stub}.col")
        os.remove(f"{self.stub}.typ")

    def to_json(self, pth):
        """Dump the trajectory data to a json file in the form of a dictionary
        with variable name keys and '_time' with vectors of values at each time.

        Args:
            pth (str): path for json file to write

        Returns:
            None
        """
        if pth.endswith(".gz"):
            with gzip.open(pth, "w") as fp:
                fp.write(json.dumps(self.vecs).encode("utf-8"))
        else:
            with open(pth, "w") as fp:
                json.dump(self.vecs, fp)

    def from_json(self, pth):
        """Read the trajectory data from a json file in the form of a dictionary.

        Args:
            pth (str): path for json file to write

        Returns:
            None
        """
        if pth.endswith(".gz"):
            with gzip.open(pth, "r") as fp:
                self.vecs = json.loads(fp.read())
        else:
            with open(pth, "r") as fp:
                self.vecs = json.load(fp)
        self.time = self.vecs["_time"]<|MERGE_RESOLUTION|>--- conflicted
+++ resolved
@@ -551,10 +551,6 @@
     ):
         # Solver time steps
         deriv_diff_map = _get_derivative_differential_data_map(m, time)
-<<<<<<< HEAD
-        # tj = None  # trajectory data
-=======
->>>>>>> 0ac8f32b
         for t in between:
             if t == between.first():
                 # t == between.first() was handled above
