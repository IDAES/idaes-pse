#################################################################################
# The Institute for the Design of Advanced Energy Systems Integrated Platform
# Framework (IDAES IP) was produced under the DOE Institute for the
# Design of Advanced Energy Systems (IDAES).
#
# Copyright (c) 2018-2023 by the software owners: The Regents of the
# University of California, through Lawrence Berkeley National Laboratory,
# National Technology & Engineering Solutions of Sandia, LLC, Carnegie Mellon
# University, West Virginia University Research Corporation, et al.
# All rights reserved.  Please see the files COPYRIGHT.md and LICENSE.md
# for full copyright and license information.
#################################################################################
"""
Utility functions for scaling.

Authors: Andrew Lee, Douglas Allan
"""

from copy import deepcopy
import math
import sys

import json

from pyomo.environ import (
    Binary,
    Block,
    Boolean,
    Constraint,
    Expression,
    NegativeIntegers,
    NegativeReals,
    NonNegativeIntegers,
    NonNegativeReals,
    NonPositiveIntegers,
    NonPositiveReals,
    PositiveIntegers,
    PositiveReals,
    Suffix,
    value,
    Var,
)
from pyomo.core.base.block import BlockData
from pyomo.core.base.var import VarData
from pyomo.core.base.constraint import ConstraintData
from pyomo.core.base.expression import ExpressionData
from pyomo.core.base.param import ParamData
from pyomo.core.base.constraint import ConstraintData
from pyomo.core import expr as EXPR
from pyomo.common.numeric_types import native_types
from pyomo.core.base.units_container import _PyomoUnit

from idaes.core.util.exceptions import BurntToast
from idaes.core.util.scaling import get_constraint_transform_applied_scaling_factor
import idaes.logger as idaeslog


_log = idaeslog.getLogger(__name__)

TAB = " " * 4


def _filter_unknown(block_data):
    # It can be confusing to users to see a block named "unknown" appear in
    # an error message, but that's, unfortunately, what Pyomo uses as the
    # default name of ConcreteModels. Therefore, filter out that case.
    block_name = block_data.name
    if block_name == "unknown" and block_data.model() is block_data:
        return "model"
    return f"block {block_name}"


def get_scaling_factor_suffix(blk: BlockData):
    """
    Get scaling suffix from block.

    Args:
        blk: component to get scaling factor suffix for

    Returns:
        Pyomo scaling Suffix

    Raises:
        TypeError if component is an IndexedBlock
    """
    if isinstance(blk, BlockData):
        pass
    elif isinstance(blk, Block):
        raise TypeError(
            "IndexedBlocks cannot have scaling factors attached to them. "
            "Please assign scaling factors to the elements of the IndexedBlock."
        )
    else:
        raise TypeError(
            f"Component {blk.name} was not a BlockData, instead it was a {type(blk)}"
        )

    try:
        sfx = blk.scaling_factor
    except AttributeError:
        # No existing suffix, create one
        _log.debug(f"Created new scaling suffix for {_filter_unknown(blk)}")
        sfx = blk.scaling_factor = Suffix(direction=Suffix.EXPORT)

    return sfx


def get_scaling_hint_suffix(blk: BlockData):
    """
    Get scaling hint suffix from block.

    Creates a new suffix if one is not found.

    Args:
        blk: block to get suffix for

    Returns:
        Pyomo scaling hint Suffix

    Raises:
        TypeError if component is an IndexedBlock or non-block.
    """
    if isinstance(blk, BlockData):
        pass
    elif isinstance(blk, Block):
        raise TypeError(
            "IndexedBlocks cannot have scaling hints attached to them. "
            "Please assign scaling hints to the elements of the IndexedBlock."
        )
    else:
        raise TypeError(
            f"Component {blk.name} was not a BlockData, instead it was a {type(blk)}"
        )

    try:
        sfx = blk.scaling_hint
    except AttributeError:
        # No existing suffix, create one
        _log.debug(f"Created new scaling hint suffix for {_filter_unknown(blk)}")
        sfx = blk.scaling_hint = Suffix(direction=Suffix.EXPORT)

    return sfx


def get_component_scaling_suffix(component):
    """
    Get scaling suffix appropriate to component type from parent block.

    Creates a new suffix if one is not found.

    Args:
        component: component to get suffix for

    Returns:
        Pyomo scaling factor Suffix (for VarData and ConstraintData)
        or Pyomo scaling hint Suffix (for ExpressionData)

    Raises:
        TypeError if component isn't a VarData, ConstraintData, or ExpressionData.
    """
    blk = component.parent_block()
    if isinstance(component, (VarData, ConstraintData)):
        return get_scaling_factor_suffix(blk)
    elif isinstance(component, ExpressionData):
        return get_scaling_hint_suffix(blk)
    else:
        raise TypeError(
            "Can only get scaling factors for VarData, ConstraintData, and (hints from) ExpressionData. "
            f"Component {component.name} is instead {type(component)}."
        )


def scaling_factors_to_dict(blk_or_suffix, descend_into: bool = True):
    """
    Write scaling factor and/or scaling hint suffixes to a serializable
    json dict. If a Block, indexed or otherwise is passed, this function
    collects both scaling factors and hints. If a suffix is passed
    directly, it serializes only that suffix (factors or hints) and leaves
    the other suffix (hints or factors) out of the resulting dict.

    Component objects are replaced by their local names so they can be
    serialized.

    Args:
        blk_or_suffix: Pyomo Block or Suffix object to covert to dict
        descend_into: for Blocks, whether to descend into any child blocks

    Returns
        dict containing scaling factors and/or scaling hints indexed by
        component names

    Raises:
        TypeError if blk_or_suffix is not an instance of Block or Suffix

    """
    # First, determine what type of component we have
    if isinstance(blk_or_suffix, Suffix):
        out_dict = {"suffix": _suffix_to_dict(blk_or_suffix)}
        blk = blk_or_suffix.parent_block()
    elif isinstance(blk_or_suffix, BlockData):
        # Scalar block or element of indexed block
        out_dict = _collect_block_suffixes(blk_or_suffix, descend_into=descend_into)
        blk = blk_or_suffix
    elif isinstance(blk_or_suffix, Block):
        # Indexed block
        blk = blk_or_suffix
        out_dict = {"block_data": {}}
        for bd in blk_or_suffix.values():
            out_dict["block_data"][bd.name] = _collect_block_suffixes(
                bd, descend_into=descend_into
            )
    else:
        # Not a block or suffix
        raise TypeError(
            f"{blk_or_suffix.name} is not an instance of a Block of Suffix."
        )

    # Attach block name for future verification
    out_dict["block_name"] = blk.name

    return out_dict


def scaling_factors_from_dict(
    blk_or_suffix,
    json_dict: dict,
    overwrite: bool = False,
    verify_names: bool = True,
):
    """
    Set scaling factors and/or scaling hints based on values in a serializable json dict.

    This method expects components to be referenced by their local names.

    Args:
        blk_or_suffix: Pyomo Block or Suffix object to set scaling factors on
        json_dict: dict of scaling factors and/or scaling hints to load into model
        overwrite: (bool) whether to overwrite existing scaling factors/hints or not
        verify_names: (bool) whether to verify that all names in dict exist on block

    Returns
        None

    Raises:
        TypeError if blk_or_suffix is not an instance of Block or Suffix

    """
    # First, copy json_dict so we do not mutate original
    sdict = deepcopy(json_dict)
    # Pop block name for verification
    block_name = sdict.pop("block_name")

    # Next, determine what type of component we have
    if isinstance(blk_or_suffix, Suffix):
        # Suffix
        if verify_names and block_name != blk_or_suffix.parent_block().name:
            raise ValueError(
                f"Name of parent block ({blk_or_suffix.parent_block().name}) does "
                f"not match that recorded in json_dict ({block_name})"
            )
        _suffix_from_dict(
            blk_or_suffix,
            sdict["suffix"],
            overwrite=overwrite,
            verify_names=verify_names,
        )
    elif isinstance(blk_or_suffix, BlockData):
        # Scalar block or element of indexed block
        if verify_names and block_name != blk_or_suffix.name:
            raise ValueError(
                f"Block name ({blk_or_suffix.name}) does "
                f"not match that recorded in json_dict ({block_name})"
            )
        _set_block_suffixes_from_dict(
            blk_or_suffix, sdict, overwrite=overwrite, verify_names=verify_names
        )
    elif isinstance(blk_or_suffix, Block):
        # Indexed block
        if verify_names and block_name != blk_or_suffix.name:
            raise ValueError(
                f"Block name ({blk_or_suffix.name}) does "
                f"not match that recorded in json_dict ({block_name})"
            )
        for bd_name, bd_dict in sdict["block_data"].items():
            bd = blk_or_suffix.parent_block().find_component(bd_name)
            _set_block_suffixes_from_dict(
                bd, bd_dict, overwrite=overwrite, verify_names=verify_names
            )
    else:
        # Not a block or suffix
        raise TypeError(
            f"{blk_or_suffix.name} is not an instance of a Block of Suffix."
        )


def scaling_factors_to_json_file(blk_or_suffix, filename: str):
    """
    Serialize scaling factors to file in json format.

    Args:
        blk_of_suffix: Block or Suffix to save scaling factors for
        filename: name of file to write to as string

    Returns:
        None

    Raises:
        TypeError if blk_or_suffix is not an instance of Block or Suffix
    """
    with open(filename, "w") as fd:
        json.dump(scaling_factors_to_dict(blk_or_suffix), fd, indent=3)


def scaling_factors_from_json_file(
    blk_or_suffix, filename: str, overwrite: bool = False, verify_names: bool = True
):
    """
    Load scaling factors from json file.

    Args:
        blk_of_suffix: Block or Suffix to load scaling factors for
        filename: name of file to load as string
        overwrite: (bool) whether to overwrite existing scaling factors or not
        verify_names: (bool) whether to verify that all names in dict exist on block

    Returns:
        None

    Raises:
        TypeError if blk_or_suffix is not an instance of Block or Suffix
    """
    with open(filename, "r") as f:
        scaling_factors_from_dict(
            blk_or_suffix, json.load(f), overwrite=overwrite, verify_names=verify_names
        )
    f.close()


def _collect_block_suffixes(block_data, descend_into=True):
    sf_suffix = get_scaling_factor_suffix(block_data)
    sh_suffix = get_scaling_hint_suffix(block_data)
    out_dict = {
        "scaling_factor_suffix": _suffix_to_dict(sf_suffix),
        "scaling_hint_suffix": _suffix_to_dict(sh_suffix),
    }

    if descend_into:
        out_dict["subblock_suffixes"] = {}
        for sb in block_data.component_data_objects(Block, descend_into=False):
            out_dict["subblock_suffixes"][sb.local_name] = _collect_block_suffixes(
                sb, descend_into
            )

    return out_dict


def _set_block_suffixes_from_dict(
    block_data, json_dict, verify_names=True, overwrite=False
):
    # First, copy dict so we can take it apart
    sdict = deepcopy(json_dict)

    # Pop any subblock suffixes
    sb_dict = sdict.pop("subblock_suffixes", None)
    sf_dict = sdict.pop("scaling_factor_suffix", None)
    sh_dict = sdict.pop("scaling_hint_suffix", None)

    # Set local suffix values
    sf_suffix = get_scaling_factor_suffix(block_data)
    sh_suffix = get_scaling_hint_suffix(block_data)
    if sf_dict is not None:
        _suffix_from_dict(
            sf_suffix,
            sf_dict,
            verify_names=verify_names,
            overwrite=overwrite,
            valid_types=[VarData, ConstraintData],
        )
    elif verify_names:
        raise KeyError(
            f"Missing scaling factor dictionary for {_filter_unknown(block_data)}."
        )

    if sh_dict is not None:
        _suffix_from_dict(
            sh_suffix,
            sh_dict,
            verify_names=verify_names,
            overwrite=overwrite,
            valid_types=[ExpressionData],
        )
    elif verify_names:
        raise KeyError(
            f"Missing scaling hint dictionary for {_filter_unknown(block_data)}."
        )

    if sb_dict is not None:
        # Get each subblock and apply function recursively
        for sb, sb_dict_value in sb_dict.items():
            subblock = block_data.find_component(sb)

            if subblock is not None:
                _set_block_suffixes_from_dict(
                    subblock,
                    sb_dict_value,
                    verify_names=verify_names,
                    overwrite=overwrite,
                )
            elif verify_names:
                raise AttributeError(
                    f"{_filter_unknown(block_data)} does not have a subblock named {sb}.".capitalize()
                )


def _suffix_to_dict(suffix):
    sdict = {}

    for k, v in suffix.items():
        # Record components by their local name so we can use
        # find_Component to retrieve them later
        sdict[k.local_name] = v

    return sdict


def _suffix_from_dict(
    suffix, json_dict, verify_names=True, overwrite=False, valid_types=None
):
    parent_block = suffix.parent_block()

    for k, v in json_dict.items():
        comp = parent_block.find_component(k)
        if comp is not None:
            if valid_types is not None and not any(
                [isinstance(comp, cls) for cls in valid_types]
            ):
                raise TypeError(
                    f"Expected {comp.name} to be a subclass of {valid_types}, "
                    f"but it was instead {type(comp)}"
                )
            if overwrite or comp not in suffix:
                suffix[comp] = v
        elif verify_names:
            raise ValueError(
                f"Could not find component {k} on {_filter_unknown(parent_block)}."
            )


def get_scaling_factor(component, default=None):
    """
    Get scaling factor for component.

    Args:
        component: component to get scaling factor for

    Returns:
        float scaling factor

    Raises:
        TypeError if component is not VarData, ConstraintData, or ExpressionData
    """
    if component.is_indexed():
        raise TypeError(
            f"Component {component.name} is indexed. It is ambiguous which scaling factor to return."
        )
    sfx = get_component_scaling_suffix(component)

    try:
        return sfx[component]
    except (AttributeError, KeyError):
        # No scaling factor found, return the default value
        return default


def set_scaling_factor(component, scaling_factor: float, overwrite: bool = False):
    """
    Set scaling factor for component.

    Scaling factors must be positive, non-zero floats.

    Args:
        component: component to set scaling factor for
        scaling_factor: scaling factor to assign
        overwrite: (bool) whether to overwrite existing scaling factor

    Returns:
        None

    Raises:
        ValueError is scaling_factor is 0 or negative
    """
    # Cast to float to catch any garbage inputs
    scaling_factor = float(scaling_factor)

    # Check for negative or 0 scaling factors
    if scaling_factor < 0:
        raise ValueError(
            f"scaling factor for {component.name} is negative ({scaling_factor}). "
            "Scaling factors must be strictly positive."
        )
    elif scaling_factor == 0:
        raise ValueError(
            f"scaling factor for {component.name} is zero. "
            "Scaling factors must be strictly positive."
        )
    elif scaling_factor == float("inf"):
        raise ValueError(
            f"scaling factor for {component.name} is infinity. "
            "Scaling factors must be finite."
        )
    elif math.isnan(scaling_factor):
        raise ValueError(f"scaling factor for {component.name} is NaN.")

    if component.is_indexed():
        # What if a scaling factor already exists for the indexed component?
        # for idx in component:
        #     set_scaling_factor(component[idx], scaling_factor=scaling_factor, overwrite=overwrite)
        raise TypeError(
            f"Component {component.name} is indexed. Set scaling factors for individual indices instead."
        )

<<<<<<< HEAD
    if isinstance(component, ConstraintData):
        xform_factor = get_constraint_transform_applied_scaling_factor(component)
        if xform_factor is not None:
            raise RuntimeError(
                f"Attempted to set constraint scaling factor for transformed constraint {component.name}. "
                "Please use only one of set_scaling_factor and constraint_scaling_transform "
                "per constraint to avoid double scaling."
            )
    elif isinstance(component, Constraint):
        for condata in component.values():
            xform_factor = get_constraint_transform_applied_scaling_factor(condata)
            if xform_factor is not None:
                raise RuntimeError(
                    "Attempted to set constraint scaling factor for indexed constraint "
                    f"{component.name} with transformed ConstraintData children. Please "
                    "use only one of set_scaling_factor and constraint_scaling_transform "
                    "per constraint to avoid double scaling."
                )

    # Get suffix and assign scaling factor
    sfx = get_scaling_suffix(component)
=======
    sfx = get_component_scaling_suffix(component)
>>>>>>> f9cf6d1b

    if not overwrite and component in sfx:
        _log.debug(
            f"Existing scaling factor for {component.name} found and overwrite=False. "
            "Scaling factor unchanged."
        )
    else:
        sfx[component] = scaling_factor


def del_scaling_factor(component, delete_empty_suffix: bool = False):
    """
    Delete scaling factor for component.

    Args:
        component: component to delete scaling factor for
        delete_empty_suffix: (bool) whether to delete scaling Suffix if it is
          empty after deletion.
    """
    if component.is_indexed():
        raise TypeError(
            f"Component {component.name} is indexed. It is ambiguous which scaling factor to delete."
        )
    # Get suffix
    parent = component.parent_block()
    # TODO what if a scaling factor exists in a non-standard place?
    sfx = get_component_scaling_suffix(component)

    # Delete entry for component if it exists
    # Pyomo handles case where value does not exist in suffix with a no-op
    sfx.clear_value(component)

    if delete_empty_suffix:
        # Check if Suffix is empty (i.e. length 0)
        if len(sfx) == 0:
            # If so, delete suffix from parent block of component
            if sfx.name == "scaling_factor":
                _log.debug(f"Deleting empty scaling suffix from {parent.name}")
            elif sfx.name == "scaling_hint":
                _log.debug(f"Deleting empty scaling hint suffix from {parent.name}")
            else:
                raise BurntToast(
                    "This branch should be inaccessible, please report this issue "
                    "to the IDAES developers."
                )
            parent.del_component(sfx)


def report_scaling_factors(
    blk: Block, ctype=None, descend_into: bool = False, stream=None
):
    """
    Write the scaling factors for all components in a Block to a stream.

    Args:
        blk: Block to get scaling factors and/or scaling hints from.
        ctype: None, Var, Constraint, or Expression. Type of component to show scaling factors for
          (if None, shows all elements).
        descend_into: whether to show scaling factors for components in sub-blocks.
        stream: StringIO object to write results to. If not provided, writes to stdout.

    Raises:
        TypeError if blk is not a Pyomo Block.
        ValueError is ctype is not None, Var or Constraint.
    """
    if stream is None:
        stream = sys.stdout

    if ctype not in [None, Var, Constraint, Expression]:
        raise ValueError(
            f"report_scaling_factors only supports None, Var, Constraint, or Expression for argument ctype: "
            f"received {ctype}."
        )

    if not isinstance(blk, (Block, BlockData)):
        raise TypeError(
            "report_scaling_factors: blk must be an instance of a Pyomo Block."
        )

    stream.write(f"Scaling Factors for {_filter_unknown(blk)}\n")

    # We will report Vars and Constraint is separate sections for clarity - iterate separately
    if ctype == Var or ctype is None:
        # Collect Vars
        vdict = {}
        for blkdata in blk.values():
            for vardata in blkdata.component_data_objects(
                Var, descend_into=descend_into
            ):
                val = vardata.value
                sf = get_scaling_factor(vardata)

                if sf is not None:
                    sfstr = "{:.3E}".format(sf)
                else:
                    sfstr = "None     "

                if val is not None:
                    vstr = "{:.3E}".format(val)
                    if sf is not None:
                        sval = "{:.3E}".format(value(vardata * sf))
                    else:
                        sval = vstr
                else:
                    vstr = "None     "
                    sval = "None"

                vdict[vardata.name] = (sfstr, vstr, sval)

        # Write Var section - skip if no Vars
        if len(vdict) > 0:
            # Get longest var name
            header = "Variable"
            maxname = len(max(vdict.keys(), key=len))
            if maxname < len(header):
                maxname = len(header)

            stream.write(
                f"\n{header}{' '*(maxname-len(header))}{TAB}Scaling Factor{TAB}Value{' '*4}{TAB}Scaled Value\n"
            )

            for n, i in vdict.items():
                # Pad name to length
                stream.write(
                    f"{n + ' '*(maxname-len(n))}{TAB}{i[0]}{' '*5}{TAB}{i[1]}{TAB}{i[2]}\n"
                )

    if ctype == Constraint or ctype is None:
        # Collect Constraints
        cdict = {}
        for blkdata in blk.values():
            for condata in blkdata.component_data_objects(
                Constraint, descend_into=descend_into
            ):
                sf = get_scaling_factor(condata)

                if sf is not None:
                    sfstr = "{:.3E}".format(sf)
                else:
                    sfstr = "None"

                cdict[condata.name] = sfstr

        # Write Constraint section - skip if no Constraints
        if len(cdict) > 0:
            # Get longest con name
            header = "Constraint"
            maxname = len(max(cdict.keys(), key=len))
            if maxname < len(header):
                maxname = len(header)

            stream.write(
                f"\n{header}{' ' * (maxname - len(header))}{TAB}Scaling Factor\n"
            )

            for n, i in cdict.items():
                # Pad name to length
                stream.write(f"{n + ' ' * (maxname - len(n))}{TAB}{i}\n")

    if ctype == Expression or ctype is None:
        # Collect Expressions
        edict = {}
        for blkdata in blk.values():
            for exprdata in blkdata.component_data_objects(
                Expression, descend_into=descend_into
            ):
                sf = get_scaling_factor(exprdata)

                if sf is not None:
                    sfstr = "{:.3E}".format(sf)
                else:
                    sfstr = "None"

                edict[exprdata.name] = sfstr

        # Write Expression section - skip if no Expressions
        if len(edict) > 0:
            # Get longest con name
            header = "Expression"
            maxname = len(max(edict.keys(), key=len))
            if maxname < len(header):
                maxname = len(header)

            stream.write(
                f"\n{header}{' ' * (maxname - len(header))}{TAB}Scaling Hint\n"
            )

            for n, i in edict.items():
                # Pad name to length
                stream.write(f"{n + ' ' * (maxname - len(n))}{TAB}{i}\n")


# Unscaled variables and constraints generators adopted from old scaling tools,
# originally by John Eslick


def unscaled_variables_generator(
    blk: Block, descend_into: Boolean = True, include_fixed: Boolean = False
):
    """Generator for unscaled variables

    Args:
        block

    Yields:
        variables with no scale factor
    """
    for v in blk.component_data_objects(Var, descend_into=descend_into):
        if v.fixed and not include_fixed:
            continue
        if get_scaling_factor(v) is None:
            yield v


def list_unscaled_variables(
    blk: Block, descend_into: bool = True, include_fixed: bool = False
):
    """
    Return a list of variables which do not have a scaling factor assigned
    Args:
        blk: block to check for unscaled variables
        descend_into: bool indicating whether to check variables in sub-blocks
        include_fixed: bool indicating whether to include fixed Vars in list

    Returns:
        list of unscaled variable data objects
    """
    return [c for c in unscaled_variables_generator(blk, descend_into, include_fixed)]


def unscaled_constraints_generator(blk: Block, descend_into=True):
    """Generator for unscaled constraints

    Args:
        block

    Yields:
        constraints with no scale factor
    """
    for c in blk.component_data_objects(
        Constraint, active=True, descend_into=descend_into
    ):
        if get_scaling_factor(c) is None:
            yield c


def list_unscaled_constraints(blk: Block, descend_into: bool = True):
    """
    Return a list of constraints which do not have a scaling factor assigned
    Args:
        blk: block to check for unscaled constraints
        descend_into: bool indicating whether to check constraints in sub-blocks

    Returns:
        list of unscaled constraint data objects
    """
    return [c for c in unscaled_constraints_generator(blk, descend_into)]


def get_nominal_value(component):
    """
    Get the signed nominal value for a VarData or ParamData component.

    For Params, the current value of the component will be returned.

    For Vars, the nominal value is determined using the assigned scaling factor
    and the sign determined based on the bounds and domain of the variable (defaulting to
    positive). If no scaling factor is set, then the current value will be used if set,
    otherwise the absolute nominal value will be equal to 1.

    Args:
        component: component to determine nominal value for

    Returns:
        signed float with nominal value

    Raises:
        TypeError if component is not instance of VarData or ParamData
    """
    # Determine if Var or Param
    if isinstance(component, VarData):
        # Get scaling factor for Var
        sf = get_scaling_factor(component)
        if sf is None:
            # No scaling factor - see if Var has a value
            if component.value is not None:
                # If it has a value, use that as the nominal value
                # As we are using the actual value, do not need to determine sign
                return value(component)
            else:
                # Otherwise assign a nominal value of 1
                sf = 1

        # Try to determine expected sign of node
        ub = component.ub
        lb = component.lb
        domain = component.domain

        # To avoid NoneType errors, assign dummy values in place of None
        if ub is None:
            # No upper bound, take a positive value
            ub = 1000
        if lb is None:
            # No lower bound, take a negative value
            lb = -1000

        if lb >= 0 or domain in [
            NonNegativeReals,
            PositiveReals,
            PositiveIntegers,
            NonNegativeIntegers,
            Boolean,
            Binary,
        ]:
            # Strictly positive
            sign = 1
        elif ub <= 0 or domain in [
            NegativeReals,
            NonPositiveReals,
            NegativeIntegers,
            NonPositiveIntegers,
        ]:
            # Strictly negative
            sign = -1
        else:
            # Unbounded, see if there is a current value
            # Assume positive until proven otherwise
            sign = 1
            if component.value is not None:
                val = value(component)
                if val < 0:
                    # Assigned negative value, assume value will remain negative
                    sign = -1

        return sign / sf

    elif isinstance(component, ParamData):
        # Nominal value of a parameter is always its value
        return value(component)
    else:
        # Not a Var or Param - invalid component type
        raise TypeError(
            f"get_nominal_value - {component.name} is not an instance of a Var or Param."
        )


class NominalValueExtractionVisitor(EXPR.StreamBasedExpressionVisitor):
    """
    Expression walker for collecting scaling factors in an expression and determining the
    expected value of the expression using the scaling factors as nominal inputs.

    By default, the get_nominal_value method is used to determine the nominal value for
    all Vars and Params in the expression, however this can be changed by setting the
    nominal_value_callback argument.

    Returns a list of expected values for each additive term in the expression.

    In order to properly assess the expected value of terms within functions, the sign
    of each term is maintained throughout thus returned values may be negative. Functions
    using this walker should handle these appropriately.
    """

    def __init__(self, nominal_value_callback=get_nominal_value):
        """
        Visitor class used to determine nominal values of all terms in an expression based on
        scaling factors assigned to the associated variables. Do not use this class directly.

        Args:
            nominal_value_callback - method to use to get nominal value of root nodes.

        Notes
        -----
        This class inherits from the :class:`StreamBasedExpressionVisitor` to implement
        a walker that returns the nominal value corresponding to all additive terms in an
        expression.
        There are class attributes (dicts) that map the expression node type to the
        particular method that should be called to return the nominal value of the node based
        on the nominal value of its child arguments. This map is used in exitNode.
        """
        super().__init__()

        self._nominal_value_callback = nominal_value_callback

    def _get_magnitude_base_type(self, node):
        try:
            return [self._nominal_value_callback(node)]
        except TypeError:
            # Not a Var or Param - something went wrong
            raise BurntToast(
                "NominalValueExtractionVisitor found root node that was not a Var or Param. "
                "This should never happen - please contact the developers with this bug."
            )

    def _get_nominal_value_for_sum_subexpression(self, child_nominal_values):
        return sum(i for i in child_nominal_values)

    def _get_nominal_value_for_sum(self, node, child_nominal_values):
        # For sums, collect all child values into a list
        mag = []
        for i in child_nominal_values:
            for j in i:
                mag.append(j)
        return mag

    def _get_nominal_value_for_product(self, node, child_nominal_values):
        mag = []
        for i in child_nominal_values[0]:
            for j in child_nominal_values[1]:
                mag.append(i * j)
        return mag

    def _get_nominal_value_for_division(self, node, child_nominal_values):
        numerator = self._get_nominal_value_for_sum_subexpression(
            child_nominal_values[0]
        )
        denominator = self._get_nominal_value_for_sum_subexpression(
            child_nominal_values[1]
        )
        if denominator == 0:
            # Assign a nominal value of 1 so that we can continue
            denominator = 1
            # Log a warning for the user
            _log.warning(
                "Nominal value of 0 found in denominator of division expression. "
                "Assigning a value of 1. You should check you scaling factors and models to "
                "ensure there are no values of 0 that can appear in these functions."
            )
        return [numerator / denominator]

    def _get_nominal_value_for_power(self, node, child_nominal_values):
        # Use the absolute value of the base term to avoid possible complex numbers
        base = abs(
            self._get_nominal_value_for_sum_subexpression(child_nominal_values[0])
        )
        exponent = self._get_nominal_value_for_sum_subexpression(
            child_nominal_values[1]
        )

        return [base**exponent]

    def _get_nominal_value_single_child(self, node, child_nominal_values):
        return child_nominal_values[0]

    def _get_nominal_value_abs(self, node, child_nominal_values):
        return [abs(i) for i in child_nominal_values[0]]

    def _get_nominal_value_negation(self, node, child_nominal_values):
        return [-i for i in child_nominal_values[0]]

    def _get_nominal_value_for_unary_function(self, node, child_nominal_values):
        func_name = node.getname()
        func_nominal = self._get_nominal_value_for_sum_subexpression(
            child_nominal_values[0]
        )
        func = getattr(math, func_name)
        try:
            return [func(func_nominal)]
        except ValueError:
            raise ValueError(
                f"Evaluation error occurred when getting nominal value in {func_name} "
                f"expression with input {func_nominal}. You should check you scaling factors "
                f"and model to address any numerical issues or scale this constraint manually."
            )

    def _get_nominal_value_expr_if(self, node, child_nominal_values):
        return child_nominal_values[1] + child_nominal_values[2]

    def _get_nominal_value_external_function(self, node, child_nominal_values):
        # First, need to get expected magnitudes of input terms, which may be sub-expressions
        input_mag = [
            self._get_nominal_value_for_sum_subexpression(i)
            for i in child_nominal_values
        ]

        # Next, create a copy of the external function with expected magnitudes as inputs
        newfunc = node.create_node_with_local_data(input_mag)

        # Evaluate new function and return the absolute value
        return [value(newfunc)]

    node_type_method_map = {
        EXPR.EqualityExpression: _get_nominal_value_for_sum,
        EXPR.InequalityExpression: _get_nominal_value_for_sum,
        EXPR.RangedExpression: _get_nominal_value_for_sum,
        EXPR.SumExpression: _get_nominal_value_for_sum,
        EXPR.NPV_SumExpression: _get_nominal_value_for_sum,
        EXPR.ProductExpression: _get_nominal_value_for_product,
        EXPR.MonomialTermExpression: _get_nominal_value_for_product,
        EXPR.NPV_ProductExpression: _get_nominal_value_for_product,
        EXPR.DivisionExpression: _get_nominal_value_for_division,
        EXPR.NPV_DivisionExpression: _get_nominal_value_for_division,
        EXPR.PowExpression: _get_nominal_value_for_power,
        EXPR.NPV_PowExpression: _get_nominal_value_for_power,
        EXPR.NegationExpression: _get_nominal_value_negation,
        EXPR.NPV_NegationExpression: _get_nominal_value_negation,
        EXPR.AbsExpression: _get_nominal_value_abs,
        EXPR.NPV_AbsExpression: _get_nominal_value_abs,
        EXPR.UnaryFunctionExpression: _get_nominal_value_for_unary_function,
        EXPR.NPV_UnaryFunctionExpression: _get_nominal_value_for_unary_function,
        EXPR.Expr_ifExpression: _get_nominal_value_expr_if,
        EXPR.ExternalFunctionExpression: _get_nominal_value_external_function,
        EXPR.NPV_ExternalFunctionExpression: _get_nominal_value_external_function,
        EXPR.LinearExpression: _get_nominal_value_for_sum,
    }

    def beforeChild(self, node, child, child_idx):
        """
        Callback for :class:`pyomo.core.current.StreamBasedExpressionVisitor`. This method
        is called before entering a child node. If we encounter a named Expression with
        a scaling hint, then we use that scaling hint instead of descending further into
        the expression tree.
        """
        if isinstance(child, ExpressionData):
            sf = get_scaling_factor(child)
            if sf is not None:
                # Crude way to determine sign of expression. Maybe fbbt could be used here?
                try:
                    val = value(child)
                except ValueError:
                    # Some variable isn't defined, etc.
                    val = 1
                if val < 0:
                    return (False, [-1 / sf])
                else:
                    return (False, [1 / sf])
        return (True, None)

    def exitNode(self, node, data):
        """Callback for :class:`pyomo.core.current.StreamBasedExpressionVisitor`. This
        method is called when moving back up the tree in a depth first search."""

        # first check if the node is a leaf
        nodetype = type(node)

        if nodetype in native_types:
            return [node]

        node_func = self.node_type_method_map.get(nodetype, None)
        if node_func is not None:
            return node_func(self, node, data)

        elif not node.is_expression_type():
            # this is a leaf, but not a native type
            if nodetype is _PyomoUnit:
                return [1]
            else:
                return self._get_magnitude_base_type(node)
                # might want to add other common types here

        # not a leaf - check if it is a named expression
        if (
            hasattr(node, "is_named_expression_type")
            and node.is_named_expression_type()
        ):
            return self._get_nominal_value_single_child(node, data)

        raise TypeError(
            f"An unhandled expression node type: {str(nodetype)} was encountered while "
            f"retrieving the nominal value of expression {str(node)}"
        )<|MERGE_RESOLUTION|>--- conflicted
+++ resolved
@@ -511,15 +511,6 @@
     elif math.isnan(scaling_factor):
         raise ValueError(f"scaling factor for {component.name} is NaN.")
 
-    if component.is_indexed():
-        # What if a scaling factor already exists for the indexed component?
-        # for idx in component:
-        #     set_scaling_factor(component[idx], scaling_factor=scaling_factor, overwrite=overwrite)
-        raise TypeError(
-            f"Component {component.name} is indexed. Set scaling factors for individual indices instead."
-        )
-
-<<<<<<< HEAD
     if isinstance(component, ConstraintData):
         xform_factor = get_constraint_transform_applied_scaling_factor(component)
         if xform_factor is not None:
@@ -540,10 +531,7 @@
                 )
 
     # Get suffix and assign scaling factor
-    sfx = get_scaling_suffix(component)
-=======
     sfx = get_component_scaling_suffix(component)
->>>>>>> f9cf6d1b
 
     if not overwrite and component in sfx:
         _log.debug(
