#################################################################################
# The Institute for the Design of Advanced Energy Systems Integrated Platform
# Framework (IDAES IP) was produced under the DOE Institute for the
# Design of Advanced Energy Systems (IDAES).
#
# Copyright (c) 2018-2023 by the software owners: The Regents of the
# University of California, through Lawrence Berkeley National Laboratory,
# National Technology & Engineering Solutions of Sandia, LLC, Carnegie Mellon
# University, West Virginia University Research Corporation, et al.
# All rights reserved.  Please see the files COPYRIGHT.md and LICENSE.md
# for full copyright and license information.
#################################################################################
"""
Initializer class for implementing Hierarchical initialization routines for
IDAES models with standard forms (e.g. units with 1 control volume)
"""
from pyomo.environ import Block
from pyomo.common.config import ConfigValue, Bool

from idaes.core.initialization.initializer_base import ModularInitializerBase
from idaes.core.util import to_json, from_json, StoreSpec
import idaes.logger as idaeslog
from idaes.core.util.model_statistics import variables_in_activated_constraints_set

__author__ = "Andrew Lee"


class SingleControlVolumeUnitInitializer(ModularInitializerBase):
    """
    This is a general purpose Initializer object for unit models which
    have a single Control Volume named 'control_volume'.

    For details of the initialization routine, please see the documentation.

    """

    CONFIG = ModularInitializerBase.CONFIG()
    CONFIG.declare(
        "always_estimate_states",
        ConfigValue(
            default=False,
            domain=Bool,
            doc="Whether initialization routine should estimate values for "
            "state variables that already have values. Note that if set to True, this will "
            "overwrite any initial guesses provided.",
        ),
    )

    def initialization_routine(
        self,
        model: Block,
        plugin_initializer_args: dict = None,
        copy_inlet_state: bool = False,
    ):
        """
        Common initialization routine for models with one control volume.

        Args:
            model: Pyomo Block to be initialized
            plugin_initializer_args: dict-of-dicts containing arguments to be passed to plug-in Initializers.
                Keys should be submodel components.
            copy_inlet_state: bool (default=False). Whether to copy inlet state to other states or not
                (0-D control volumes only). Copying will generally be faster, but inlet states may not contain
                all properties required elsewhere.

        Returns:
            Pyomo solver results object
        """
<<<<<<< HEAD
        # The default initialization_routine is sufficient
        return super().initialization_routine(
            model=model,
            plugin_initializer_args=plugin_initializer_args,
            copy_inlet_state=copy_inlet_state,
        )

    def initialize_main_model(self, model: Block, copy_inlet_state: bool = False):
        """
        Initialization routine for models with a single control volume.

        Args:
            model: current model being initialized
            copy_inlet_state: bool (default=False). Whether to copy inlet state to other states or not
                (0-D control volumes only). Copying will generally be faster, but inlet states may not contain
                all properties required elsewhere.

        Returns:
            Pyomo solver results object from solve of main model

        """
=======
>>>>>>> ef07ad55
        # Check to make sure model has something named "control_volume"
        if not hasattr(model, "control_volume"):
            raise TypeError(
                f"Model {model.name} does not appear to be a standard form unit model. "
                f"Please use an Initializer specific to the model being initialized."
            )
<<<<<<< HEAD

        # Get logger
        _log = self.get_logger(model)

        self.initialize_control_volume(model.control_volume, copy_inlet_state)

        # Solve main model
        solve_log = idaeslog.getSolveLogger(
            model.name, self.get_output_level(), tag="unit"
        )

        with idaeslog.solver_log(solve_log, idaeslog.DEBUG) as slc:
            results = self._get_solver().solve(model, tee=slc.tee)

        _log.info_high(f"Control volume initialization {idaeslog.condition(results)}.")
=======

        # From here, the default initialization_routine is sufficient
        return super().initialization_routine(
            model=model,
            plugin_initializer_args=plugin_initializer_args,
            copy_inlet_state=copy_inlet_state,
        )

    def initialize_main_model(self, model: Block, copy_inlet_state: bool = False):
        """
        Initialization routine for models with a single control volume.

        Args:
            model: current model being initialized
            copy_inlet_state: bool (default=False). Whether to copy inlet state to other states or not
                (0-D control volumes only). Copying will generally be faster, but inlet states may not contain
                all properties required elsewhere.

        Returns:
            Pyomo solver results object from solve of main model
>>>>>>> ef07ad55

        """
        # Get logger
        _log = self.get_logger(model)

<<<<<<< HEAD
=======
        self.initialize_control_volume(model.control_volume, copy_inlet_state)

        # Solve main model
        solve_log = idaeslog.getSolveLogger(
            model.name, self.get_output_level(), tag="unit"
        )

        with idaeslog.solver_log(solve_log, idaeslog.DEBUG) as slc:
            results = self._get_solver().solve(model, tee=slc.tee)

        _log.info_high(f"Control volume initialization {idaeslog.condition(results)}.")

        return results

>>>>>>> ef07ad55
    def initialize_control_volume(
        self, control_volume: Block, copy_inlet_state: bool = False
    ):
        """
        Initialization routine for control volumes (supports both 0D and 1D control volumes).

        This routine initialized the state and reaction blocks associated with the control volume.

        Args:
            control_volume: control_volume to be initialized
            copy_inlet_state: bool (default=False). Whether to copy inlet state to other states or not
                (0-D control volumes only). Copying will generally be faster, but inlet states may not contain
                all properties required elsewhere.

        Returns:
            None

        """
        # Get logger
        _log = self.get_logger(control_volume)

        # Initialize properties
        if hasattr(control_volume, "properties_in"):
            # 0-D control volume
            self._init_props_0D(control_volume, copy_inlet_state)
        else:
            # 1-D control volume
            self._init_props_1D(control_volume)

        _log.info_high("Control volume properties initialization complete")

        # Initialize reactions if they exist
        if hasattr(control_volume, "reactions"):
            self._init_rxns(control_volume)
        _log.info_high("Control volume reactions initialization complete")

    def _init_props_0D(self, control_volume, copy_inlet_state):
        # Initialize inlet properties - inlet state should already be fixed
        prop_init = self.get_submodel_initializer(control_volume.properties_in)

        if prop_init is not None:
            prop_init.initialize(
                model=control_volume.properties_in,
                output_level=self.get_output_level(),
            )

        if not copy_inlet_state:
            # Just in case the user set a different initializer for the outlet
            prop_init = self.get_submodel_initializer(control_volume.properties_out)

            # Estimate missing values for outlet state
            control_volume.estimate_outlet_state(
                always_estimate=self.config.always_estimate_states
            )

            if prop_init is not None:
                prop_init.initialize(
                    model=control_volume.properties_out,
                    output_level=self.get_output_level(),
                )
        else:
            # Map solution from inlet properties to outlet properties
            state = to_json(
                control_volume.properties_in,
                wts=StoreSpec().value(),
                return_dict=True,
            )
            from_json(
                control_volume.properties_out,
                sd=state,
                wts=StoreSpec().value(only_not_fixed=True),
            )

    def _init_props_1D(self, control_volume):
        prop_init = self.get_submodel_initializer(control_volume.properties)

        # Estimate missing values for states
        control_volume.estimate_states(
            always_estimate=self.config.always_estimate_states
        )

        if prop_init is not None:
            prop_init.initialize(
                control_volume.properties,
                output_level=self.get_output_level(),
            )

    def _init_rxns(self, control_volume):
        rxn_init = self.get_submodel_initializer(control_volume.reactions)

        if rxn_init is not None:
            # Reaction blocks depend on vars from other blocks
            # Need to make sure these are all fixed before initializing
            fixed_vars = []
            vset = variables_in_activated_constraints_set(control_volume.reactions)
            for v in vset:
                if v.parent_block().parent_component() is not control_volume.reactions:
                    # Variable external to reactions
                    if not v.fixed:
                        v.fix()
                        fixed_vars.append(v)

            rxn_init.initialize(
                control_volume.reactions,
                output_level=self.get_output_level(),
            )

            # Unfix any vars we fixed previously
            for v in fixed_vars:
                v.unfix()<|MERGE_RESOLUTION|>--- conflicted
+++ resolved
@@ -66,7 +66,6 @@
         Returns:
             Pyomo solver results object
         """
-<<<<<<< HEAD
         # The default initialization_routine is sufficient
         return super().initialization_routine(
             model=model,
@@ -88,31 +87,12 @@
             Pyomo solver results object from solve of main model
 
         """
-=======
->>>>>>> ef07ad55
         # Check to make sure model has something named "control_volume"
         if not hasattr(model, "control_volume"):
             raise TypeError(
                 f"Model {model.name} does not appear to be a standard form unit model. "
                 f"Please use an Initializer specific to the model being initialized."
             )
-<<<<<<< HEAD
-
-        # Get logger
-        _log = self.get_logger(model)
-
-        self.initialize_control_volume(model.control_volume, copy_inlet_state)
-
-        # Solve main model
-        solve_log = idaeslog.getSolveLogger(
-            model.name, self.get_output_level(), tag="unit"
-        )
-
-        with idaeslog.solver_log(solve_log, idaeslog.DEBUG) as slc:
-            results = self._get_solver().solve(model, tee=slc.tee)
-
-        _log.info_high(f"Control volume initialization {idaeslog.condition(results)}.")
-=======
 
         # From here, the default initialization_routine is sufficient
         return super().initialization_routine(
@@ -133,14 +113,11 @@
 
         Returns:
             Pyomo solver results object from solve of main model
->>>>>>> ef07ad55
 
         """
         # Get logger
         _log = self.get_logger(model)
 
-<<<<<<< HEAD
-=======
         self.initialize_control_volume(model.control_volume, copy_inlet_state)
 
         # Solve main model
@@ -155,7 +132,6 @@
 
         return results
 
->>>>>>> ef07ad55
     def initialize_control_volume(
         self, control_volume: Block, copy_inlet_state: bool = False
     ):
