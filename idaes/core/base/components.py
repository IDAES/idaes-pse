#################################################################################
# The Institute for the Design of Advanced Energy Systems Integrated Platform
# Framework (IDAES IP) was produced under the DOE Institute for the
# Design of Advanced Energy Systems (IDAES), and is copyright (c) 2018-2021
# by the software owners: The Regents of the University of California, through
# Lawrence Berkeley National Laboratory,  National Technology & Engineering
# Solutions of Sandia, LLC, Carnegie Mellon University, West Virginia University
# Research Corporation, et al.  All rights reserved.
#
# Please see the files COPYRIGHT.md and LICENSE.md for full copyright and
# license information.
#################################################################################
"""
IDAES Component objects

@author: alee
"""
from pyomo.environ import Set, Param, Var, units as pyunits
from pyomo.common.config import ConfigBlock, ConfigValue, In, ListOf, Bool

from idaes.core.base.process_base import declare_process_block_class, ProcessBlockData
from idaes.core.base.phases import PhaseType
from idaes.core.util.exceptions import ConfigurationError, PropertyPackageError
from idaes.core.util.misc import set_param_from_config
import idaes.logger as idaeslog


# Set up logger
_log = idaeslog.getLogger(__name__)


@declare_process_block_class("Component")
class ComponentData(ProcessBlockData):
    CONFIG = ConfigBlock()

    CONFIG.declare(
        "valid_phase_types",
        ConfigValue(
            domain=ListOf(PhaseType),
            doc="List of valid PhaseTypes (Enums) for this Component.",
        ),
    )

    CONFIG.declare(
        "elemental_composition",
        ConfigValue(
            domain=dict,
            description="Elemental composition of component",
            doc="Dict containing elemental composition in the form element "
            ": stoichiometry",
        ),
    )

    CONFIG.declare(
        "henry_component",
        ConfigValue(
            domain=dict,
            description="Phases in which component follows Henry's Law",
            doc="Dict indicating phases in which component follows Henry's "
            "Law (keys) with values indicating form of law.",
        ),
    )

    CONFIG.declare(
        "vol_mol_liq_comp",
        ConfigValue(
            description="Method to use to calculate liquid phase molar volume",
            doc="Method to use to calculate liquid phase molar volume. Users "
            "need only define either vol_mol_liq_comp or dens_mol_liq_comp.",
        ),
    )
    CONFIG.declare(
        "vol_mol_sol_comp",
        ConfigValue(
            description="Method to use to calculate solid phase molar volume",
            doc="Method to use to calculate solid phase molar volume. Users "
            "need only define either vol_mol_sol_comp or dens_mol_sol_comp.",
        ),
    )
    CONFIG.declare(
        "dens_mol_liq_comp",
        ConfigValue(
            description="Method to use to calculate liquid phase molar density",
            doc="Method to use to calculate liquid phase molar density. Users "
            "need only define either vol_mol_liq_comp or dens_mol_liq_comp.",
        ),
    )
    CONFIG.declare(
        "dens_mol_sol_comp",
        ConfigValue(
            description="Method to use to calculate solid phase molar density",
            doc="Method to use to calculate solid phase molar density. Users "
            "need only define either vol_mol_sol_comp or dens_mol_sol_comp.",
        ),
    )

    CONFIG.declare(
        "cp_mol_liq_comp",
        ConfigValue(description="Method to calculate liquid component specific heats"),
    )
    CONFIG.declare(
        "cp_mol_sol_comp",
        ConfigValue(description="Method to calculate solid component specific heats"),
    )
    CONFIG.declare(
        "cp_mol_ig_comp",
        ConfigValue(
            description="Method to calculate ideal gas component specific heats"
        ),
    )
    CONFIG.declare(
        "enth_mol_liq_comp",
        ConfigValue(
            description="Method to calculate liquid component molar enthalpies"
        ),
    )
    CONFIG.declare(
        "enth_mol_sol_comp",
        ConfigValue(description="Method to calculate solid component molar enthalpies"),
    )
    CONFIG.declare(
        "enth_mol_ig_comp",
        ConfigValue(
            description="Method to calculate ideal gas component molar enthalpies"
        ),
    )
    CONFIG.declare(
        "entr_mol_liq_comp",
        ConfigValue(description="Method to calculate liquid component molar entropies"),
    )
    CONFIG.declare(
        "entr_mol_sol_comp",
        ConfigValue(description="Method to calculate solid component molar entropies"),
    )
    CONFIG.declare(
        "entr_mol_ig_comp",
        ConfigValue(
            description="Method to calculate ideal gas component molar entropies"
        ),
    )

    CONFIG.declare(
        "diffus_phase_comp",
        ConfigValue(
            description="Method to calculate component diffusivities in each "
            "phase. Must be a dict with keys being phase names."
        ),
    )

    CONFIG.declare(
        "has_vapor_pressure",
        ConfigValue(
            default=True,
            domain=Bool,
            description="Flag indicating whether component has a vapor pressure",
        ),
    )
    CONFIG.declare(
        "pressure_sat_comp",
        ConfigValue(description="Method to use to calculate saturation pressure"),
    )
    CONFIG.declare(
        "relative_permittivity_liq_comp",
        ConfigValue(
            description="Method to use to calculate liquid phase relative permittivity"
        ),
    )

    CONFIG.declare(
        "phase_equilibrium_form",
        ConfigValue(
            domain=dict,
            description="Form of phase equilibrium constraints for component",
        ),
    )

    CONFIG.declare(
        "parameter_data",
        ConfigValue(
            default={},
            domain=dict,
            description="Dict containing initialization data for parameters",
        ),
    )

    CONFIG.declare(
        "_component_list_exists",
        ConfigValue(
            default=False,
            doc="Internal config argument indicating whether component_list "
            "needs to be populated.",
        ),
    )
    CONFIG.declare(
        "_electrolyte",
        ConfigValue(
            default=False,
            doc="Internal config argument indicating whether electrolyte "
            "component_lists needs to be populated.",
        ),
    )

    def build(self):
        super().build()

        # If the component_list does not exist, add reference to new Component
        # The IF is mostly for backwards compatability, to allow for old-style
        # property packages where the component_list already exists but we
        # need to add new Component objects
        if not self.config._component_list_exists:
            if not self.config._electrolyte:
                self._add_to_component_list()
            else:
                self._add_to_electrolyte_component_list()

        base_units = self.parent_block().get_metadata().default_units

        # Create Param for molecular weight if provided
        param_dict = {"mw": base_units.MOLECULAR_WEIGHT}
        for p, u in param_dict.items():
            if p in self.config.parameter_data:
                self.add_component(p, Param(mutable=True, units=u))
                set_param_from_config(self, p)

        # Create Vars for common parameters
        var_dict = {
            "dens_mol_crit": base_units.DENSITY_MOLE,
            "omega": pyunits.dimensionless,
<<<<<<< HEAD
            "pressure_crit": p_units,
            "temperature_crit": base_units["temperature"],
            "volume_crit": pyunits.meter**3/pyunits.mol,
            "compress_factor_crit": pyunits.dimensionless,
=======
            "pressure_crit": base_units.PRESSURE,
            "temperature_crit": base_units.TEMPERATURE,
>>>>>>> a1e42057
        }
        for p, u in var_dict.items():
            if p in self.config.parameter_data:
                self.add_component(p, Var(units=u))
                set_param_from_config(self, p)

    def is_solute(self):
        raise TypeError(
            "{} Generic Component objects do not support is_solute() method. "
            "Use a Solvent or Solute Component instead.".format(self.name)
        )

    def is_solvent(self):
        raise TypeError(
            "{} Generic Component objects do not support is_solvent() method. "
            "Use a Solvent or Solute Component instead.".format(self.name)
        )

    def _add_to_component_list(self):
        """
        Method to add reference to new Component in component_list
        """
        parent = self.parent_block()
        try:
            comp_list = getattr(parent, "component_list")
            comp_list.add(self.local_name)
        except AttributeError:
            # Parent does not have a component_list yet, so create one
            parent.component_list = Set(initialize=[self.local_name], ordered=True)

    def _add_to_electrolyte_component_list(self):
        """
        Special case method for adding references to new Component in
        component_lists for electrolyte systems,

        New Component types should overload this method
        """
        parent = self.parent_block()
        parent._non_aqueous_set.add(self.local_name)

    def _is_phase_valid(self, phase):
        # If no valid phases assigned
        if self.config.valid_phase_types is None:
            try:
                if phase.is_aqueous_phase():
                    # If this is an aqueous phase, check for validaity
                    return self._is_aqueous_phase_valid()
            except AttributeError:
                raise TypeError(
                    "{} Phase {} is not a valid phase object or is undeclared."
                    " Please check your phase declarations.".format(self.name, phase)
                )
            # Otherwise assume all are valid
            return True

        # Check for behaviour of phase, and see if that is a valid behaviour
        # for component.
        elif phase.is_liquid_phase():
            # Check if this is an aqueous phase
            if phase.is_aqueous_phase():
                if (
                    self._is_aqueous_phase_valid()
                    and PhaseType.aqueousPhase in self.config.valid_phase_types
                ):
                    return True
                else:
                    return False
            elif PhaseType.liquidPhase in self.config.valid_phase_types:
                return True
            else:
                return False
        elif (
            phase.is_vapor_phase()
            and PhaseType.vaporPhase in self.config.valid_phase_types
        ):
            return True
        elif (
            phase.is_solid_phase()
            and PhaseType.solidPhase in self.config.valid_phase_types
        ):
            return True
        else:
            return False

    def _is_aqueous_phase_valid(self):
        # Method to indicate if a component type is stable in the aqueous phase
        # General components may not appear in aqueous phases
        return False


# TODO : What about LLE systems where a species is a solvent in one liquid
# phase, but a solute in another?
@declare_process_block_class("Solute", block_class=Component)
class SoluteData(ComponentData):
    """
    Component type for species which should be considered as solutes in
    LiquidPhases.
    """

    def is_solute(self):
        return True

    def is_solvent(self):
        return False

    def _is_aqueous_phase_valid(self):
        return True

    def _add_to_component_list(self):
        """
        Method to add reference to new Component in component_list
        """
        super()._add_to_component_list()

        # Also add to solute_set
        parent = self.parent_block()
        try:
            comp_list = getattr(parent, "solute_set")
            comp_list.add(self.local_name)
        except AttributeError:
            # Parent does not have a solute_set yet, so create one
            parent.solute_set = Set(initialize=[self.local_name], ordered=True)

    def _add_to_electrolyte_component_list(self):
        """
        Special case method for adding references to new Component in
        component_lists for electrolyte systems,

        New Component types should overload this method
        """
        parent = self.parent_block()
        parent.solute_set.add(self.local_name)


# TODO : What about LLE systems where a species is a solvent in one liquid
# phase, but a solute in another?
@declare_process_block_class("Solvent", block_class=Component)
class SolventData(ComponentData):
    """
    Component type for species which should be considered as solvents in
    LiquidPhases.
    """

    def is_solute(self):
        return False

    def is_solvent(self):
        return True

    def _is_aqueous_phase_valid(self):
        return True

    def _add_to_component_list(self):
        """
        Method to add reference to new Component in component_list
        """
        super()._add_to_component_list()

        # Also add to solvent_set
        parent = self.parent_block()
        try:
            comp_list = getattr(parent, "solvent_set")
            comp_list.add(self.local_name)
        except AttributeError:
            # Parent does not have a solvent_list yet, so create one
            parent.solvent_set = Set(initialize=[self.local_name], ordered=True)

    def _add_to_electrolyte_component_list(self):
        """
        Special case method for adding references to new Component in
        component_lists for electrolyte systems,

        New Component types should overload this method
        """
        parent = self.parent_block()
        parent.solvent_set.add(self.local_name)


@declare_process_block_class("Ion", block_class=Component)
class IonData(SoluteData):
    """
    Component type for ionic species. These can exist only in AqueousPhases,
    and are always solutes.
    """

    CONFIG = SoluteData.CONFIG()

    # Remove valid_phase_types argument, as ions are aqueous phase only
    CONFIG.__delitem__("valid_phase_types")
    # Set as not having a vapor pressure
    has_psat = CONFIG.get("has_vapor_pressure")
    has_psat.set_value(False)
    has_psat.set_default_value(False)
    has_psat.set_domain(In([False]))

    CONFIG.declare("charge", ConfigValue(domain=int, doc="Charge of ionic species."))

    def _is_phase_valid(self, phase):
        return phase.is_aqueous_phase()

    def _is_aqueous_phase_valid(self):
        return True

    def _add_to_component_list(self):
        """
        Ions should not be used outside of electrolyte property methods
        """
        raise PropertyPackageError(
            "{} Ion Component types should only be used with Aqueous "
            "Phases".format(self.name)
        )

    def _add_to_electrolyte_component_list(self):
        """
        Special case method for adding references to new Component in
        component_lists for electrolyte systems,

        New Component types should overload this method
        """
        raise NotImplementedError(
            "{} The IonData component class is intended as a base class for "
            "the AnionData and CationData classes, and should not be used "
            "directly".format(self.name)
        )


@declare_process_block_class("Anion", block_class=Component)
class AnionData(IonData):
    """
    Component type for anionic species. These can exist only in AqueousPhases,
    and are always solutes.
    """

    CONFIG = IonData.CONFIG()

    def build(self):
        super().build()

        # Validate charge config argument
        if self.config.charge is None:
            raise ConfigurationError(
                "{} was not provided with a value for charge.".format(self.name)
            )
        elif self.config.charge >= 0:
            raise ConfigurationError(
                "{} received invalid value for charge configuration argument."
                " Anions must have a negative charge.".format(self.name)
            )

    def _add_to_electrolyte_component_list(self):
        """
        Special case method for adding references to new Component in
        component_lists for electrolyte systems,

        New Component types should overload this method
        """
        parent = self.parent_block()
        parent.anion_set.add(self.local_name)


@declare_process_block_class("Cation", block_class=Component)
class CationData(IonData):
    """
    Component type for cationic species. These can exist only in AqueousPhases,
    and are always solutes.
    """

    CONFIG = IonData.CONFIG()

    def build(self):
        super().build()

        # Validate charge config argument
        if self.config.charge is None:
            raise ConfigurationError(
                "{} was not provided with a value for charge.".format(self.name)
            )
        elif self.config.charge <= 0:
            raise ConfigurationError(
                "{} received invalid value for charge configuration argument."
                " Cations must have a positive charge.".format(self.name)
            )

    def _add_to_electrolyte_component_list(self):
        """
        Special case method for adding references to new Component in
        component_lists for electrolyte systems,

        New Component types should overload this method
        """
        parent = self.parent_block()
        parent.cation_set.add(self.local_name)


@declare_process_block_class("Apparent", block_class=Component)
class ApparentData(SoluteData):
    """
    Component type for apparent species. Apparent species are those compunds
    that are not stable in aqueous phases and immediately dissociate, however
    they may be stable in other phases (e.g. salts).
    """

    CONFIG = SoluteData.CONFIG()
    CONFIG.declare(
        "dissociation_species",
        ConfigValue(
            domain=dict,
            default=None,
            description="Dict of dissociation species",
            doc="Dict of true species that this species will dissociate into "
            "upon dissolution along with stoichiometric coefficients.",
        ),
    )

    def build(self):
        super().build()

        # Make sure dissoication species were set
        if self.config.dissociation_species is None:
            raise ConfigurationError(
                f"{self.name} dissoication_species argument was not set. "
                f"Apparent components require the dissociation species to be "
                f"defined."
            )

    def _is_aqueous_phase_valid(self):
        return True

    def _add_to_electrolyte_component_list(self):
        """
        Special case method for adding references to new Component in
        component_lists for electrolyte systems,

        New Component types should overload this method
        """
        parent = self.parent_block()
        parent._apparent_set.add(self.local_name)


__all_components__ = [Component, Solute, Solvent, Ion, Anion, Cation, Apparent]<|MERGE_RESOLUTION|>--- conflicted
+++ resolved
@@ -226,15 +226,10 @@
         var_dict = {
             "dens_mol_crit": base_units.DENSITY_MOLE,
             "omega": pyunits.dimensionless,
-<<<<<<< HEAD
-            "pressure_crit": p_units,
-            "temperature_crit": base_units["temperature"],
-            "volume_crit": pyunits.meter**3/pyunits.mol,
-            "compress_factor_crit": pyunits.dimensionless,
-=======
             "pressure_crit": base_units.PRESSURE,
             "temperature_crit": base_units.TEMPERATURE,
->>>>>>> a1e42057
+            "volume_crit": base_units.VOLUME_MOL,
+            "compress_factor_crit": pyunits.dimensionless,
         }
         for p, u in var_dict.items():
             if p in self.config.parameter_data:
