#################################################################################
# The Institute for the Design of Advanced Energy Systems Integrated Platform
# Framework (IDAES IP) was produced under the DOE Institute for the
# Design of Advanced Energy Systems (IDAES), and is copyright (c) 2018-2021
# by the software owners: The Regents of the University of California, through
# Lawrence Berkeley National Laboratory,  National Technology & Engineering
# Solutions of Sandia, LLC, Carnegie Mellon University, West Virginia University
# Research Corporation, et al.  All rights reserved.
#
# Please see the files COPYRIGHT.md and LICENSE.md for full copyright and
# license information.
#################################################################################
"""The API in this module is mostly for internal use, e.g. from 'setup.py' to get the version of
the package. But :class:`Version` has been written to be usable as a general
versioning interface.

Example of using the class directly:

.. doctest::

    >>> from idaes.ver import Version
    >>> my_version = Version(1, 2, 3)
    >>> print(my_version)
    1.2.3
    >>> tuple(my_version)
    (1, 2, 3)
    >>> my_version = Version(1, 2, 3, 'alpha')
    >>> print(my_version)
    1.2.3.a
    >>> tuple(my_version)
    (1, 2, 3, 'alpha')
    >>> my_version = Version(1, 2, 3, 'candidate', 1)
    >>> print(my_version)
    1.2.3.rc1
    >>> tuple(my_version)
    (1, 2, 3, 'candidate', 1)

If you want to add a version to a class, e.g. a model, then
simply inherit from ``HasVersion`` and initialize it with the
same arguments you would give the :class:`Version` constructor:

.. doctest::

    >>> from idaes.ver import HasVersion
    >>> class MyClass(HasVersion):
    ...     def __init__(self):
    ...         super(MyClass, self).__init__(1, 2, 3, 'alpha')
    ...
    >>> obj = MyClass()
    >>> print(obj.version)
    1.2.3.a

"""
import os
import re
import sys

__author__ = "Dan Gunter"


class Version(object):
    """This class attempts to be compliant with a subset of
    `PEP 440 <https://www.python.org/dev/peps/pep-0440/>`_.

    Note: If you actually happen to read the PEP, you will notice
    that pre- and post- releases, as well as "release epochs", are not
    supported.
    """

    _specifiers = {
        "alpha": "a",
        "beta": "b",
        "candidate": "rc",
        "development": "dev",
        "final": "",  # this is the default
    }

    def __init__(
        self, major, minor, micro, releaselevel="final", serial=None, label=None
    ):
        """Create new version object.

        Provided arguments are stored in public class
        attributes by the same name.

        Args:
            major (int): Major version
            minor (int):  Minor version
            micro (int):  Micro (aka patchlevel) version
            releaselevel (str): Optional PEP 440 specifier
            serial (int): Optional number associated with releaselevel
            label (str): Optional local version label
        """
        if releaselevel not in self._specifiers:
            raise ValueError(
                'Value "{}" for releaselevel not in ({})'.format(
                    releaselevel, ",".join(sorted(self._specifiers.keys()))
                )
            )
        self.major, self.minor, self.micro = major, minor, micro
        self.releaselevel, self.serial, self.label = releaselevel, serial, label

    def __iter__(self):
        """Return version information as a sequence."""
        items = [self.major, self.minor, self.micro]
        if self.releaselevel != "final":
            items.append(self.releaselevel)
            if self.serial is not None:
                items.append(self.serial)
                if self.label is not None:
                    items.append(self.label)
            elif self.label is not None:
                items.append(0)  # placeholder for serial
                items.append(self.label)
        for it in items:
            yield it

    def __str__(self):
        """Return version information as a string."""
        return "{}.{}.{}{}".format(
            self.major,
            self.minor,
            self.micro,
            (
                ""
                if self.releaselevel == "final"
                else "."
                + self._specifiers[self.releaselevel]
                + ("" if self.serial is None else str(self.serial))
                + ("" if self.label is None else "+" + self.label)
            ),
        )


class HasVersion(object):
    """Interface for a versioned class."""

    def __init__(self, *args):
        """Constructor creates a `version` attribute that is
        an instance of :class:`Version` initialized with the provided args.

        Args:
            *args: Arguments to be passed to Version constructor.
        """
        self.version = Version(*args)


def git_hash():
    """Get current git hash, with no dependencies on external packages."""
    # find git root (in grandparent dir to this file, if anywhere)
    git_root = os.path.realpath(os.path.join(__file__, "..", "..", ".git"))
    if not os.path.exists(git_root) or not os.path.isdir(git_root):
        raise ValueError(f"git root '{git_root}' not found")
    # get HEAD ref's file
    try:
        head = open(os.path.join(git_root, "HEAD"))
    except FileNotFoundError as err:
        raise ValueError(f"cannot open HEAD: {err}")
    # parse file looking for 'ref: <path>'
    head_ref = None
    for line in head:
        ref_match = re.match(r"ref:\s+(\S+)", line)
        if ref_match:
            head_ref = ref_match.group(1)
            break
    if head_ref is None:
        raise ValueError(f"no ref found in HEAD '{head}'")
    # read value of ref in <path> found previously
    ref_file = os.path.join(git_root, head_ref)
    try:
        ref = open(ref_file).read().strip()
    except FileNotFoundError:
        raise ValueError(f"ref file '{ref_file}' not found")
    return ref


# Get git hash. No output unless IDAES_DEBUG is set in env
gh = None
try:
    try:
        gh = git_hash()
        if os.environ.get("IDAES_DEBUG", None):
            print(f"git hash = {gh}", file=sys.stderr)
    except ValueError as err:
        if os.environ.get("IDAES_DEBUG", None):
            print(f"git_hash() error: {err}", file=sys.stderr)
except NameError:  # eg, if invoked from setup.py
    pass

#: Package's version as an object
<<<<<<< HEAD
package_version = Version(2, 0, 0, "alpha", 3, gh)
=======
package_version = Version(2, 0, 0, "development", 3, gh)
>>>>>>> d1a2add9

#: Package's version as a simple string
__version__ = str(package_version)<|MERGE_RESOLUTION|>--- conflicted
+++ resolved
@@ -188,11 +188,7 @@
     pass
 
 #: Package's version as an object
-<<<<<<< HEAD
-package_version = Version(2, 0, 0, "alpha", 3, gh)
-=======
-package_version = Version(2, 0, 0, "development", 3, gh)
->>>>>>> d1a2add9
+package_version = Version(2, 0, 0, "development", 4, gh)
 
 #: Package's version as a simple string
 __version__ = str(package_version)