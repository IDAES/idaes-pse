--- conflicted
+++ resolved
@@ -38,38 +38,6 @@
 from enum import Enum
 
 # Import Pyomo libraries
-<<<<<<< HEAD
-from pyomo.common.config import ConfigBlock, ConfigValue, In
-
-# Additional import for the unit operation
-from pyomo.environ import (
-    SolverFactory,
-    value,
-    Var,
-    Param,
-    exp,
-    sqrt,
-    log,
-    PositiveReals,
-    NonNegativeReals,
-    ExternalFunction,
-    units as pyunits,
-)
-from pyomo.opt import TerminationCondition
-
-# Import IDAES cores
-from idaes.core import (
-    ControlVolume0DBlock,
-    declare_process_block_class,
-    MaterialBalanceType,
-    EnergyBalanceType,
-    MomentumBalanceType,
-    UnitModelBlockData,
-    useDefault,
-)
-from idaes.core.util.functions import functions_lib
-from idaes.core.util.config import is_physical_parameter_block
-=======
 from pyomo.common.config import ConfigBlock, ConfigValue, In, Bool
 # Additional import for the unit operation
 from pyomo.environ import value, Var, Param, exp, sqrt,\
@@ -85,11 +53,9 @@
                         useDefault)
 
 from idaes.core.util.config import is_physical_parameter_block, DefaultBool
->>>>>>> a4fb6509
 from idaes.core.util.misc import add_object_reference
 from idaes.core.util.constants import Constants as c
 from idaes.core.util import get_solver
-import idaes.core.util.scaling as iscale
 
 import idaes.logger as idaeslog
 
@@ -109,86 +75,6 @@
 class DeltaTMethod(Enum):
     counterCurrent = 0
     coCurrent = 1
-
-
-def delta_temperature_lmtd_callback(b):
-    """
-    This is a callback for a temperature difference expression to calculate
-    :math:`\Delta T` in the heat exchanger model using log-mean temperature
-    difference (LMTD).  It can be supplied to "delta_temperature_callback"
-    HeatExchanger configuration option.
-    """
-    dT1 = b.deltaT_1
-    dT2 = b.deltaT_2
-
-    @b.Expression(b.flowsheet().time)
-    def delta_temperature(b, t):
-        return (dT1[t] - dT2[t]) / log(dT1[t] / dT2[t])
-
-
-def delta_temperature_amtd_callback(b):
-    """
-    This is a callback for a temperature difference expression to calculate
-    :math:`\Delta T` in the heat exchanger model using arithmetic-mean
-    temperature difference (AMTD).  It can be supplied to
-    "delta_temperature_callback" HeatExchanger configuration option.
-    """
-    dT1 = b.deltaT_1
-    dT2 = b.deltaT_2
-
-    @b.Expression(b.flowsheet().time)
-    def delta_temperature(b, t):
-        return (dT1[t] + dT2[t]) * 0.5
-
-
-def delta_temperature_underwood_callback(b):
-    """
-    This is a callback for a temperature difference expression to calculate
-    :math:`\Delta T` in the heat exchanger model using log-mean temperature
-    difference (LMTD) approximation given by Underwood (1970).  It can be
-    supplied to "delta_temperature_callback" HeatExchanger configuration option.
-    This uses a cube root function that works with negative numbers returning
-    the real negative root. This should always evaluate successfully.
-    """
-    dT1 = b.deltaT_1
-    dT2 = b.deltaT_2
-    temp_units = pyunits.get_units(dT1)
-
-    # external function that ruturns the real root, for the cuberoot of negitive
-    # numbers, so it will return without error for positive and negitive dT.
-    b.cbrt = ExternalFunction(
-        library=functions_lib(), function="cbrt", arg_units=[temp_units]
-    )
-
-    @b.Expression(b.flowsheet().time)
-    def delta_temperature(b, t):
-        return ((b.cbrt(dT1[t]) + b.cbrt(dT2[t])) / 2.0) ** 3 * temp_units
-
-
-def delta_temperature_underwood_tune_callback(b):
-    """
-    This is a callback for a temperature difference expression to calculate
-    :math:`\Delta T` in the heat exchanger model using log-mean temperature
-    difference (LMTD) approximation given by Underwood (1970).  It can be
-    supplied to "delta_temperature_callback" HeatExchanger configuration option.
-    This uses a cube root function that works with negative numbers returning
-    the real negative root. This should always evaluate successfully.
-    """
-    temp_units = pyunits.get_units(b.deltaT_1)
-    dT1 = b.deltaT_1
-    dT2 = b.deltaT_2
-    b.lmtd_param_c1 = Var(initialize=0.3241)
-    b.lmtd_param_c2 = Var(initialize=1.99996)
-    b.lmtd_param_c1.fix()
-    b.lmtd_param_c2.fix()
-    c1 = b.lmtd_param_c1
-    c2 = b.lmtd_param_c2
-
-    @b.Expression(b.flowsheet().time)
-    def delta_temperature(b, t):
-        return (((dT1[t] / temp_units) ** c1 + (dT2[t] / temp_units) ** c1) / c2) ** (
-            1 / c1
-        ) * temp_units
 
 
 @declare_process_block_class("BoilerHeatExchanger")
@@ -196,220 +82,130 @@
     """
     Standard Heat Exchanger Unit Model Class
     """
-
     CONFIG = ConfigBlock()
-<<<<<<< HEAD
-    CONFIG.declare(
-        "dynamic",
-        ConfigValue(
-            domain=In([useDefault, True, False]),
-            default=useDefault,
-            description="Dynamic model flag",
-            doc="""Indicates whether this model will be dynamic or not,
-=======
     CONFIG.declare("dynamic", ConfigValue(
         domain=DefaultBool,
         default=useDefault,
         description="Dynamic model flag",
         doc="""Indicates whether this model will be dynamic or not,
->>>>>>> a4fb6509
 **default** = useDefault.
 **Valid values:** {
 **useDefault** - get flag from parent (default = False),
 **True** - set as a dynamic model,
-<<<<<<< HEAD
-**False** - set as a steady-state model.}""",
-        ),
-    )
-    CONFIG.declare(
-        "has_holdup",
-        ConfigValue(
-            default=useDefault,
-            domain=In([useDefault, True, False]),
-            description="Holdup construction flag",
-            doc="""Indicates whether holdup terms should be constructed or not.
-=======
 **False** - set as a steady-state model.}"""))
     CONFIG.declare("has_holdup", ConfigValue(
         default=useDefault,
         domain=DefaultBool,
         description="Holdup construction flag",
         doc="""Indicates whether holdup terms should be constructed or not.
->>>>>>> a4fb6509
 Must be True if dynamic = True,
 **default** - False.
 **Valid values:** {
 **True** - construct holdup terms,
-**False** - do not construct holdup terms}""",
-        ),
-    )
-    CONFIG.declare(
-        "side_1_property_package",
-        ConfigValue(
-            default=useDefault,
-            domain=is_physical_parameter_block,
-            description="Property package to use for control volume",
-            doc="""Property parameter object used to define property calculations,
+**False** - do not construct holdup terms}"""))
+    CONFIG.declare("side_1_property_package", ConfigValue(
+        default=useDefault,
+        domain=is_physical_parameter_block,
+        description="Property package to use for control volume",
+        doc="""Property parameter object used to define property calculations,
 **default** - useDefault.
 **Valid values:** {
 **useDefault** - use default package from parent model or flowsheet,
-**PhysicalParameterObject** - a PhysicalParameterBlock object.}""",
-        ),
-    )
-    CONFIG.declare(
-        "side_1_property_package_args",
-        ConfigBlock(
-            implicit=True,
-            description="Arguments to use for constructing property packages",
-            doc="""A ConfigBlock with arguments to be passed to a property block(s)
+**PhysicalParameterObject** - a PhysicalParameterBlock object.}"""))
+    CONFIG.declare("side_1_property_package_args", ConfigBlock(
+        implicit=True,
+        description="Arguments to use for constructing property packages",
+        doc="""A ConfigBlock with arguments to be passed to a property block(s)
 and used when constructing these,
 **default** - None.
 **Valid values:** {
-see property package for documentation.}""",
-        ),
-    )
-    CONFIG.declare(
-        "side_2_property_package",
-        ConfigValue(
-            default=useDefault,
-            domain=is_physical_parameter_block,
-            description="Property package to use for control volume",
-            doc="""Property parameter object used to define property calculations,
+see property package for documentation.}"""))
+    CONFIG.declare("side_2_property_package", ConfigValue(
+        default=useDefault,
+        domain=is_physical_parameter_block,
+        description="Property package to use for control volume",
+        doc="""Property parameter object used to define property calculations,
 **default** - useDefault.
 **Valid values:** {
 **useDefault** - use default package from parent model or flowsheet,
-**PhysicalParameterObject** - a PhysicalParameterBlock object.}""",
-        ),
-    )
-    CONFIG.declare(
-        "side_2_property_package_args",
-        ConfigBlock(
-            implicit=True,
-            description="Arguments to use for constructing property packages",
-            doc="""A ConfigBlock with arguments to be passed to a property block(s)
+**PhysicalParameterObject** - a PhysicalParameterBlock object.}"""))
+    CONFIG.declare("side_2_property_package_args", ConfigBlock(
+        implicit=True,
+        description="Arguments to use for constructing property packages",
+        doc="""A ConfigBlock with arguments to be passed to a property block(s)
 and used when constructing these,
 **default** - None.
 **Valid values:** {
-see property package for documentation.}""",
-        ),
-    )
-    CONFIG.declare(
-        "material_balance_type",
-        ConfigValue(
-            default=MaterialBalanceType.useDefault,
-            domain=In(MaterialBalanceType),
-            description="Material balance construction flag",
-            doc="""Indicates what type of material balance should be constructed,
+see property package for documentation.}"""))
+    CONFIG.declare("material_balance_type", ConfigValue(
+        default=MaterialBalanceType.useDefault,
+        domain=In(MaterialBalanceType),
+        description="Material balance construction flag",
+        doc="""Indicates what type of material balance should be constructed,
 **default** - MaterialBalanceType.componentPhase.
 **Valid values:** {
 **MaterialBalanceType.none** - exclude material balances,
 **MaterialBalanceType.componentPhase** - use phase component balances,
 **MaterialBalanceType.componentTotal** - use total component balances,
 **MaterialBalanceType.elementTotal** - use total element balances,
-**MaterialBalanceType.total** - use total material balance.}""",
-        ),
-    )
-    CONFIG.declare(
-        "energy_balance_type",
-        ConfigValue(
-            default=EnergyBalanceType.useDefault,
-            domain=In(EnergyBalanceType),
-            description="Energy balance construction flag",
-            doc="""Indicates what type of energy balance should be constructed,
+**MaterialBalanceType.total** - use total material balance.}"""))
+    CONFIG.declare("energy_balance_type", ConfigValue(
+        default=EnergyBalanceType.useDefault,
+        domain=In(EnergyBalanceType),
+        description="Energy balance construction flag",
+        doc="""Indicates what type of energy balance should be constructed,
 **default** - EnergyBalanceType.enthalpyTotal.
 **Valid values:** {
 **EnergyBalanceType.none** - exclude energy balances,
 **EnergyBalanceType.enthalpyTotal** - single ethalpy balance for material,
 **EnergyBalanceType.enthalpyPhase** - ethalpy balances for each phase,
 **EnergyBalanceType.energyTotal** - single energy balance for material,
-**EnergyBalanceType.energyPhase** - energy balances for each phase.}""",
-        ),
-    )
-    CONFIG.declare(
-        "momentum_balance_type",
-        ConfigValue(
-            default=MomentumBalanceType.pressureTotal,
-            domain=In(MomentumBalanceType),
-            description="Momentum balance construction flag",
-            doc="""Indicates what type of momentum balance should be constructed,
+**EnergyBalanceType.energyPhase** - energy balances for each phase.}"""))
+    CONFIG.declare("momentum_balance_type", ConfigValue(
+        default=MomentumBalanceType.pressureTotal,
+        domain=In(MomentumBalanceType),
+        description="Momentum balance construction flag",
+        doc="""Indicates what type of momentum balance should be constructed,
 **default** - MomentumBalanceType.pressureTotal.
 **Valid values:** {
 **MomentumBalanceType.none** - exclude momentum balances,
 **MomentumBalanceType.pressureTotal** - single pressure balance for material,
 **MomentumBalanceType.pressurePhase** - pressure balances for each phase,
 **MomentumBalanceType.momentumTotal** - single momentum balance for material,
-<<<<<<< HEAD
-**MomentumBalanceType.momentumPhase** - momentum balances for each phase.}""",
-        ),
-    )
-    CONFIG.declare(
-        "has_pressure_change",
-        ConfigValue(
-            default=False,
-            domain=In([True, False]),
-            description="Pressure change term construction flag",
-            doc="""Indicates whether terms for pressure change should be
-=======
 **MomentumBalanceType.momentumPhase** - momentum balances for each phase.}"""))
     CONFIG.declare("has_pressure_change", ConfigValue(
         default=False,
         domain=Bool,
         description="Pressure change term construction flag",
         doc="""Indicates whether terms for pressure change should be
->>>>>>> a4fb6509
 constructed,
 **default** - False.
 **Valid values:** {
 **True** - include pressure change terms,
-**False** - exclude pressure change terms.}""",
-        ),
-    )
-    CONFIG.declare(
-        "delta_T_method",
-        ConfigValue(
-            default=DeltaTMethod.counterCurrent,
-            domain=In(DeltaTMethod),
-            description="Flow configuration in unit to compute delta T",
-            doc="""Flag indicating type of flow arrangement to use for delta
+**False** - exclude pressure change terms.}"""))
+    CONFIG.declare("delta_T_method", ConfigValue(
+        default=DeltaTMethod.counterCurrent,
+        domain=In(DeltaTMethod),
+        description="Flow configuration in unit to compute delta T",
+        doc="""Flag indicating type of flow arrangement to use for delta
 **default** - DeltaTMethod.counterCurrent
 **Valid values:** {
-**DeltaTMethod.counterCurrent**}""",
-        ),
-    )
-    CONFIG.declare(
-        "tube_arrangement",
-        ConfigValue(
-            default=TubeArrangement.inLine,
-            domain=In(TubeArrangement),
-            description="tube configuration",
-            doc="Tube arrangement could be in-line and staggered",
-        ),
-    )
-    CONFIG.declare(
-        "side_1_water_phase",
-        ConfigValue(
-            default="Liq",
-            domain=In(["Liq", "Vap"]),
-            description="side 1 water phase",
-            doc="Define water phase for property calls",
-        ),
-    )
-    CONFIG.declare(
-        "has_radiation",
-        ConfigValue(
-            default=False,
-            domain=In([False, True]),
-            description="Has side 2 gas radiation",
-            doc="Define if side 2 gas radiation is to be considered",
-        ),
-    )
-    CONFIG.declare(
-        "delta_temperature_callback",
-        ConfigValue(
-            default=delta_temperature_underwood_tune_callback,
-            description="Callback for for temperature difference calculations",
-        ),
-    )
+**DeltaTMethod.counterCurrent**}"""))
+    CONFIG.declare("tube_arrangement", ConfigValue(
+        default=TubeArrangement.inLine,
+        domain=In(TubeArrangement),
+        description='tube configuration',
+        doc='Tube arrangement could be in-line and staggered'))
+    CONFIG.declare("side_1_water_phase", ConfigValue(
+        default='Liq',
+        domain=In(['Liq', 'Vap']),
+        description='side 1 water phase',
+        doc='Define water phase for property calls'))
+    CONFIG.declare("has_radiation", ConfigValue(
+        default=False,
+        domain=In([False, True]),
+        description='Has side 2 gas radiation',
+        doc='Define if side 2 gas radiation is to be considered'))
 
     def build(self):
         """
@@ -425,23 +221,17 @@
         super(BoilerHeatExchangerData, self).build()
 
         # Build ControlVolume Block
-        self.side_1 = ControlVolume0DBlock(
-            default={
-                "dynamic": self.config.dynamic,
-                "has_holdup": self.config.has_holdup,
-                "property_package": self.config.side_1_property_package,
-                "property_package_args": self.config.side_1_property_package_args,
-            }
-        )
-
-        self.side_2 = ControlVolume0DBlock(
-            default={
-                "dynamic": self.config.dynamic,
-                "has_holdup": self.config.has_holdup,
-                "property_package": self.config.side_2_property_package,
-                "property_package_args": self.config.side_2_property_package_args,
-            }
-        )
+        self.side_1 = ControlVolume0DBlock(default={
+            "dynamic": self.config.dynamic,
+            "has_holdup": self.config.has_holdup,
+            "property_package": self.config.side_1_property_package,
+            "property_package_args": self.config.side_1_property_package_args})
+
+        self.side_2 = ControlVolume0DBlock(default={
+            "dynamic": self.config.dynamic,
+            "has_holdup": self.config.has_holdup,
+            "property_package": self.config.side_2_property_package,
+            "property_package_args": self.config.side_2_property_package_args})
 
         # Add Geometry
         self.side_1.add_geometry()
@@ -452,34 +242,30 @@
 
         # Add material balance
         self.side_1.add_material_balances(
-            balance_type=self.config.material_balance_type
-        )
+            balance_type=self.config.material_balance_type)
         # add energy balance
         self.side_1.add_energy_balances(
-            balance_type=self.config.energy_balance_type, has_heat_transfer=True
-        )
+            balance_type=self.config.energy_balance_type,
+            has_heat_transfer=True)
         # add momentum balance
         self.side_1.add_momentum_balances(
             balance_type=self.config.momentum_balance_type,
-            has_pressure_change=self.config.has_pressure_change,
-        )
+            has_pressure_change=self.config.has_pressure_change)
 
         # Add state block
         self.side_2.add_state_blocks(has_phase_equilibrium=False)
 
         # Add material balance
         self.side_2.add_material_balances(
-            balance_type=self.config.material_balance_type
-        )
+            balance_type=self.config.material_balance_type)
         # add energy balance
         self.side_2.add_energy_balances(
-            balance_type=self.config.energy_balance_type, has_heat_transfer=True
-        )
+            balance_type=self.config.energy_balance_type,
+            has_heat_transfer=True)
         # add momentum balance
         self.side_2.add_momentum_balances(
             balance_type=self.config.momentum_balance_type,
-            has_pressure_change=self.config.has_pressure_change,
-        )
+            has_pressure_change=self.config.has_pressure_change)
 
         # Set Unit Geometry and control volume
         self._set_geometry()
@@ -514,65 +300,57 @@
         self.delta_elevation = Var(
             initialize=0,
             within=NonNegativeReals,
-            doc="Elevation increase used for static pressure calculation - m",
-            units=pyunits.m,
-        )
+            doc='Elevation increase used for static pressure calculation - m',
+            units=pyunits.m)
 
         # Number of tube columns in the cross section plane
         # perpendicular to shell side fluid flow (y direction)
-        self.tube_ncol = Var(
-            initialize=10.0, within=PositiveReals, doc="Number of tube columns"
-        )
+        self.tube_ncol = Var(initialize=10.0,
+                             within=PositiveReals,
+                             doc='Number of tube columns')
 
         # Number of tube rows in the direction of shell side
         # fluid flow (x direction)
-        self.tube_nrow = Var(
-            initialize=10.0, within=PositiveReals, doc="Number of tube rows"
-        )
+        self.tube_nrow = Var(initialize=10.0,
+                             within=PositiveReals,
+                             doc='Number of tube rows')
 
         # Number of inlet tube rows
-        self.nrow_inlet = Var(
-            initialize=1, within=PositiveReals, doc="Number of inlet tube rows"
-        )
+        self.nrow_inlet = Var(initialize=1,
+                              within=PositiveReals,
+                              doc='Number of inlet tube rows')
 
         # Length of a tube in z direction for each path
-        self.tube_length = Var(
-            initialize=5.0, within=PositiveReals, doc="Tube length - m", units=pyunits.m
-        )
+        self.tube_length = Var(initialize=5.0,
+                               within=PositiveReals,
+                               doc='Tube length - m',
+                               units=pyunits.m)
 
         # Inner diameter of tubes
-        self.tube_di = Var(
-            initialize=0.05,
-            within=PositiveReals,
-            doc="Inner diameter of tube - m",
-            units=pyunits.m,
-        )
+        self.tube_di = Var(initialize=0.05,
+                           within=PositiveReals,
+                           doc='Inner diameter of tube - m',
+                           units=pyunits.m)
 
         # Thickness of tube
-        self.tube_thickness = Var(
-            initialize=0.005,
-            within=PositiveReals,
-            doc="Tube thickness - m",
-            units=pyunits.m,
-        )
+        self.tube_thickness = Var(initialize=0.005,
+                                  within=PositiveReals,
+                                  doc='Tube thickness - m',
+                                  units=pyunits.m)
 
         # Pitch of tubes between two neighboring columns (in y direction).
         # Always greater than tube outside diameter
-        self.pitch_y = Var(
-            initialize=0.1,
-            within=PositiveReals,
-            doc="Pitch between two neighboring columns - m",
-            units=pyunits.m,
-        )
+        self.pitch_y = Var(initialize=0.1,
+                           within=PositiveReals,
+                           doc='Pitch between two neighboring columns - m',
+                           units=pyunits.m)
 
         # Pitch of tubes between two neighboring rows (in x direction).
         # Always greater than tube outside diameter
-        self.pitch_x = Var(
-            initialize=0.1,
-            within=PositiveReals,
-            doc="Pitch between two neighboring rows - m",
-            units=pyunits.m,
-        )
+        self.pitch_x = Var(initialize=0.1,
+                           within=PositiveReals,
+                           doc='Pitch between two neighboring rows - m',
+                           units=pyunits.m)
 
         # Tube outside diameter
         @self.Expression(doc="Outside diameter of tube - m")
@@ -583,19 +361,17 @@
             # Mean beam length for radiation
             @self.Expression(doc="Mean beam length - m")
             def mbl(b):
-                return 3.6 * (
-                    b.pitch_x * b.pitch_y / c.pi / b.do_tube - b.do_tube / 4.0
-                )
+                return 3.6*(b.pitch_x*b.pitch_y/c.pi/b.do_tube - b.do_tube/4.0)
 
             # Mean beam length for radiation divided by sqrt(2)
             @self.Expression(doc="Mean beam length - m")
             def mbl_div2(b):
-                return b.mbl / sqrt(2.0)
+                return b.mbl/sqrt(2.0)
 
             # Mean beam length for radiation multiplied by sqrt(2)
             @self.Expression(doc="Mean beam length - m")
             def mbl_mul2(b):
-                return b.mbl * sqrt(2.0)
+                return b.mbl*sqrt(2.0)
 
         # Number of 180 degree bends for the tube
         @self.Expression(doc="Nbend_tube")
@@ -605,7 +381,7 @@
         # Total flow area on tube side
         @self.Expression(doc="Total flow area on tube side - m2")
         def area_flow_tube(b):
-            return 0.25 * c.pi * b.tube_di ** 2.0 * b.tube_ncol * b.nrow_inlet
+            return 0.25 * c.pi * b.tube_di**2.0 * b.tube_ncol * b.nrow_inlet
 
         # Total flow area on shell side
         @self.Expression(doc="Total flow area on shell side - m2")
@@ -613,19 +389,20 @@
             return b.tube_length * (b.pitch_y - b.do_tube) * b.tube_ncol
 
         # Total heat transfer area based on outside diameter
-        @self.Expression(
-            doc="Total heat transfer " "area based on tube outside diamer - m2"
-        )
+        @self.Expression(doc="Total heat transfer "
+                         "area based on tube outside diamer - m2")
         def area_heat_transfer(b):
             return c.pi * b.do_tube * b.tube_length * b.tube_ncol * b.tube_nrow
 
         # Ratio of pitch_x/do_tube
-        @self.Expression(doc="Ratio of pitch in x " "direction to tube outside diamer")
+        @self.Expression(doc="Ratio of pitch in x "
+                         "direction to tube outside diamer")
         def pitch_x_to_do(b):
             return b.pitch_x / b.do_tube
 
         # Ratio of pitch_y/do_tube
-        @self.Expression(doc="Ratio of pitch in y " "direction to tube outside diamer")
+        @self.Expression(doc="Ratio of pitch in y "
+                         "direction to tube outside diamer")
         def pitch_y_to_do(b):
             return b.pitch_y / b.do_tube
 
@@ -637,28 +414,16 @@
 
             def volume_side_1_eqn(b):
                 return b.volumne_side_1 == (
-                    0.25
-                    * c.pi
-                    * b.tube_di ** 2.0
-                    * b.tube_length
-                    * b.tube_ncol
-                    * b.tube_nrow
-                )
-
+                    0.25 * c.pi * b.tube_di**2.0 * b.tube_length
+                    * b.tube_ncol * b.tube_nrow)
             # Total shell side valume
             self.Constraint(doc="Total shell side volume")
 
             def volume_side_2_eqn(b):
-                return (
-                    b.volumne_side_2
-                    == b.tube_ncol * b.pitch_y * b.tube_length * b.tube_nrow * b.pitch_x
-                    - 0.25
-                    * c.pi
-                    * b.do_tube ** 2.0
-                    * b.tube_length
-                    * b.tube_ncol
-                    * b.tube_nrow
-                )
+                return b.volumne_side_2 == \
+                    b.tube_ncol * b.pitch_y * b.tube_length \
+                    * b.tube_nrow * b.pitch_x - 0.25 * c.pi * b.do_tube**2.0 \
+                    * b.tube_length * b.tube_ncol * b.tube_nrow
 
     def _make_performance(self):
         """
@@ -682,17 +447,14 @@
             initialize=43.0,
             within=PositiveReals,
             doc="Thermal conductivity of the wall - W/(m K)",
-            units=pyunits.W / pyunits.m / pyunits.K,
-        )
+            units=pyunits.W/pyunits.m/pyunits.K)
 
         # Loss coefficient for a 180 degree bend (u-turn),
         # usually related to radius to inside diameter ratio
-        self.k_loss_uturn = Param(
-            initialize=0.5,
-            within=PositiveReals,
-            mutable=True,
-            doc="Loss coefficient of a tube u-turn",
-        )
+        self.k_loss_uturn = Param(initialize=0.5,
+                                  within=PositiveReals,
+                                  mutable=True,
+                                  doc='Loss coefficient of a tube u-turn')
 
         # Heat transfer resistance due to the fouling on tube side
         # (typical boiler hx)
@@ -701,8 +463,7 @@
             within=NonNegativeReals,
             mutable=True,
             doc="Fouling resistance on tube side - K m2 / W",
-            units=pyunits.K * pyunits.m ** 2 * pyunits.W ** -1,
-        )
+            units=pyunits.K*pyunits.m**2*pyunits.W**-1)
 
         # Heat transfer resistance due to the fouling on shell side
         self.shell_r_fouling = Param(
@@ -710,61 +471,63 @@
             within=NonNegativeReals,
             mutable=True,
             doc="Fouling resistance on tube side - K m2 / W",
-            units=pyunits.K * pyunits.m ** 2 * pyunits.W ** -1,
-        )
+            units=pyunits.K*pyunits.m**2*pyunits.W**-1)
 
         # Correction factor for overall heat transfer coefficient
-        self.fcorrection_htc = Var(
-            initialize=1.0, within=NonNegativeReals, doc="Correction factor for HTC"
-        )
+        self.fcorrection_htc = Var(initialize=1.0,
+                                   within=NonNegativeReals,
+                                   doc="Correction factor for HTC")
 
         # Correction factor for tube side pressure drop due to friction
         self.fcorrection_dp_tube = Var(
-            initialize=1.0, doc="Correction factor for tube side pressure drop"
-        )
+            initialize=1.0,
+            doc="Correction factor for tube side pressure drop")
 
         # Correction factor for shell side pressure drop due to friction
         self.fcorrection_dp_shell = Var(
-            initialize=1.0, doc="Correction factor for shell side pressure drop"
-        )
+            initialize=1.0,
+            doc="Correction factor for shell side pressure drop")
+
+        # Temperature driving force
+        self.temperature_driving_force = Var(
+            self.flowsheet().time,
+            initialize=1.0,
+            doc="Mean driving force for heat exchange - K",
+            units=pyunits.K)
 
         if self.config.has_radiation is True:
             # Shell side wall emissivity, converted from parameter to variable
-            self.emissivity_wall = Var(initialize=0.7, doc="Shell side wall emissivity")
+            self.emissivity_wall = Var(initialize=0.7,
+                                       doc='Shell side wall emissivity')
             # Gas emissivity at mbl
             self.gas_emissivity = Var(
                 self.flowsheet().time,
                 initialize=0.5,
-                doc="Emissivity at given mean beam length",
-            )
+                doc="Emissivity at given mean beam length")
 
             # Gas emissivity at mbl/sqrt(2)
             self.gas_emissivity_div2 = Var(
                 self.flowsheet().time,
                 initialize=0.4,
-                doc="Emissivity at mean beam length divided by sqrt of 2",
-            )
+                doc="Emissivity at mean beam length divided by sqrt of 2")
 
             # Gas emissivity at mbl*sqrt(2)
             self.gas_emissivity_mul2 = Var(
                 self.flowsheet().time,
                 initialize=0.6,
-                doc="Emissivity at mean beam length multiplied by sqrt of 2",
-            )
+                doc="Emissivity at mean beam length multiplied by sqrt of 2")
 
             # Gray fraction of gas in entire spectrum
             self.gas_gray_fraction = Var(
                 self.flowsheet().time,
                 initialize=0.5,
-                doc="Gray fraction of gas in entire spectrum",
-            )
+                doc="Gray fraction of gas in entire spectrum")
 
             # Gas-surface radiation exchange factor for shell side wall
-            self.frad_gas_shell = Var(
-                self.flowsheet().time,
-                initialize=0.5,
-                doc="Gas-surface radiation exchange " "factor for shell side wall",
-            )
+            self.frad_gas_shell = Var(self.flowsheet().time,
+                                      initialize=0.5,
+                                      doc="Gas-surface radiation exchange "
+                                      "factor for shell side wall")
 
             # Shell side equivalent convective heat transfer coefficient
             # due to radiation
@@ -772,47 +535,39 @@
                 self.flowsheet().time,
                 initialize=100.0,
                 doc="Shell convective heat transfer coefficient due to radiation",
-                units=pyunits.W / pyunits.m ** 2 / pyunits.K,
-            )
+                units=pyunits.W/pyunits.m**2/pyunits.K)
 
         # Temperature difference at side 1 inlet
-        self.deltaT_1 = Var(
-            self.flowsheet().time,
-            initialize=1.0,
-            doc="Temperature difference at side 1 inlet - K",
-            units=pyunits.K,
-        )
+        self.deltaT_1 = Var(self.flowsheet().time,
+                            initialize=1.0,
+                            doc="Temperature difference at side 1 inlet - K",
+                            units=pyunits.K)
 
         # Temperature difference at side 1 outlet
-        self.deltaT_2 = Var(
-            self.flowsheet().time,
-            initialize=1.0,
-            doc="Temperature difference at side 1 outlet - K",
-            units=pyunits.K,
-        )
+        self.deltaT_2 = Var(self.flowsheet().time,
+                            initialize=1.0,
+                            doc="Temperature difference at side 1 outlet - K",
+                            units=pyunits.K)
 
         # Overall heat transfer coefficient
         self.overall_heat_transfer_coefficient = Var(
             self.flowsheet().time,
             initialize=1.0,
-            units=pyunits.W / pyunits.m ** 2 / pyunits.K,
-        )
+            units=pyunits.W/pyunits.m**2/pyunits.K)
 
         # Tube side convective heat transfer coefficient
         self.hconv_tube = Var(
             self.flowsheet().time,
             initialize=100.0,
             doc="Tube side convective heat transfer coefficient - W / (m2 K)",
-            units=pyunits.W / pyunits.m ** 2 / pyunits.K,
-        )
+            units=pyunits.W/pyunits.m**2/pyunits.K)
 
         # Shell side convective heat transfer coefficient due to convection
         self.hconv_shell_conv = Var(
             self.flowsheet().time,
             initialize=100.0,
             doc="Shell side convective heat transfer coefficient due to convection",
-            units=pyunits.W / pyunits.m ** 2 / pyunits.K,
-        )
+            units=pyunits.W/pyunits.m**2/pyunits.K)
 
         # Total shell side convective heat transfer coefficient
         # including convection and radiation
@@ -820,34 +575,26 @@
             self.flowsheet().time,
             initialize=150.0,
             doc="Total shell side convective heat transfer coefficient",
-            units=pyunits.W / pyunits.m ** 2 / pyunits.K,
-        )
+            units=pyunits.W/pyunits.m**2/pyunits.K)
 
         # Heat conduction resistance of tube wall
         self.rcond_wall = Var(
             initialize=1.0,
             doc="Heat conduction resistance of wall - K m2 / W",
-            units=pyunits.m ** 2 * pyunits.K / pyunits.W,
-        )
+            units=pyunits.m**2*pyunits.K/pyunits.W)
 
         if self.config.has_radiation is True:
             # Constraints for gas emissivity
             @self.Constraint(self.flowsheet().time, doc="Gas emissivity")
             def gas_emissivity_eqn(b, t):
                 # This is a surrogate model, so need to do units manually
-                X1 = (
-                    (
-                        b.side_2.properties_in[t].temperature
-                        + b.side_2.properties_out[t].temperature
-                    )
-                    / 2
-                    / pyunits.K
-                )
-                X2 = b.mbl / pyunits.m
-                X3 = b.side_2.properties_in[t].pressure / pyunits.Pa
-                X4 = b.side_2.properties_in[t].mole_frac_comp["CO2"]
-                X5 = b.side_2.properties_in[t].mole_frac_comp["H2O"]
-                X6 = b.side_2.properties_in[t].mole_frac_comp["O2"]
+                X1 = (b.side_2.properties_in[t].temperature
+                      + b.side_2.properties_out[t].temperature)/2/pyunits.K
+                X2 = b.mbl/pyunits.m
+                X3 = b.side_2.properties_in[t].pressure/pyunits.Pa
+                X4 = b.side_2.properties_in[t].mole_frac_comp['CO2']
+                X5 = b.side_2.properties_in[t].mole_frac_comp['H2O']
+                X6 = b.side_2.properties_in[t].mole_frac_comp['O2']
 
                 # Surrogate model fitted using rigorous calc. - 500 samples
                 # Wide operating range:
@@ -858,52 +605,44 @@
                 #      X5: 0.075-0.15    (mol frac H2O)
                 #      X6: 0.01-0.07     (mol frac O2)
 
-                return b.gas_emissivity[t] == (
-                    -0.116916606892e-003 * X1
-                    - 0.29111124038936179309056e-001 * X2
-                    + 0.50509651230704191577346e-006 * X3
-                    + 1.1844222822155641150488 * X4
-                    - 0.64720757767102773949652e-001 * X5
-                    - 0.35853593221454795048064e-001 * X6
-                    + 0.12227919099126832724878 * log(X1)
-                    + 0.45102118316418124410738e-001 * log(X2)
-                    + 0.33111863480179408447679e-001 * log(X3)
-                    + 0.17674928397780117345084e-001 * log(X5)
-                    - 0.12541139396423576016226e-001 * exp(X2)
-                    - 0.90251708836308952577099 * exp(X4)
-                    + 0.32447078857791738538963e-002 * X2 ** 2
-                    - 0.31332075610864829615706e-004 * X1 * X2
-                    - 0.54639645449809960433102e-009 * X1 * X3
-                    - 0.19721467902854980460033e-003 * X1 * X5
-                    + 0.45275517692290622763507e-004 * X1 * X6
-                    + 0.75458754990630776904396e-006 * X2 * X3
-                    + 0.39691751689931338564765e-001 * X2 * X4
-                    + 0.73169514231974708273754 * X2 * X5
-                    - 0.35852614507684822664491e-001 * X2 * X6
-                    + 0.39743672195685803976177e-005 * X3 * X5
-                    + 0.58802879141883679897383e-008 * (X1 * X2) ** 2
-                    - 1.2994610452829884472692 * (X2 * X5) ** 2
-                )
+                return b.gas_emissivity[t] == \
+                    (- 0.116916606892E-003 * X1
+                     - 0.29111124038936179309056E-001 * X2
+                     + 0.50509651230704191577346E-006 * X3
+                     + 1.1844222822155641150488 * X4
+                     - 0.64720757767102773949652E-001 * X5
+                     - 0.35853593221454795048064E-001 * X6
+                     + 0.12227919099126832724878 * log(X1)
+                     + 0.45102118316418124410738E-001 * log(X2)
+                     + 0.33111863480179408447679E-001 * log(X3)
+                     + 0.17674928397780117345084E-001 * log(X5)
+                     - 0.12541139396423576016226E-001 * exp(X2)
+                     - 0.90251708836308952577099 * exp(X4)
+                     + 0.32447078857791738538963E-002 * X2**2
+                     - 0.31332075610864829615706E-004 * X1*X2
+                     - 0.54639645449809960433102E-009 * X1*X3
+                     - 0.19721467902854980460033E-003 * X1*X5
+                     + 0.45275517692290622763507E-004 * X1*X6
+                     + 0.75458754990630776904396E-006 * X2*X3
+                     + 0.39691751689931338564765E-001 * X2*X4
+                     + 0.73169514231974708273754 * X2*X5
+                     - 0.35852614507684822664491E-001 * X2*X6
+                     + 0.39743672195685803976177E-005 * X3*X5
+                     + 0.58802879141883679897383E-008 * (X1*X2)**2
+                     - 1.2994610452829884472692 * (X2*X5)**2)
 
             # Constraints for gas emissivity at mbl/sqrt(2)
-            @self.Constraint(
-                self.flowsheet().time, doc="Gas emissivity at a lower mean beam length"
-            )
+            @self.Constraint(self.flowsheet().time,
+                             doc="Gas emissivity at a lower mean beam length")
             def gas_emissivity_div2_eqn(b, t):
                 # This is a surrogate model, so need to do units manually
-                X1 = (
-                    (
-                        b.side_2.properties_in[t].temperature
-                        + b.side_2.properties_out[t].temperature
-                    )
-                    / 2
-                    / pyunits.K
-                )
-                X2 = b.mbl_div2 / pyunits.m
-                X3 = b.side_2.properties_in[t].pressure / pyunits.Pa
-                X4 = b.side_2.properties_in[t].mole_frac_comp["CO2"]
-                X5 = b.side_2.properties_in[t].mole_frac_comp["H2O"]
-                X6 = b.side_2.properties_in[t].mole_frac_comp["O2"]
+                X1 = (b.side_2.properties_in[t].temperature
+                      + b.side_2.properties_out[t].temperature)/2/pyunits.K
+                X2 = b.mbl_div2/pyunits.m
+                X3 = b.side_2.properties_in[t].pressure/pyunits.Pa
+                X4 = b.side_2.properties_in[t].mole_frac_comp['CO2']
+                X5 = b.side_2.properties_in[t].mole_frac_comp['H2O']
+                X6 = b.side_2.properties_in[t].mole_frac_comp['O2']
 
                 # Surrogate model fitted using rigorous calc. - 500 samples
                 # Wide operating range:
@@ -913,52 +652,44 @@
                 #       X4: 0.12-0.16     (mol frac CO2)
                 #       X5: 0.075-0.15    (mol frac H2O)
                 #       X6: 0.01-0.07     (mol frac O2)
-                return b.gas_emissivity_div2[t] == (
-                    -0.116916606892e-003 * X1
-                    - 0.29111124038936179309056e-001 * X2
-                    + 0.50509651230704191577346e-006 * X3
-                    + 1.1844222822155641150488 * X4
-                    - 0.64720757767102773949652e-001 * X5
-                    - 0.35853593221454795048064e-001 * X6
-                    + 0.12227919099126832724878 * log(X1)
-                    + 0.45102118316418124410738e-001 * log(X2)
-                    + 0.33111863480179408447679e-001 * log(X3)
-                    + 0.17674928397780117345084e-001 * log(X5)
-                    - 0.12541139396423576016226e-001 * exp(X2)
-                    - 0.90251708836308952577099 * exp(X4)
-                    + 0.32447078857791738538963e-002 * X2 ** 2
-                    - 0.31332075610864829615706e-004 * X1 * X2
-                    - 0.54639645449809960433102e-009 * X1 * X3
-                    - 0.19721467902854980460033e-003 * X1 * X5
-                    + 0.45275517692290622763507e-004 * X1 * X6
-                    + 0.75458754990630776904396e-006 * X2 * X3
-                    + 0.39691751689931338564765e-001 * X2 * X4
-                    + 0.73169514231974708273754 * X2 * X5
-                    - 0.35852614507684822664491e-001 * X2 * X6
-                    + 0.39743672195685803976177e-005 * X3 * X5
-                    + 0.58802879141883679897383e-008 * (X1 * X2) ** 2
-                    - 1.2994610452829884472692 * (X2 * X5) ** 2
-                )
+                return b.gas_emissivity_div2[t] == \
+                    (- 0.116916606892E-003 * X1
+                     - 0.29111124038936179309056E-001 * X2
+                     + 0.50509651230704191577346E-006 * X3
+                     + 1.1844222822155641150488 * X4
+                     - 0.64720757767102773949652E-001 * X5
+                     - 0.35853593221454795048064E-001 * X6
+                     + 0.12227919099126832724878 * log(X1)
+                     + 0.45102118316418124410738E-001 * log(X2)
+                     + 0.33111863480179408447679E-001 * log(X3)
+                     + 0.17674928397780117345084E-001 * log(X5)
+                     - 0.12541139396423576016226E-001 * exp(X2)
+                     - 0.90251708836308952577099 * exp(X4)
+                     + 0.32447078857791738538963E-002 * X2**2
+                     - 0.31332075610864829615706E-004 * X1*X2
+                     - 0.54639645449809960433102E-009 * X1*X3
+                     - 0.19721467902854980460033E-003 * X1*X5
+                     + 0.45275517692290622763507E-004 * X1*X6
+                     + 0.75458754990630776904396E-006 * X2*X3
+                     + 0.39691751689931338564765E-001 * X2*X4
+                     + 0.73169514231974708273754 * X2*X5
+                     - 0.35852614507684822664491E-001 * X2*X6
+                     + 0.39743672195685803976177E-005 * X3*X5
+                     + 0.58802879141883679897383E-008 * (X1*X2)**2
+                     - 1.2994610452829884472692 * (X2*X5)**2)
 
             # Constraints for gas emissivity at mbl*sqrt(2)
-            @self.Constraint(
-                self.flowsheet().time, doc="Gas emissivity at a higher mean beam length"
-            )
+            @self.Constraint(self.flowsheet().time,
+                             doc="Gas emissivity at a higher mean beam length")
             def gas_emissivity_mul2_eqn(b, t):
                 # This is a surrogate model, so need to do units manually
-                X1 = (
-                    (
-                        b.side_2.properties_in[t].temperature
-                        + b.side_2.properties_out[t].temperature
-                    )
-                    / 2
-                    / pyunits.K
-                )
-                X2 = b.mbl_mul2 / pyunits.m
-                X3 = b.side_2.properties_in[t].pressure / pyunits.Pa
-                X4 = b.side_2.properties_in[t].mole_frac_comp["CO2"]
-                X5 = b.side_2.properties_in[t].mole_frac_comp["H2O"]
-                X6 = b.side_2.properties_in[t].mole_frac_comp["O2"]
+                X1 = (b.side_2.properties_in[t].temperature
+                      + b.side_2.properties_out[t].temperature)/2/pyunits.K
+                X2 = b.mbl_mul2/pyunits.m
+                X3 = b.side_2.properties_in[t].pressure/pyunits.Pa
+                X4 = b.side_2.properties_in[t].mole_frac_comp['CO2']
+                X5 = b.side_2.properties_in[t].mole_frac_comp['H2O']
+                X6 = b.side_2.properties_in[t].mole_frac_comp['O2']
 
                 # Surrogate model fitted using rigorous calc. 500 samples
                 # Wide operating range:
@@ -968,451 +699,349 @@
                 #       X4: 0.12-0.16     (mol frac CO2)
                 #       X5: 0.075-0.15    (mol frac H2O)
                 #       X6: 0.01-0.07     (mol frac O2)
-                return b.gas_emissivity_mul2[t] == (
-                    -0.116916606892e-003 * X1
-                    - 0.29111124038936179309056e-001 * X2
-                    + 0.50509651230704191577346e-006 * X3
-                    + 1.1844222822155641150488 * X4
-                    - 0.64720757767102773949652e-001 * X5
-                    - 0.35853593221454795048064e-001 * X6
-                    + 0.12227919099126832724878 * log(X1)
-                    + 0.45102118316418124410738e-001 * log(X2)
-                    + 0.33111863480179408447679e-001 * log(X3)
-                    + 0.17674928397780117345084e-001 * log(X5)
-                    - 0.12541139396423576016226e-001 * exp(X2)
-                    - 0.90251708836308952577099 * exp(X4)
-                    + 0.32447078857791738538963e-002 * X2 ** 2
-                    - 0.31332075610864829615706e-004 * X1 * X2
-                    - 0.54639645449809960433102e-009 * X1 * X3
-                    - 0.19721467902854980460033e-003 * X1 * X5
-                    + 0.45275517692290622763507e-004 * X1 * X6
-                    + 0.75458754990630776904396e-006 * X2 * X3
-                    + 0.39691751689931338564765e-001 * X2 * X4
-                    + 0.73169514231974708273754 * X2 * X5
-                    - 0.35852614507684822664491e-001 * X2 * X6
-                    + 0.39743672195685803976177e-005 * X3 * X5
-                    + 0.58802879141883679897383e-008 * (X1 * X2) ** 2
-                    - 1.2994610452829884472692 * (X2 * X5) ** 2
-                )
+                return b.gas_emissivity_mul2[t] == \
+                    (- 0.116916606892E-003 * X1
+                     - 0.29111124038936179309056E-001 * X2
+                     + 0.50509651230704191577346E-006 * X3
+                     + 1.1844222822155641150488 * X4
+                     - 0.64720757767102773949652E-001 * X5
+                     - 0.35853593221454795048064E-001 * X6
+                     + 0.12227919099126832724878 * log(X1)
+                     + 0.45102118316418124410738E-001 * log(X2)
+                     + 0.33111863480179408447679E-001 * log(X3)
+                     + 0.17674928397780117345084E-001 * log(X5)
+                     - 0.12541139396423576016226E-001 * exp(X2)
+                     - 0.90251708836308952577099 * exp(X4)
+                     + 0.32447078857791738538963E-002 * X2**2
+                     - 0.31332075610864829615706E-004 * X1*X2
+                     - 0.54639645449809960433102E-009 * X1*X3
+                     - 0.19721467902854980460033E-003 * X1*X5
+                     + 0.45275517692290622763507E-004 * X1*X6
+                     + 0.75458754990630776904396E-006 * X2*X3
+                     + 0.39691751689931338564765E-001 * X2*X4
+                     + 0.73169514231974708273754 * X2*X5
+                     - 0.35852614507684822664491E-001 * X2*X6
+                     + 0.39743672195685803976177E-005 * X3*X5
+                     + 0.58802879141883679897383E-008 * (X1*X2)**2
+                     - 1.2994610452829884472692 * (X2*X5)**2)
 
             # fraction of gray gas spectrum
-            @self.Constraint(self.flowsheet().time, doc="Fraction of gray gas spectrum")
+            @self.Constraint(self.flowsheet().time,
+                             doc="Fraction of gray gas spectrum")
             def gas_gray_fraction_eqn(b, t):
-                return (
-                    b.gas_gray_fraction[t]
-                    * (2 * b.gas_emissivity_div2[t] - b.gas_emissivity_mul2[t])
-                    == b.gas_emissivity_div2[t] ** 2
-                )
+                return (b.gas_gray_fraction[t]*(2*b.gas_emissivity_div2[t] -
+                        b.gas_emissivity_mul2[t]) ==
+                        b.gas_emissivity_div2[t]**2)
 
             # gas-surface radiation exchange factor
             # between gas and shell side wall
-            @self.Constraint(
-                self.flowsheet().time,
-                doc="Gas-surface radiation exchange "
-                "factor between gas and shell side wall",
-            )
+            @self.Constraint(self.flowsheet().time,
+                             doc="Gas-surface radiation exchange "
+                             "factor between gas and shell side wall")
             def frad_gas_shell_eqn(b, t):
-                return (
-                    b.frad_gas_shell[t]
-                    * (
-                        (1 / b.emissivity_wall - 1) * b.gas_emissivity[t]
-                        + b.gas_gray_fraction[t]
-                    )
-                    == b.gas_gray_fraction[t] * b.gas_emissivity[t]
-                )
+                return (b.frad_gas_shell[t] *
+                        ((1/b.emissivity_wall-1)*b.gas_emissivity[t] +
+                         b.gas_gray_fraction[t]) ==
+                        b.gas_gray_fraction[t]*b.gas_emissivity[t])
 
             # equivalent convective heat transfer coefficent due to radiation
-            @self.Constraint(
-                self.flowsheet().time,
-                doc="Equivalent convective heat transfer "
-                "coefficent due to radiation",
-            )
+            @self.Constraint(self.flowsheet().time,
+                             doc="Equivalent convective heat transfer "
+                             "coefficent due to radiation")
             def hconv_shell_rad_eqn(b, t):
-                return b.hconv_shell_rad[t] == c.stefan_constant * b.frad_gas_shell[
-                    t
-                ] * (
-                    (
-                        b.side_2.properties_in[t].temperature
-                        + b.side_2.properties_out[t].temperature
-                    )
-                    / 2
-                    + b.side_1.properties_in[t].temperature
-                ) * (
-                    (
-                        (
-                            b.side_2.properties_in[t].temperature
-                            + b.side_2.properties_out[t].temperature
-                        )
-                        / 2
-                    )
-                    ** 2
-                    + b.side_1.properties_in[t].temperature ** 2
-                )
+                return b.hconv_shell_rad[t] == \
+                    c.stefan_constant * b.frad_gas_shell[t] * \
+                    ((b.side_2.properties_in[t].temperature +
+                      b.side_2.properties_out[t].temperature)/2
+                     + b.side_1.properties_in[t].temperature) * \
+                    (((b.side_2.properties_in[t].temperature
+                       + b.side_2.properties_out[t].temperature)/2)**2 +
+                     b.side_1.properties_in[t].temperature**2)
 
         # Energy balance equation
-        @self.Constraint(self.flowsheet().time, doc="Energy balance between two sides")
+        @self.Constraint(self.flowsheet().time,
+                         doc="Energy balance between two sides")
         def energy_balance(b, t):
-            return b.side_1.heat[t] == -b.side_2.heat[t]
+            return b.side_1.heat[t] / 1e6 == -b.side_2.heat[t] / 1e6
+
+        # Heat transfer correlation
+        @self.Constraint(self.flowsheet().time,
+                         doc="Heat transfer correlation")
+        def heat_transfer_correlation(b, t):
+            return b.heat_duty[t] / 1e6 == \
+                (b.overall_heat_transfer_coefficient[t] *
+                 b.area_heat_transfer *
+                 b.temperature_driving_force[t]) / 1e6
 
         # Driving force
-        self.config.delta_temperature_callback(self)
-
-        @self.Expression(self.flowsheet().time)
+        @self.Constraint(self.flowsheet().time,
+                         doc="Simplified Log mean temperature "
+                         "difference calculation")
         def LMTD(b, t):
-            return b.delta_temperature[t]
-
-        # Heat transfer correlation
-        @self.Constraint(self.flowsheet().time, doc="Heat transfer correlation")
-        def heat_transfer_correlation(b, t):
-            u = b.overall_heat_transfer_coefficient[t]
-            a = b.area_heat_transfer
-            deltaT = b.delta_temperature[t]
-            return b.heat_duty[t] == deltaT * u  * a
+            return b.temperature_driving_force[t] == \
+                ((b.deltaT_1[t]**0.3241 +
+                  b.deltaT_2[t]**0.3241)/1.99996)**(1/0.3241)
 
         # Tube side heat transfer coefficient and pressure drop
         # -----------------------------------------------------
         # Velocity on tube side
-        self.v_tube = Var(
-            self.flowsheet().time,
-            initialize=1.0,
-            doc="Velocity on tube side - m/s",
-            units=pyunits.m / pyunits.s,
-        )
+        self.v_tube = Var(self.flowsheet().time,
+                          initialize=1.0,
+                          doc="Velocity on tube side - m/s",
+                          units=pyunits.m/pyunits.s)
 
         # Reynalds number on tube side
-        self.N_Re_tube = Var(
-            self.flowsheet().time,
-            initialize=10000.0,
-            doc="Reynolds number on tube side",
-        )
+        self.N_Re_tube = Var(self.flowsheet().time,
+                             initialize=10000.0,
+                             doc="Reynolds number on tube side")
         if self.config.has_pressure_change is True:
             # Friction factor on tube side
-            self.friction_factor_tube = Var(
-                self.flowsheet().time,
-                initialize=1.0,
-                doc="Friction factor on tube side",
-            )
+            self.friction_factor_tube = Var(self.flowsheet().time,
+                                            initialize=1.0,
+                                            doc='Friction factor on tube side')
 
             # Pressure drop due to friction on tube side
             self.deltaP_tube_friction = Var(
                 self.flowsheet().time,
                 initialize=-10.0,
                 doc="Pressure drop due to friction on tube side - Pa",
-                units=pyunits.Pa,
-            )
+                units=pyunits.Pa)
 
             # Pressure drop due to 180 degree turn on tube side
             self.deltaP_tube_uturn = Var(
                 self.flowsheet().time,
                 initialize=-10.0,
                 doc="Pressure drop due to u-turn on tube side - Pa",
-                units=pyunits.Pa,
-            )
+                units=pyunits.Pa)
 
         # Prandtl number on tube side
-        self.N_Pr_tube = Var(
-            self.flowsheet().time, initialize=1, doc="Prandtl number on tube side"
-        )
+        self.N_Pr_tube = Var(self.flowsheet().time, initialize=1,
+                             doc="Prandtl number on tube side")
 
         # Nusselt number on tube side
-        self.N_Nu_tube = Var(
-            self.flowsheet().time, initialize=1, doc="Nusselts number on tube side"
-        )
+        self.N_Nu_tube = Var(self.flowsheet().time, initialize=1,
+                             doc="Nusselts number on tube side")
 
         # Velocity equation
-        @self.Constraint(self.flowsheet().time, doc="Tube side velocity equation - m/s")
+        @self.Constraint(self.flowsheet().time,
+                         doc="Tube side velocity equation - m/s")
         def v_tube_eqn(b, t):
-            return (
-                b.v_tube[t]
-                * b.area_flow_tube
-                * b.side_1.properties_in[t].dens_mol_phase[self.side_1_fluid_phase]
-                == b.side_1.properties_in[t].flow_mol
-            )
+            return (b.v_tube[t] * b.area_flow_tube *
+                    b.side_1.properties_in[t].dens_mol_phase[
+                        self.side_1_fluid_phase] ==
+                    b.side_1.properties_in[t].flow_mol)
 
         # Reynolds number
-        @self.Constraint(
-            self.flowsheet().time, doc="Reynolds number equation on tube side"
-        )
+        @self.Constraint(self.flowsheet().time,
+                         doc="Reynolds number equation on tube side")
         def N_Re_tube_eqn(b, t):
-            return (
-                b.N_Re_tube[t]
-                * b.side_1.properties_in[t].visc_d_phase[self.side_1_fluid_phase]
-                == b.tube_di
-                * b.v_tube[t]
-                * b.side_1.properties_in[t].dens_mass_phase[self.side_1_fluid_phase]
-            )
+            return (b.N_Re_tube[t] *
+                    b.side_1.properties_in[t].visc_d_phase[
+                        self.side_1_fluid_phase] ==
+                    b.tube_di * b.v_tube[t] *
+                    b.side_1.properties_in[t].dens_mass_phase[
+                        self.side_1_fluid_phase])
 
         if self.config.has_pressure_change is True:
             # Friction factor
-            @self.Constraint(
-                self.flowsheet().time, doc="Darcy friction factor on tube side"
-            )
+            @self.Constraint(self.flowsheet().time,
+                             doc="Darcy friction factor on tube side")
             def friction_factor_tube_eqn(b, t):
-                return (
-                    b.friction_factor_tube[t] * b.N_Re_tube[t] ** 0.25
-                    == 0.3164 * b.fcorrection_dp_tube
-                )
+                return b.friction_factor_tube[t]*b.N_Re_tube[t]**0.25 == \
+                    0.3164*b.fcorrection_dp_tube
 
             # Pressure drop due to friction
-            @self.Constraint(
-                self.flowsheet().time, doc="Pressure drop due to friction on tube side"
-            )
+            @self.Constraint(self.flowsheet().time,
+                             doc="Pressure drop due to friction on tube side")
             def deltaP_tube_friction_eqn(b, t):
-                return (
-                    b.deltaP_tube_friction[t]
-                    == -0.5
-                    * b.side_1.properties_in[t].dens_mass_phase[self.side_1_fluid_phase]
-                    * b.v_tube[t] ** 2
-                    * b.friction_factor_tube[t]
-                    * b.tube_length
-                    * b.tube_nrow
-                    / b.tube_di
-                    / b.nrow_inlet
-                )
+                return (b.deltaP_tube_friction[t]*b.tube_di*b.nrow_inlet ==
+                        -0.5 * b.side_1.properties_in[t].dens_mass_phase[
+                            self.side_1_fluid_phase] *
+                        b.v_tube[t]**2 * b.friction_factor_tube[t] *
+                        b.tube_length * b.tube_nrow)
 
             # Pressure drop due to u-turn
-            @self.Constraint(
-                self.flowsheet().time, doc="Pressure drop due to u-turn on tube side"
-            )
+            @self.Constraint(self.flowsheet().time,
+                             doc="Pressure drop due to u-turn on tube side")
             def deltaP_tube_uturn_eqn(b, t):
-                return (
-                    b.deltaP_tube_uturn[t]
-                    == -0.5
-                    * b.side_1.properties_in[t].dens_mass_phase[self.side_1_fluid_phase]
-                    * b.v_tube[t] ** 2
-                    * b.k_loss_uturn
-                )
+                return (b.deltaP_tube_uturn[t] ==
+                        -0.5 * b.side_1.properties_in[t].dens_mass_phase[
+                            self.side_1_fluid_phase] *
+                        b.v_tube[t]**2 * b.k_loss_uturn)
 
             # Total pressure drop on tube side
-            @self.Constraint(
-                self.flowsheet().time, doc="Total pressure drop on tube side"
-            )
+            @self.Constraint(self.flowsheet().time,
+                             doc="Total pressure drop on tube side")
             def deltaP_tube_eqn(b, t):
-                return (
-                    b.deltaP_tube[t]
-                    == b.deltaP_tube_friction[t]
-                    + b.deltaP_tube_uturn[t]
-                    - b.delta_elevation
-                    * c.acceleration_gravity
-                    * (
-                        b.side_1.properties_in[t].dens_mass_phase[
-                            self.side_1_fluid_phase
-                        ]
-                        + b.side_1.properties_out[t].dens_mass_phase[
-                            self.side_1_fluid_phase
-                        ]
-                    )
-                    / 2.0
-                )
+                return (b.deltaP_tube[t] ==
+                        b.deltaP_tube_friction[t] + b.deltaP_tube_uturn[t] -
+                        b.delta_elevation * c.acceleration_gravity *
+                        (b.side_1.properties_in[t].dens_mass_phase[
+                            self.side_1_fluid_phase] +
+                         b.side_1.properties_out[t].dens_mass_phase[
+                            self.side_1_fluid_phase]) / 2.0)
 
         # Prandtl number
-        @self.Constraint(
-            self.flowsheet().time, doc="Prandtl number equation on tube side"
-        )
+        @self.Constraint(self.flowsheet().time,
+                         doc="Prandtl number equation on tube side")
         def N_Pr_tube_eqn(b, t):
-            return (
-                b.N_Pr_tube[t]
-                * b.side_1.properties_in[t].therm_cond_phase[self.side_1_fluid_phase]
-                * b.side_1.properties_in[t].mw
-                == b.side_1.properties_in[t].cp_mol_phase[self.side_1_fluid_phase]
-                * b.side_1.properties_in[t].visc_d_phase[self.side_1_fluid_phase]
-            )
+            return (b.N_Pr_tube[t] *
+                    b.side_1.properties_in[t].therm_cond_phase[
+                        self.side_1_fluid_phase] *
+                    b.side_1.properties_in[t].mw ==
+                    b.side_1.properties_in[t].cp_mol_phase[
+                        self.side_1_fluid_phase] *
+                    b.side_1.properties_in[t].visc_d_phase[
+                        self.side_1_fluid_phase])
 
         # Nusselts number
-        @self.Constraint(
-            self.flowsheet().time, doc="Nusselts number equation on tube side"
-        )
+        @self.Constraint(self.flowsheet().time,
+                         doc="Nusselts number equation on tube side")
         def N_Nu_tube_eqn(b, t):
-            return (
-                b.N_Nu_tube[t] == 0.023 * b.N_Re_tube[t] ** 0.8 * abs(b.N_Pr_tube[t]) ** 0.4
-            )
+            return b.N_Nu_tube[t] == \
+                0.023 * b.N_Re_tube[t]**0.8 * b.N_Pr_tube[t]**0.4
 
         # Heat transfer coefficient
-        @self.Constraint(
-            self.flowsheet().time,
-            doc="Convective heat transfer " "coefficient equation on tube side",
-        )
+        @self.Constraint(self.flowsheet().time,
+                         doc="Convective heat transfer "
+                         "coefficient equation on tube side")
         def hconv_tube_eqn(b, t):
-            return (
-                b.hconv_tube[t] * self.tube_di / 1000
-                == b.N_Nu_tube[t]
-                * b.side_1.properties_in[t].therm_cond_phase[self.side_1_fluid_phase]
-                / 1000
-            )
+            return (b.hconv_tube[t]*self.tube_di/1000 ==
+                    b.N_Nu_tube[t] *
+                    b.side_1.properties_in[t].therm_cond_phase[
+                        self.side_1_fluid_phase]/1000)
 
         # Pressure drop and heat transfer coefficient on shell side
         # ----------------------------------------------------------
         # Tube arrangement factor
         if self.config.tube_arrangement == TubeArrangement.inLine:
-            self.f_arrangement = Param(
-                initialize=0.788, doc="In-line tube arrangement factor"
-            )
+            self.f_arrangement = Param(initialize=0.788,
+                                       doc="In-line tube arrangement factor")
         elif self.config.tube_arrangement == TubeArrangement.staggered:
-            self.f_arrangement = Param(
-                initialize=1.0, doc="Staggered tube arrangement factor"
-            )
+            self.f_arrangement = Param(initialize=1.0,
+                                       doc="Staggered tube arrangement factor")
         else:
-            raise Exception("tube arrangement type not supported")
+            raise Exception('tube arrangement type not supported')
         # Velocity on shell side
-        self.v_shell = Var(
-            self.flowsheet().time,
-            initialize=1.0,
-            doc="Velocity on shell side - m/s",
-            units=pyunits.m / pyunits.s,
-        )
+        self.v_shell = Var(self.flowsheet().time,
+                           initialize=1.0,
+                           doc="Velocity on shell side - m/s",
+                           units=pyunits.m/pyunits.s)
 
         # Reynalds number on shell side
-        self.N_Re_shell = Var(
-            self.flowsheet().time,
-            initialize=10000.0,
-            doc="Reynolds number on shell side",
-        )
+        self.N_Re_shell = Var(self.flowsheet().time,
+                              initialize=10000.0,
+                              doc="Reynolds number on shell side")
 
         # Friction factor on shell side
-        self.friction_factor_shell = Var(
-            self.flowsheet().time, initialize=1.0, doc="Friction factor on shell side"
-        )
+        self.friction_factor_shell = Var(self.flowsheet().time,
+                                         initialize=1.0,
+                                         doc='Friction factor on shell side')
 
         # Prandtl number on shell side
-        self.N_Pr_shell = Var(
-            self.flowsheet().time, initialize=1, doc="Prandtl number on shell side"
-        )
+        self.N_Pr_shell = Var(self.flowsheet().time,
+                              initialize=1,
+                              doc="Prandtl number on shell side")
 
         # Nusselt number on shell side
-        self.N_Nu_shell = Var(
-            self.flowsheet().time, initialize=1, doc="Nusselts number on shell side"
-        )
+        self.N_Nu_shell = Var(self.flowsheet().time,
+                              initialize=1,
+                              doc="Nusselts number on shell side")
 
         # Velocity equation on shell side
         @self.Constraint(self.flowsheet().time, doc="Velocity on shell side")
         def v_shell_eqn(b, t):
-            return b.v_shell[t] * b.side_2.properties_in[t].dens_mol_phase[
-                "Vap"
-            ] * b.area_flow_shell == sum(
-                b.side_2.properties_in[t].flow_mol_comp[j]
-                for j in b.side_2.properties_in[t].params.component_list
-            )
+            return b.v_shell[t] * \
+                b.side_2.properties_in[t].dens_mol_phase["Vap"] * \
+                b.area_flow_shell == \
+                sum(b.side_2.properties_in[t].flow_mol_comp[j]
+                    for j in b.side_2.properties_in[t].params.component_list)
 
         # Reynolds number
-        @self.Constraint(
-            self.flowsheet().time, doc="Reynolds number equation on shell side"
-        )
+        @self.Constraint(self.flowsheet().time,
+                         doc="Reynolds number equation on shell side")
         def N_Re_shell_eqn(b, t):
-            return b.N_Re_shell[t] * b.side_2.properties_in[
-                t
-            ].visc_d == b.do_tube * b.v_shell[t] * b.side_2.properties_in[
-                t
-            ].dens_mol_phase[
-                "Vap"
-            ] * sum(
-                b.side_2.properties_in[t].mw_comp[c]
-                * b.side_2.properties_in[t].mole_frac_comp[c]
-                for c in b.side_2.properties_in[t].params.component_list
-            )
+            return b.N_Re_shell[t] * b.side_2.properties_in[t].visc_d == \
+                b.do_tube * b.v_shell[t] \
+                * b.side_2.properties_in[t].dens_mol_phase["Vap"] *\
+                   sum(b.side_2.properties_in[t].mw_comp[c]
+                       * b.side_2.properties_in[t].mole_frac_comp[c]
+                       for c in b.side_2.properties_in[t].
+                       params.component_list)
 
         if self.config.has_pressure_change is True:
             # Friction factor on shell side
             if self.config.tube_arrangement == TubeArrangement.inLine:
-
-                @self.Constraint(
-                    self.flowsheet().time, doc="In-line friction factor on shell side"
-                )
+                @self.Constraint(self.flowsheet().time,
+                                 doc="In-line friction factor on shell side")
                 def friction_factor_shell_eqn(b, t):
-                    return (
-                        b.friction_factor_shell[t] * b.N_Re_shell[t] ** 0.15
-                        == (
-                            0.044
-                            + 0.08
-                            * b.pitch_x_to_do
-                            / (b.pitch_y_to_do - 1.0) ** (0.43 + 1.13 / b.pitch_x_to_do)
-                        )
+                    return b.friction_factor_shell[t] \
+                        * b.N_Re_shell[t]**0.15 == \
+                        (0.044 + 0.08 * b.pitch_x_to_do
+                         / (b.pitch_y_to_do - 1.0)**(0.43 + 1.13
+                                                     / b.pitch_x_to_do)
+                         ) * b.fcorrection_dp_shell
+
+            elif self.config.tube_arrangement == TubeArrangement.staggered:
+                @self.Constraint(self.flowsheet().time,
+                                 doc="Staggered friction factor on shell side")
+                def friction_factor_shell_eqn(b, t):
+                    return b.friction_factor_shell[t] \
+                        * b.N_Re_shell[t]**0.16 == \
+                        (0.25 + 0.118 / (b.pitch_y_to_do - 1.0)**1.08) \
                         * b.fcorrection_dp_shell
-                    )
-
-            elif self.config.tube_arrangement == TubeArrangement.staggered:
-
-                @self.Constraint(
-                    self.flowsheet().time, doc="Staggered friction factor on shell side"
-                )
-                def friction_factor_shell_eqn(b, t):
-                    return (
-                        b.friction_factor_shell[t] * b.N_Re_shell[t] ** 0.16
-                        == (0.25 + 0.118 / (b.pitch_y_to_do - 1.0) ** 1.08)
-                        * b.fcorrection_dp_shell
-                    )
-
             else:
-                raise Exception("tube arrangement type not supported")
+                raise Exception('tube arrangement type not supported')
 
             # Pressure drop on shell side
-            @self.Constraint(self.flowsheet().time, doc="Pressure change on shell side")
+            @self.Constraint(self.flowsheet().time,
+                             doc="Pressure change on shell side")
             def deltaP_shell_eqn(b, t):
                 return (
-                    b.deltaP_shell[t]
-                    == -1.4
-                    * b.friction_factor_shell[t]
-                    * b.tube_nrow
-                    * b.side_2.properties_in[t].dens_mol_phase["Vap"]
-                    * sum(
-                        b.side_2.properties_in[t].mw_comp[c]
-                        * b.side_2.properties_in[t].mole_frac_comp[c]
-                        for c in b.side_2.properties_in[t].params.component_list
-                    )
-                    * b.v_shell[t] ** 2
-                )
+                    b.deltaP_shell[t] ==
+                    -1.4 * b.friction_factor_shell[t] * b.tube_nrow *
+                    b.side_2.properties_in[t].dens_mol_phase["Vap"] *
+                    sum(b.side_2.properties_in[t].mw_comp[c] *
+                        b.side_2.properties_in[t].mole_frac_comp[c] for c
+                        in b.side_2.properties_in[t].params.component_list) *
+                    b.v_shell[t]**2)
 
         # Prandtl number
-        @self.Constraint(
-            self.flowsheet().time, doc="Prandtl number equation on shell side"
-        )
+        @self.Constraint(self.flowsheet().time,
+                         doc="Prandtl number equation on shell side")
         def N_Pr_shell_eqn(b, t):
-            return (
-                b.N_Pr_shell[t]
-                * b.side_2.properties_in[t].therm_cond
-                * sum(
-                    b.side_2.properties_in[t].mw_comp[c]
-                    * b.side_2.properties_in[t].mole_frac_comp[c]
-                    for c in b.side_2.properties_in[t].params.component_list
-                )
-                == b.side_2.properties_in[t].cp_mol * b.side_2.properties_in[t].visc_d
-            )
+            return b.N_Pr_shell[t] * b.side_2.properties_in[t].therm_cond \
+                * sum(b.side_2.properties_in[t].mw_comp[c]
+                      * b.side_2.properties_in[t].mole_frac_comp[c]
+                      for c in b.side_2.properties_in[t].
+                      params.component_list) == \
+                b.side_2.properties_in[t].cp_mol * \
+                b.side_2.properties_in[t].visc_d
 
         # Nusselt number, currently assume Re>300
-        @self.Constraint(
-            self.flowsheet().time, doc="Nusselts number equation on shell side"
-        )
+        @self.Constraint(self.flowsheet().time,
+                         doc="Nusselts number equation on shell side")
         def N_Nu_shell_eqn(b, t):
-            return (
-                b.N_Nu_shell[t]
-                == b.f_arrangement
-                * 0.33
-                * b.N_Re_shell[t] ** 0.6
-                * b.N_Pr_shell[t] ** 0.333333
-            )
+            return b.N_Nu_shell[t] == b.f_arrangement * 0.33 \
+                * b.N_Re_shell[t]**0.6 * b.N_Pr_shell[t]**0.333333
 
         # Convective heat transfer coefficient on shell side due to convection
-        @self.Constraint(
-            self.flowsheet().time,
-            doc="Convective heat transfer coefficient equation"
-            "on shell side due to convection",
-        )
+        @self.Constraint(self.flowsheet().time,
+                         doc="Convective heat transfer coefficient equation"
+                         "on shell side due to convection")
         def hconv_shell_conv_eqn(b, t):
-            return (
-                b.hconv_shell_conv[t] * b.do_tube / 1000
-                == b.N_Nu_shell[t] * b.side_2.properties_in[t].therm_cond / 1000
-            )
+            return b.hconv_shell_conv[t] * b.do_tube / 1000 == \
+                b.N_Nu_shell[t] * b.side_2.properties_in[t].therm_cond\
+                / 1000
 
         # Total convective heat transfer coefficient on shell side
-        @self.Constraint(
-            self.flowsheet().time,
-            doc="Total convective heat transfer " "coefficient equation on shell side",
-        )
+        @self.Constraint(self.flowsheet().time,
+                         doc="Total convective heat transfer "
+                         "coefficient equation on shell side")
         def hconv_shell_total_eqn(b, t):
             if self.config.has_radiation is True:
-                return (
-                    b.hconv_shell_total[t]
-                    == b.hconv_shell_conv[t] + b.hconv_shell_rad[t]
-                )
+                return b.hconv_shell_total[t] == \
+                    b.hconv_shell_conv[t] + b.hconv_shell_rad[t]
             else:
                 return b.hconv_shell_total[t] == b.hconv_shell_conv[t]
 
@@ -1420,26 +1049,18 @@
         # based on outside surface area
         @self.Constraint(doc="Wall conduction heat transfer resistance")
         def rcond_wall_eqn(b):
-            return b.rcond_wall * b.therm_cond_wall == 0.5 * b.do_tube * log(
-                b.do_tube / b.tube_di
-            )
+            return b.rcond_wall * b.therm_cond_wall == \
+                0.5 * b.do_tube * log(b.do_tube / b.tube_di)
 
         # Overall heat transfer coefficient
-        @self.Constraint(
-            self.flowsheet().time, doc="Wall conduction heat transfer resistance"
-        )
+        @self.Constraint(self.flowsheet().time,
+                         doc="Wall conduction heat transfer resistance")
         def overall_heat_transfer_coefficient_eqn(b, t):
-            return (
-                b.overall_heat_transfer_coefficient[t]
-                * (
-                    b.rcond_wall
-                    + b.tube_r_fouling
-                    + b.shell_r_fouling
-                    + 1.0 / b.hconv_shell_total[t]
-                    + b.do_tube / b.hconv_tube[t] / b.tube_di
-                )
-                == b.fcorrection_htc
-            )
+            return b.overall_heat_transfer_coefficient[t] \
+                * (b.rcond_wall + b.tube_r_fouling + b.shell_r_fouling +
+                   1.0 / b.hconv_shell_total[t]
+                   + b.do_tube / b.hconv_tube[t] / b.tube_di) == \
+                b.fcorrection_htc
 
     def _make_co_current(self):
         """
@@ -1452,23 +1073,19 @@
             None
         """
         # Temperature Differences
-        @self.Constraint(
-            self.flowsheet().time, doc="Side 1 inlet temperature difference"
-        )
+        @self.Constraint(self.flowsheet().time,
+                         doc="Side 1 inlet temperature difference")
         def temperature_difference_1(b, t):
             return b.deltaT_1[t] == (
-                b.side_2.properties_in[t].temperature
-                - b.side_1.properties_in[t].temperature
-            )
-
-        @self.Constraint(
-            self.flowsheet().time, doc="Side 1 outlet temperature difference"
-        )
+                       b.side_2.properties_in[t].temperature -
+                       b.side_1.properties_in[t].temperature)
+
+        @self.Constraint(self.flowsheet().time,
+                         doc="Side 1 outlet temperature difference")
         def temperature_difference_2(b, t):
             return b.deltaT_2[t] == (
-                b.side_2.properties_out[t].temperature
-                - b.side_1.properties_out[t].temperature
-            )
+                       b.side_2.properties_out[t].temperature -
+                       b.side_1.properties_out[t].temperature)
 
     def _make_counter_current(self):
         """
@@ -1481,23 +1098,19 @@
             None
         """
         # Temperature Differences
-        @self.Constraint(
-            self.flowsheet().time, doc="Side 1 inlet temperature difference"
-        )
+        @self.Constraint(self.flowsheet().time,
+                         doc="Side 1 inlet temperature difference")
         def temperature_difference_1(b, t):
             return b.deltaT_1[t] == (
-                b.side_2.properties_out[t].temperature
-                - b.side_1.properties_in[t].temperature
-            )
-
-        @self.Constraint(
-            self.flowsheet().time, doc="Side 1 outlet temperature difference"
-        )
+                       b.side_2.properties_out[t].temperature -
+                       b.side_1.properties_in[t].temperature)
+
+        @self.Constraint(self.flowsheet().time,
+                         doc="Side 1 outlet temperature difference")
         def temperature_difference_2(b, t):
             return b.deltaT_2[t] == (
-                b.side_2.properties_in[t].temperature
-                - b.side_1.properties_out[t].temperature
-            )
+                       b.side_2.properties_in[t].temperature -
+                       b.side_1.properties_out[t].temperature)
 
     def model_check(blk):
         """
@@ -1514,15 +1127,9 @@
         blk.side_1.model_check()
         blk.side_2.model_check()
 
-    def initialize(
-        blk,
-        state_args_1=None,
-        state_args_2=None,
-        outlvl=idaeslog.NOTSET,
-        solver=None,
-        optarg=None,
-    ):
-        """
+    def initialize(blk, state_args_1=None, state_args_2=None,
+                   outlvl=idaeslog.NOTSET, solver=None, optarg=None):
+        '''
         General Heat Exchanger initialisation routine.
 
         Keyword Arguments:
@@ -1544,7 +1151,7 @@
 
         Returns:
             None
-        """
+        '''
         # Set solver options
         init_log = idaeslog.getInitLogger(blk.name, outlvl, tag="unit")
         solve_log = idaeslog.getSolveLogger(blk.name, outlvl, tag="unit")
@@ -1554,14 +1161,16 @@
 
         # ---------------------------------------------------------------------
         # Initialize inlet property blocks
-        flags1 = blk.side_1.initialize(
-            outlvl=outlvl, optarg=optarg, solver=solver, state_args=state_args_1
-        )
-
-        flags2 = blk.side_2.initialize(
-            outlvl=outlvl, optarg=optarg, solver=solver, state_args=state_args_2
-        )
-        init_log.info("{} Initialisation Step 1 Complete.".format(blk.name))
+        flags1 = blk.side_1.initialize(outlvl=outlvl,
+                                       optarg=optarg,
+                                       solver=solver,
+                                       state_args=state_args_1)
+
+        flags2 = blk.side_2.initialize(outlvl=outlvl,
+                                       optarg=optarg,
+                                       solver=solver,
+                                       state_args=state_args_2)
+        init_log.info('{} Initialisation Step 1 Complete.'.format(blk.name))
 
         # ---------------------------------------------------------------------
         # Initialize temperature differentials
@@ -1571,37 +1180,30 @@
         t2_flags = {}
         for t in blk.flowsheet().time:
             p1_flags[t] = blk.side_1.properties_out[t].pressure.fixed
-            if (
-                not blk.side_1.properties_out[t].pressure.fixed
-                and blk.config.has_pressure_change
-            ):
+            if not blk.side_1.properties_out[t].pressure.fixed \
+                    and blk.config.has_pressure_change:
                 blk.side_1.properties_out[t].pressure.fix(
-                    value(blk.side_1.properties_in[t].pressure)
-                )
+                        value(blk.side_1.properties_in[t].pressure))
 
             p2_flags[t] = blk.side_2.properties_out[t].pressure.fixed
-            if (
-                not blk.side_2.properties_out[t].pressure.fixed
-                and blk.config.has_pressure_change
-            ):
+            if not blk.side_2.properties_out[t].pressure.fixed \
+                    and blk.config.has_pressure_change:
                 blk.side_2.properties_out[t].pressure.fix(
-                    value(blk.side_2.properties_in[t].pressure)
-                )
+                        value(blk.side_2.properties_in[t].pressure))
 
             h1_flags[t] = blk.side_1.properties_out[t].enth_mol.fixed
             if not blk.side_1.properties_out[t].enth_mol.fixed:
                 blk.side_1.properties_out[t].enth_mol.fix(
-                    value(blk.side_1.properties_in[t].enth_mol) + 100.0
-                )
+                        value(blk.side_1.properties_in[t].enth_mol)+100.0)
 
             t2_flags[t] = blk.side_2.properties_out[t].temperature.fixed
             if not blk.side_2.properties_out[t].temperature.fixed:
                 blk.side_2.properties_out[t].temperature.fix(
-                    value(blk.side_2.properties_in[t].temperature) - 5.0
-                )
+                        value(blk.side_2.properties_in[t].temperature)-5.0)
                 #                                assuming Delta T min approach
         # Deactivate Constraints
         blk.heat_transfer_correlation.deactivate()
+        blk.LMTD.deactivate()
         blk.energy_balance.deactivate()
         if blk.config.has_pressure_change:
             blk.deltaP_tube_eqn.deactivate()
@@ -1622,6 +1224,7 @@
             if not t2_flags[t]:
                 blk.side_2.properties_out[t].temperature.unfix()
         blk.heat_transfer_correlation.activate()
+        blk.LMTD.activate()
         blk.energy_balance.activate()
 
         if blk.config.has_pressure_change:
@@ -1637,147 +1240,4 @@
         blk.side_1.release_state(flags1, outlvl)
         blk.side_2.release_state(flags2, outlvl)
 
-        init_log.info("{} Initialisation Complete.".format(blk.name))
-
-    def calculate_scaling_factors(self):
-        super().calculate_scaling_factors()
-
-        # We have a pretty good idea that the delta Ts will be between about
-        # 1 and 100 regardless of process of temperature units, so a default
-        # should be fine, so don't warn.  Guessing a typical delta t around 10
-        # the default scaling factor is set to 0.1
-        sf_dT1 = dict(
-            zip(
-                self.deltaT_1.keys(),
-                [
-                    iscale.get_scaling_factor(v, default=0.1)
-                    for v in self.deltaT_1.values()
-                ],
-            )
-        )
-        sf_dT2 = dict(
-            zip(
-                self.deltaT_2.keys(),
-                [
-                    iscale.get_scaling_factor(v, default=0.1)
-                    for v in self.deltaT_2.values()
-                ],
-            )
-        )
-
-        # U depends a lot on the process and units of measure so user should set
-        # this one.
-        sf_u = dict(
-            zip(
-                self.overall_heat_transfer_coefficient.keys(),
-                [
-                    iscale.get_scaling_factor(v, default=0.01, warning=True)
-                    for v in self.overall_heat_transfer_coefficient.values()
-                ],
-            )
-        )
-
-        # Since this depends on the process size this is another scaling factor
-        # the user should always set.
-        sf_a = iscale.get_scaling_factor(
-            self.area_heat_transfer, default=1e-4, warning=True
-        )
-
-        for t, c in self.heat_transfer_correlation.items():
-            iscale.constraint_scaling_transform(
-                c, sf_dT1[t] * sf_u[t] * sf_a, overwrite=False
-            )
-
-        for t, c in self.energy_balance.items():
-            iscale.constraint_scaling_transform(
-                c, sf_dT1[t] * sf_u[t] * sf_a, overwrite=False
-            )
-
-        for t, c in self.temperature_difference_1.items():
-            iscale.constraint_scaling_transform(c, sf_dT1[t], overwrite=False)
-
-        for t, c in self.temperature_difference_2.items():
-            iscale.constraint_scaling_transform(c, sf_dT2[t], overwrite=False)
-
-
-        for t, c in self.v_shell_eqn.items():
-            s = iscale.min_scaling_factor(
-                self.side_2.properties_in[t].flow_mol_comp,
-                default=0,
-                warning=False,
-                hint=None
-            )
-            if s == 0:
-                s = iscale.get_scaling_factor(
-                    self.side_2.properties_in[t].flow_mol,
-                    default=1,
-                    warning=True
-                )
-            iscale.constraint_scaling_transform(c, s, overwrite=False)
-
-        for t, c in self.v_tube_eqn.items():
-            s = iscale.min_scaling_factor(
-                self.side_1.properties_in[t].flow_mol_comp,
-                default=0,
-                warning=False,
-                hint=None
-            )
-            if s == 0:
-                s = iscale.get_scaling_factor(
-                    self.side_1.properties_in[t].flow_mol,
-                    default=1,
-                    warning=True
-                )
-            iscale.constraint_scaling_transform(c, s, overwrite=False)
-
-        for t, c in self.N_Nu_tube_eqn.items():
-            s = iscale.get_scaling_factor(
-                self.N_Nu_tube[t],
-                default=1,
-                warning=True
-            )
-            iscale.constraint_scaling_transform(c, s, overwrite=False)
-
-
-        for t, c in self.N_Nu_shell_eqn.items():
-            s = iscale.get_scaling_factor(
-                self.N_Nu_shell[t],
-                default=1,
-                warning=True
-            )
-            iscale.constraint_scaling_transform(c, s, overwrite=False)
-
-        for t, c in self.hconv_shell_total_eqn.items():
-            s = iscale.get_scaling_factor(
-                self.hconv_shell_total[t],
-                default=1,
-                warning=True
-            )
-            iscale.constraint_scaling_transform(c, s, overwrite=False)
-
-        if hasattr(self, "deltaP_shell_eqn"):
-            for t, c in self.deltaP_shell_eqn.items():
-                s = iscale.get_scaling_factor(
-                    self.deltaP_shell[t],
-                    default=1,
-                    warning=True
-                )
-                iscale.constraint_scaling_transform(c, s, overwrite=False)
-
-        if hasattr(self, "deltaP_tube_eqn"):
-            for t, c in self.deltaP_tube_eqn.items():
-                s = iscale.get_scaling_factor(
-                    self.deltaP_tube[t],
-                    default=1,
-                    warning=True
-                )
-                iscale.constraint_scaling_transform(c, s, overwrite=False)
-
-        if hasattr(self, "deltaP_tube_friction_eqn"):
-            for t, c in self.deltaP_tube_friction_eqn.items():
-                s = iscale.get_scaling_factor(
-                    self.deltaP_tube_friction[t],
-                    default=1,
-                    warning=True
-                )
-                iscale.constraint_scaling_transform(c, s, overwrite=False)+        init_log.info('{} Initialisation Complete.'.format(blk.name))