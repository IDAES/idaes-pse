#################################################################################
# The Institute for the Design of Advanced Energy Systems Integrated Platform
# Framework (IDAES IP) was produced under the DOE Institute for the
# Design of Advanced Energy Systems (IDAES), and is copyright (c) 2018-2021
# by the software owners: The Regents of the University of California, through
# Lawrence Berkeley National Laboratory,  National Technology & Engineering
# Solutions of Sandia, LLC, Carnegie Mellon University, West Virginia University
# Research Corporation, et al.  All rights reserved.
#
# Please see the files COPYRIGHT.md and LICENSE.md for full copyright and
# license information.
#################################################################################
"""
Tests for 0D Boiler heat exchanger model.

Author: Miguel Zamarripa
"""
import pytest

from pyomo.environ import (
<<<<<<< HEAD
    ConcreteModel,
    TerminationCondition,
    SolverStatus,
    value,
    units as pyunits,
)
=======
    check_optimal_termination, ConcreteModel, value, units as pyunits)
>>>>>>> df992bd5
from pyomo.util.check_units import assert_units_consistent

from idaes.core import FlowsheetBlock

from idaes.generic_models.properties import iapws95

# import ideal flue gas prop pack
from idaes.power_generation.properties import FlueGasParameterBlock

# Import Power Plant HX Unit Model
from idaes.power_generation.unit_models.boiler_heat_exchanger import (
    BoilerHeatExchanger,
    TubeArrangement,
    DeltaTMethod,
    delta_temperature_lmtd_callback,
    delta_temperature_amtd_callback,
    delta_temperature_underwood_callback,
    delta_temperature_underwood_tune_callback,
    HeatExchangerFlowPattern,
)

from idaes.core.util.model_statistics import degrees_of_freedom
from idaes.core.util.testing import PhysicalParameterTestBlock
from idaes.core.util import get_solver
import idaes.core.util.scaling as iscale


# -----------------------------------------------------------------------------
# Get default solver for testing
solver = get_solver()

# -----------------------------------------------------------------------------


def tc(delta_temperature_callback=delta_temperature_underwood_tune_callback):
    m = ConcreteModel()
    m.fs = FlowsheetBlock(default={"dynamic": False})

    m.fs.properties = PhysicalParameterTestBlock()
    m.fs.prop_steam = iapws95.Iapws95ParameterBlock()
    m.fs.prop_fluegas = FlueGasParameterBlock()

    m.fs.unit = BoilerHeatExchanger(
        default={
            "delta_temperature_callback": delta_temperature_callback,
            "tube": {"property_package": m.fs.prop_steam},
            "shell": {"property_package": m.fs.prop_fluegas},
            "has_pressure_change": True,
            "has_holdup": True,
            "flow_pattern": HeatExchangerFlowPattern.countercurrent,
            "tube_arrangement": TubeArrangement.inLine,
            "side_1_water_phase": "Liq",
            "has_radiation": True,
        }
    )

    # Check unit config arguments
    # There are 8 to 10 arguments since you can add a side 1 and 2 config by
    # side_1, side_2, or whatever the user named them
    # assert len(m.fs.unit.config) >= 12 and len(m.fs.unit.config) <= 16

    assert not m.fs.unit.config.dynamic
    assert m.fs.unit.config.has_holdup
    assert m.fs.unit.config.flow_pattern == HeatExchangerFlowPattern.countercurrent


def th(
    delta_temperature_callback=delta_temperature_underwood_tune_callback,
    tout_1=809.55,
    tout_2=788.53,
):
    m = ConcreteModel()
    m.fs = FlowsheetBlock(default={"dynamic": False})

    m.fs.properties = PhysicalParameterTestBlock()
    m.fs.prop_steam = iapws95.Iapws95ParameterBlock()
    m.fs.prop_fluegas = FlueGasParameterBlock()

    m.fs.unit = BoilerHeatExchanger(
        default={
            "delta_temperature_callback": delta_temperature_callback,
            "tube": {"property_package": m.fs.prop_steam},
            "shell": {"property_package": m.fs.prop_fluegas},
            "has_pressure_change": True,
            "has_holdup": False,
            "flow_pattern": HeatExchangerFlowPattern.countercurrent,
            "tube_arrangement": TubeArrangement.inLine,
            "side_1_water_phase": "Liq",
            "has_radiation": True,
        }
    )

    #   Set inputs
    h = value(iapws95.htpx(773.15 * pyunits.K, 2.5449e7 * pyunits.Pa))
    m.fs.unit.side_1_inlet.flow_mol[0].fix(24678.26)  # mol/s
    m.fs.unit.side_1_inlet.enth_mol[0].fix(h)  # J/mol
    m.fs.unit.side_1_inlet.pressure[0].fix(2.5449e7)  # Pascals

    # FLUE GAS Inlet from Primary Superheater
    FGrate = 28.3876e3 * 0.18  # mol/s equivalent of ~1930.08 klb/hr
    # Use FG molar composition to set component flow rates (baseline report)
    m.fs.unit.side_2_inlet.flow_mol_comp[0, "H2O"].fix(FGrate * 8.69 / 100)
    m.fs.unit.side_2_inlet.flow_mol_comp[0, "CO2"].fix(FGrate * 14.49 / 100)
    m.fs.unit.side_2_inlet.flow_mol_comp[0, "N2"].fix(FGrate * 74.34 / 100)
    m.fs.unit.side_2_inlet.flow_mol_comp[0, "O2"].fix(FGrate * 2.47 / 100)
    m.fs.unit.side_2_inlet.flow_mol_comp[0, "NO"].fix(FGrate * 0.0006)
    m.fs.unit.side_2_inlet.flow_mol_comp[0, "SO2"].fix(FGrate * 0.002)
    m.fs.unit.side_2_inlet.temperature[0].fix(1102.335)
    m.fs.unit.side_2_inlet.pressure[0].fix(100145)

    # Primary Superheater
    ITM = 0.0254  # inch to meter conversion
    m.fs.unit.tube_di.fix((2.5 - 2 * 0.165) * ITM)
    m.fs.unit.tube_thickness.fix(0.165 * ITM)
    m.fs.unit.pitch_x.fix(3 * ITM)
    # gas path transverse width 54.78 ft / number of columns
    m.fs.unit.pitch_y.fix(54.78 / 108 * 12 * ITM)
    m.fs.unit.tube_length.fix(53.13 * 12 * ITM)
    m.fs.unit.tube_nrow.fix(20 * 2)
    m.fs.unit.tube_ncol.fix(108)
    m.fs.unit.nrow_inlet.fix(4)
    m.fs.unit.delta_elevation.fix(50)
    m.fs.unit.tube_r_fouling = 0.000176  # (0.001 h-ft^2-F/BTU)
    m.fs.unit.tube_r_fouling = 0.003131  # (0.03131 - 0.1779 h-ft^2-F/BTU)
    if m.fs.unit.config.has_radiation is True:
        m.fs.unit.emissivity_wall.fix(0.7)  # wall emissivity
    # correction factor for overall heat transfer coefficient
    m.fs.unit.fcorrection_htc.fix(1.5)
    # correction factor for pressure drop calc tube side
    m.fs.unit.fcorrection_dp_tube.fix(1.0)
    # correction factor for pressure drop calc shell side
    m.fs.unit.fcorrection_dp_shell.fix(1.0)

    assert degrees_of_freedom(m) == 0
    iscale.calculate_scaling_factors(m)
    m.fs.unit.initialize()

    results = solver.solve(m)
    # Check for optimal solution
<<<<<<< HEAD
    assert results.solver.termination_condition == TerminationCondition.optimal
    assert results.solver.status == SolverStatus.ok
    assert value(m.fs.unit.side_1.properties_out[0].temperature) == pytest.approx(
        tout_1, abs=0.5
    )
    assert value(m.fs.unit.side_2.properties_out[0].temperature) == pytest.approx(
        tout_2, abs=0.5
    )
=======
    assert check_optimal_termination(results)
    assert value(m.fs.unit.side_1.properties_out[0].temperature) == \
        pytest.approx(tout_1, abs=0.5)
    assert value(m.fs.unit.side_2.properties_out[0].temperature) == \
        pytest.approx(tout_2, abs=0.5)
>>>>>>> df992bd5


def tu(delta_temperature_callback=delta_temperature_underwood_tune_callback):
    m = ConcreteModel()
    m.fs = FlowsheetBlock(default={"dynamic": False})

    m.fs.properties = PhysicalParameterTestBlock()
    m.fs.prop_steam = iapws95.Iapws95ParameterBlock()
    m.fs.prop_fluegas = FlueGasParameterBlock()

    m.fs.unit = BoilerHeatExchanger(
        default={
            "delta_temperature_callback": delta_temperature_callback,
            "tube": {"property_package": m.fs.prop_steam},
            "shell": {"property_package": m.fs.prop_fluegas},
            "has_pressure_change": True,
            "has_holdup": False,
            "flow_pattern": HeatExchangerFlowPattern.countercurrent,
            "tube_arrangement": TubeArrangement.inLine,
            "side_1_water_phase": "Liq",
            "has_radiation": True,
        }
    )

    assert_units_consistent(m)


@pytest.mark.unit
def test_config_am():
    tc(delta_temperature_amtd_callback)


@pytest.mark.unit
def test_config_lm():
    tc(delta_temperature_lmtd_callback)


@pytest.mark.unit
def test_config_uw():
    tc(delta_temperature_underwood_callback)


@pytest.mark.unit
def test_config_uwt():
    tc(delta_temperature_underwood_tune_callback)


@pytest.mark.skipif(not iapws95.iapws95_available(), reason="IAPWS not available")
@pytest.mark.skipif(solver is None, reason="Solver not available")
@pytest.mark.component
def test_boiler_hx_am():
    # arithmetic mean is pretty far off
    th(delta_temperature_amtd_callback, tout_1=817.7, tout_2=720)


@pytest.mark.skipif(not iapws95.iapws95_available(), reason="IAPWS not available")
@pytest.mark.skipif(solver is None, reason="Solver not available")
@pytest.mark.component
def test_boiler_hx_lm():
    th(delta_temperature_lmtd_callback)


@pytest.mark.skipif(not iapws95.iapws95_available(), reason="IAPWS not available")
@pytest.mark.skipif(solver is None, reason="Solver not available")
@pytest.mark.component
def test_boiler_hx_uw():
    th(delta_temperature_underwood_callback)


@pytest.mark.skipif(not iapws95.iapws95_available(), reason="IAPWS not available")
@pytest.mark.skipif(solver is None, reason="Solver not available")
@pytest.mark.component
def test_boiler_hx_uwt():
    th(delta_temperature_underwood_tune_callback)


@pytest.mark.skipif(not iapws95.iapws95_available(), reason="IAPWS not available")
@pytest.mark.integration
def test_units_am():
    tu(delta_temperature_amtd_callback)


@pytest.mark.skipif(not iapws95.iapws95_available(), reason="IAPWS not available")
@pytest.mark.integration
def test_units_lm():
    tu(delta_temperature_lmtd_callback)


@pytest.mark.skipif(not iapws95.iapws95_available(), reason="IAPWS not available")
@pytest.mark.integration
def test_units_uw():
    tu(delta_temperature_underwood_callback)


@pytest.mark.skipif(not iapws95.iapws95_available(), reason="IAPWS not available")
@pytest.mark.integration
def test_units_uwt():
    tu(delta_temperature_underwood_tune_callback)<|MERGE_RESOLUTION|>--- conflicted
+++ resolved
@@ -18,16 +18,12 @@
 import pytest
 
 from pyomo.environ import (
-<<<<<<< HEAD
     ConcreteModel,
-    TerminationCondition,
+    check_optimal_termination,
     SolverStatus,
     value,
     units as pyunits,
 )
-=======
-    check_optimal_termination, ConcreteModel, value, units as pyunits)
->>>>>>> df992bd5
 from pyomo.util.check_units import assert_units_consistent
 
 from idaes.core import FlowsheetBlock
@@ -167,22 +163,14 @@
 
     results = solver.solve(m)
     # Check for optimal solution
-<<<<<<< HEAD
-    assert results.solver.termination_condition == TerminationCondition.optimal
-    assert results.solver.status == SolverStatus.ok
+    assert check_optimal_termination(results)
     assert value(m.fs.unit.side_1.properties_out[0].temperature) == pytest.approx(
         tout_1, abs=0.5
     )
     assert value(m.fs.unit.side_2.properties_out[0].temperature) == pytest.approx(
         tout_2, abs=0.5
     )
-=======
-    assert check_optimal_termination(results)
-    assert value(m.fs.unit.side_1.properties_out[0].temperature) == \
-        pytest.approx(tout_1, abs=0.5)
-    assert value(m.fs.unit.side_2.properties_out[0].temperature) == \
-        pytest.approx(tout_2, abs=0.5)
->>>>>>> df992bd5
+
 
 
 def tu(delta_temperature_callback=delta_temperature_underwood_tune_callback):
