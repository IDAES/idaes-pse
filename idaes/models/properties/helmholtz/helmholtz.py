#################################################################################
# The Institute for the Design of Advanced Energy Systems Integrated Platform
# Framework (IDAES IP) was produced under the DOE Institute for the
# Design of Advanced Energy Systems (IDAES), and is copyright (c) 2018-2021
# by the software owners: The Regents of the University of California, through
# Lawrence Berkeley National Laboratory,  National Technology & Engineering
# Solutions of Sandia, LLC, Carnegie Mellon University, West Virginia University
# Research Corporation, et al.  All rights reserved.
#
# Please see the files COPYRIGHT.md and LICENSE.md for full copyright and
# license information.
#################################################################################

<<<<<<< HEAD
# Import Python libraries
import os
import enum

# Import Pyomo libraries
from pyomo.environ import (
    Constraint,
    Expression,
    Param,
    PositiveReals,
    Set,
    value,
    Var,
    ConcreteModel,
    units as pyunits,
)
from pyomo.environ import ExternalFunction as EF
from pyomo.common.collections import ComponentSet
from pyomo.common.config import ConfigValue, In

# Import IDAES
from idaes.core import (
    StateBlock,
    StateBlockData,
    PhysicalParameterBlock,
    MaterialBalanceType,
    EnergyBalanceType,
    MaterialFlowBasis,
    LiquidPhase,
    VaporPhase,
    Phase,
    Component,
)
from idaes.core.util.math import smooth_max
from idaes.core.util.exceptions import ConfigurationError
import idaes
import idaes.core.util.scaling as iscale
import idaes.logger as idaeslog

# Logger
_log = idaeslog.getLogger(__name__)


def _available(shared_lib):
    """Make sure the compiled library functions are available."""
    return os.path.isfile(shared_lib)


# Python external function object name to ASL user function name and units of
# measure, in the function description comments delta = density/critical density
# and tau = critical temperature/temperature
_external_function_map = {
    "func_p": {  # pressure as a function of delta and tau
        "fname": "p",
        "units": pyunits.kPa,
        "arg_units": [pyunits.dimensionless, pyunits.dimensionless],
    },
    "func_u": {  # internal energy as a function fo delta and tau
        "fname": "u",
        "units": pyunits.kJ / pyunits.kg,
        "arg_units": [pyunits.dimensionless, pyunits.dimensionless],
    },
    "func_s": {  # entropy as a function of delta and tau
        "fname": "s",
        "units": pyunits.kJ / pyunits.kg / pyunits.K,
        "arg_units": [pyunits.dimensionless, pyunits.dimensionless],
    },
    "func_h": {  # enthalpy as a function of delta and tau
        "fname": "h",
        "units": pyunits.kJ / pyunits.kg,
        "arg_units": [pyunits.dimensionless, pyunits.dimensionless],
    },
    "func_hvpt": {  # vapor enthalpy as a function of pressure and tau
        "fname": "hvpt",
        "units": pyunits.kJ / pyunits.kg,
        "arg_units": [pyunits.kPa, pyunits.dimensionless],
    },
    "func_hlpt": {  # liquid enthalpy as a function of pressure and tau
        "fname": "hlpt",
        "units": pyunits.kJ / pyunits.kg,
        "arg_units": [pyunits.kPa, pyunits.dimensionless],
    },
    "func_svpt": {  # vapor entropy as a function of pressure and tau
        "fname": "svpt",
        "units": pyunits.kJ / pyunits.kg / pyunits.K,
        "arg_units": [pyunits.kPa, pyunits.dimensionless],
    },
    "func_slpt": {  # liquid entropy as a function of pressure and tau
        "fname": "slpt",
        "units": pyunits.kJ / pyunits.kg / pyunits.K,
        "arg_units": [pyunits.kPa, pyunits.dimensionless],
    },
    "func_uvpt": {  # vapor internal energy as a function of  pressure and tau
        "fname": "uvpt",
        "units": pyunits.kJ / pyunits.kg,
        "arg_units": [pyunits.kPa, pyunits.dimensionless],
    },
    "func_ulpt": {  # liquid internal energy as a function of  pressure and tau
        "fname": "ulpt",
        "units": pyunits.kJ / pyunits.kg,
        "arg_units": [pyunits.kPa, pyunits.dimensionless],
    },
    "func_tau": {  # tau as a function of enthalpy and pressure
        "fname": "tau",
        "units": pyunits.dimensionless,
        "arg_units": [pyunits.kJ / pyunits.kg, pyunits.kPa],
    },
    "memo_test_tau": {  # for memoization testing only, see func_tau
        "fname": "memo_test_tau",
        "units": pyunits.dimensionless,
        "arg_units": [pyunits.kJ / pyunits.kg, pyunits.kPa],
    },
    "func_tau_sp": {  # tau as a function of entropy and pressure
        "fname": "tau_sp",
        "units": pyunits.dimensionless,
        "arg_units": [pyunits.kJ / pyunits.kg / pyunits.K, pyunits.kPa],
    },
    "func_tau_up": {  # tau as a function of internal energy and pressure
        "fname": "tau_up",
        "units": pyunits.dimensionless,
        "arg_units": [pyunits.kJ / pyunits.kg, pyunits.kPa],
    },
    "func_p_stau": {  # pressure as a function of entropy and tau
        "fname": "p_stau",
        "units": pyunits.kPa,
        "arg_units": [pyunits.kJ / pyunits.kg / pyunits.K, pyunits.dimensionless],
    },
    "func_vf": {  # vapor fraction as a function of enthalpy and pressure
        "fname": "vf",
        "units": pyunits.dimensionless,
        "arg_units": [pyunits.kJ / pyunits.kg, pyunits.kPa],
    },
    "func_vfs": {  # vapor fraction as a function of entropy and pressure
        "fname": "vfs",
        "units": pyunits.dimensionless,
        "arg_units": [pyunits.kJ / pyunits.kg / pyunits.K, pyunits.kPa],
    },
    "func_vfu": {  # vapor fraction as a function of internal energy and pressure
        "fname": "vfu",
        "units": pyunits.dimensionless,
        "arg_units": [pyunits.kJ / pyunits.kg, pyunits.kPa],
    },
    "func_g": {  # Gibbs free energy as a function of delta and tau
        "fname": "g",
        "units": pyunits.kJ / pyunits.kg,
        "arg_units": [pyunits.dimensionless, pyunits.dimensionless],
    },
    "func_f": {  # Helmholtz free energy as a function of delta and tau
        "fname": "f",
        "units": pyunits.kJ / pyunits.kg,
        "arg_units": [pyunits.dimensionless, pyunits.dimensionless],
    },
    "func_cv": {  # Constant volume heat capacity as a function of delta and tau
        "fname": "cv",
        "units": pyunits.kJ / pyunits.kg / pyunits.K,
        "arg_units": [pyunits.dimensionless, pyunits.dimensionless],
    },
    "func_cp": {  # Constant pressure heat capacity as a function of delta and tau
        "fname": "cp",
        "units": pyunits.kJ / pyunits.kg / pyunits.K,
        "arg_units": [pyunits.dimensionless, pyunits.dimensionless],
    },
    "func_w": {  # Speed of sound as a function of delta and tau
        "fname": "w",
        "units": pyunits.m / pyunits.s,
        "arg_units": [pyunits.dimensionless, pyunits.dimensionless],
    },
    "func_delta_liq": {  # Liquid delta as a function of pressure and tau
        "fname": "delta_liq",
        "units": pyunits.dimensionless,
        "arg_units": [pyunits.kPa, pyunits.dimensionless],
    },
    "func_delta_vap": {  # vapor delta as a function of pressure and tau
        "fname": "delta_vap",
        "units": pyunits.dimensionless,
        "arg_units": [pyunits.kPa, pyunits.dimensionless],
    },
    "func_delta_sat_l": {  # saturated liquid delta as a function of tau
        "fname": "delta_sat_l",
        "units": pyunits.dimensionless,
        "arg_units": [pyunits.dimensionless],
    },
    "func_delta_sat_v": {  # saturated vapor delta as a function of tau
        "fname": "delta_sat_v",
        "units": pyunits.dimensionless,
        "arg_units": [pyunits.dimensionless],
    },
    "func_p_sat": {  # saturation pressure as a function of tau
        "fname": "p_sat",
        "units": pyunits.kPa,
        "arg_units": [pyunits.dimensionless],
    },
    "func_tau_sat": {  # saturation tau as a function of pressure
        "fname": "tau_sat",
        "units": pyunits.dimensionless,
        "arg_units": [pyunits.kPa],
    },
    # phi functions, phi is dimensionless Helmholtz free energy ((fM)/(RT)).
    # underscores after phi represent partial derivatives
    "func_phi0": {  # ideal part of phi as a function of delta and tau
        "fname": "phi0",
        "units": pyunits.dimensionless,
        "arg_units": [pyunits.dimensionless, pyunits.dimensionless],
    },
    "func_phi0_delta": {  # phi0_delta(delta)
        "fname": "phi0_delta",
        "units": pyunits.dimensionless,
        "arg_units": [pyunits.dimensionless],
    },
    "func_phi0_delta2": {  # phi0_delta_delta(delta)
        "fname": "phi0_delta2",
        "units": pyunits.dimensionless,
        "arg_units": [pyunits.dimensionless],
    },
    "func_phi0_tau": {  # phi0_tau(tau)
        "fname": "phi0_tau",
        "units": pyunits.dimensionless,
        "arg_units": [pyunits.dimensionless],
    },
    "func_phi0_tau2": {  # phi0_tau_tau(tau)
        "fname": "phi0_tau2",
        "units": pyunits.dimensionless,
        "arg_units": [pyunits.dimensionless],
    },
    "func_phir": {  # residual part of phi as a fuction of delta and tau
        "fname": "phir",
        "units": pyunits.dimensionless,
        "arg_units": [pyunits.dimensionless, pyunits.dimensionless],
    },
    "func_phir_delta": {  # phir_delta(delta, tau)
        "fname": "phir_delta",
        "units": pyunits.dimensionless,
        "arg_units": [pyunits.dimensionless, pyunits.dimensionless],
    },
    "func_phir_delta2": {  # phir_delta_delta(delta, tau)
        "fname": "phir_delta2",
        "units": pyunits.dimensionless,
        "arg_units": [pyunits.dimensionless, pyunits.dimensionless],
    },
    "func_phir_tau": {  # phir_tau(delta, tau)
        "fname": "phir_tau",
        "units": pyunits.dimensionless,
        "arg_units": [pyunits.dimensionless, pyunits.dimensionless],
    },
    "func_phir_tau2": {  # phir_tau_tau(delta, tau)
        "fname": "phir_tau2",
        "units": pyunits.dimensionless,
        "arg_units": [pyunits.dimensionless, pyunits.dimensionless],
    },
    "func_phir_delta_tau": {  # phir_delta_tau(delta, tau)
        "fname": "phir_delta_tau",
        "units": pyunits.dimensionless,
        "arg_units": [pyunits.dimensionless, pyunits.dimensionless],
    },
}


def _add_external_functions(blk, eos_tag, shared_lib, names=None):
    """Create ExternalFunction components."""

    def _fnc(x):
        x = "_".join([x, eos_tag])
        return x

    if names is None:
        names = _external_function_map.keys()
    for name in names:
        if hasattr(blk, name):
            continue
        setattr(
            blk,
            name,
            EF(
                library=shared_lib,
                function=_fnc(_external_function_map[name]["fname"]),
                units=_external_function_map[name]["units"],
                arg_units=_external_function_map[name]["arg_units"],
            ),
        )


class StateVars(enum.Enum):
    """
    State variable set options
    """

    PH = 1  # Pressure-Enthalpy
    TPX = 2  # Temperature-Pressure-Quality


class PhaseType(enum.Enum):
    """
    Ways to present phases to the framework
    """

    MIX = 1  # Looks like a single phase called mixed with a vapor fraction
    LG = 2  # Looks like two phases vapor and liquid
    L = 3  # Assume only liquid is present
    G = 4  # Assume only vapor is pressent


def _htpx(
    T=None,
    prop=None,
    P=None,
    x=None,
    Tmin=200 * pyunits.K,
    Tmax=1200 * pyunits.K,
    Pmin=1e-3 * pyunits.kPa,
    Pmax=1e6 * pyunits.kPa,
):
    """
    Convenience function to calculate enthalpy from temperature and either
    pressure or vapor fraction. This function can be used for inlet streams and
    initialization where temperature is known instead of enthalpy.
    User must provide values for one of these sets of values: {T, P}, {T, x},
    or {P, x}.
    Args:
        T: Temperature (between Tmin and Tmax)
        Tmin: Lower bound on allowed temperatures
        Tmax: Upper bound on allowed temperatures
        Pmin: Lower bound on allowed pressures
        Pmax: Upper bound on allowed pressures
        prop: Property block to use for the enthalpy calcuations
        P: Pressure (between Pmin and Pmax), None if saturated
        x: Vapor fraction [mol vapor/mol total] (between 0 and 1), None if
        superheated or subcooled
    Returns:
        Total molar enthalpy [J/mol].
    """
    model = ConcreteModel()
    model.param = prop.config.parameters
    te = HelmholtzThermoExpressions(model, parameters=model.param)
    te.add_funcs(["func_p_sat"])
    Tmin = pyunits.convert(Tmin, pyunits.K)
    Tmax = pyunits.convert(Tmax, pyunits.K)
    Pmin = pyunits.convert(Pmin, pyunits.Pa)
    Pmax = pyunits.convert(Pmax, pyunits.Pa)

    if not sum((P is None, T is None, x is None)) == 1:
        raise ConfigurationError(
            "htpx function must be provided exaclty two of the arguments T, P, x"
        )
    if T is not None:
        T = pyunits.convert(T, to_units=pyunits.K)
        if not value(Tmin) <= value(T) <= value(Tmax):
            raise ConfigurationError(
                "T = {}, ({} <= T <= {}) [K]".format(value(T), value(Tmin), value(Tmax))
            )
    if P is not None:
        P = pyunits.convert(P, to_units=pyunits.Pa)
        if not (value(Pmin) <= value(P) <= value(Pmax)):
            raise ConfigurationError(
                "P = {}, ({} <= P <= {}) [kPa]".format(
                    value(P), value(Pmin), value(Pmax)
                )
            )
        if T is not None:
            # P, T may be underspecified, but assume you know it's clearly a
            # vapor of liquid so figure out which and set x.
            psat = value(
                pyunits.convert(
                    model.func_p_sat(model.param.temperature_crit / T),
                    to_units=pyunits.Pa,
                )
            )
            if value(P) < psat:
                x = 1
            else:
                x = 0
    if x is not None and not 0 <= x <= 1:
        raise ConfigurationError("x = {}, (0 <= x <= 1)".format(x))

    return value(te.h(T=T, p=P, x=x))


class HelmholtzThermoExpressions(object):
    """Class to write thermodynamic property expressions.  Take one of these
    possible sets of state variables: {h, p}, {u, p}, {s, p}, {s, T}, {T, x},
    {P, x}, or {T, P, x}, and return an expression for thermo property.
    This works by converting the given state varaibles and writing expressions
    for liquid and vapor density, vapor fraction, and temerature.  Then those
    can be used to calculate any other property.  You can specify an integer
    value 1 or 0 for x with any state varaibles to get liquid or vapor
    properies.

    The purpose of this class is to allow for straight-forward calculation of
    properties without a full state block for each set of conditions.
    """

    def __init__(self, blk, parameters):
        self.param = parameters
        self.blk = blk

    @staticmethod
    def _sv_str(**kwargs):
        a = [x for x in kwargs if kwargs[x] is not None]
        return ", ".join(a)

    def add_funcs(self, names=None):
        _add_external_functions(
            self.blk,
            eos_tag=self.param.eos_tag,
            shared_lib=self.param.plib,
            names=names,
        )

    def basic_calculations(self, h=None, s=None, p=None, T=None, u=None, x=None):
        """This function is called as the basis for most thermo expression
        writer functions.  It takes the given state variables and returns
        expressions for liquid density, vapor density, vapor fraction and
        temperature, which can be used to write an expression for any thermo
        quantity.
        """
        mw = self.param.mw
        # 1.) convert units to those expected by external functions
        if h is not None:
            h *= self.param.uc_J_per_mol_to_kJ_per_kg
        if u is not None:
            u *= self.param.uc_J_per_mol_to_kJ_per_kg
        if s is not None:
            s *= self.param.uc_J_per_molK_to_kJ_per_kgK
        if p is not None:
            p *= self.param.uc_Pa_to_kPa
        if T is not None:
            tau = self.param.temperature_crit / T
        # 2.) find the block with the external functions
        blk = self.blk

        # 3.) Take given state varaibles and convert to density, T, and x
        if h is not None and p is not None:
            # h, p
            self.add_funcs(names=["func_tau", "func_vf"])
            tau = blk.func_tau(h, p)
            if x is None:
                x = blk.func_vf(h, p)
        elif s is not None and p is not None:
            # s, p
            self.add_funcs(names=["func_tau_sp", "func_vfs"])
            tau = blk.func_tau_sp(s, p)
            if x is None:
                x = blk.func_vfs(s, p)
        elif u is not None and p is not None:
            # u, p
            self.add_funcs(names=["func_tau_up", "func_vfu"])
            tau = blk.func_tau_up(u, p)
            if x is None:
                x = blk.func_vfu(u, p)
        elif s is not None and T is not None:
            # s, p
            self.add_funcs(names=["func_p_stau", "func_vfs"])
            p = blk.func_p_stau(s, tau)
            if x is None:
                x = blk.func_vfs(s, p)
        elif x is not None and T is not None and p is not None:
            # T, P, x (okay, but I hope you know what you're doing)
            pass
        elif x is not None and p is not None:
            # x, p
            self.add_funcs(names=["func_tau_sat"])
            tau = blk.func_tau_sat(p)
        elif x is not None and T is not None:
            # x, T
            self.add_funcs(names=["func_p_sat"])
            p = blk.func_p_sat(tau)
        else:
            m = "This choice of state variables ({}) is not yet supported.".format(
                self._sv_str(h=h, s=s, p=p, T=T, u=u, x=x)
            )
            _log.error(m)
            raise NotImplementedError(m)

        # 4.) Calculate density
        self.add_funcs(names=["func_delta_liq", "func_delta_vap"])
        delta_liq = blk.func_delta_liq(p, tau)
        delta_vap = blk.func_delta_vap(p, tau)

        # 5.) From here its straight forward to calculate any property
        return blk, delta_liq, delta_vap, tau, x

    def s(self, **kwargs):
        """Mixed phase entropy"""
        blk, delta_liq, delta_vap, tau, x = self.basic_calculations(**kwargs)
        self.add_funcs(names=["func_s"])
        s = blk.func_s(delta_liq, tau) * (1 - x) + blk.func_s(delta_vap, tau) * x
        return s * self.param.uc_kJ_per_kgK_to_J_per_molK

    def s_liq(self, **kwargs):
        """Liquid phase entropy"""
        blk, delta_liq, delta_vap, tau, x = self.basic_calculations(**kwargs)
        self.add_funcs(names=["func_s"])
        s = blk.func_s(delta_liq, tau)
        return s * self.param.uc_kJ_per_kgK_to_J_per_molK

    def s_vap(self, **kwargs):
        """Vapor phase entropy"""
        blk, delta_liq, delta_vap, tau, x = self.basic_calculations(**kwargs)
        self.add_funcs(names=["func_s"])
        s = blk.func_s(delta_vap, tau)
        return s * self.param.uc_kJ_per_kgK_to_J_per_molK

    def h(self, **kwargs):
        """Mixed phase enthalpy"""
        blk, delta_liq, delta_vap, tau, x = self.basic_calculations(**kwargs)
        self.add_funcs(names=["func_h"])
        h = blk.func_h(delta_liq, tau) * (1 - x) + blk.func_h(delta_vap, tau) * x
        return h * self.param.uc_kJ_per_kg_to_J_per_mol

    def h_liq(self, **kwargs):
        """Liquid phase enthalpy"""
        blk, delta_liq, delta_vap, tau, x = self.basic_calculations(**kwargs)
        self.add_funcs(names=["func_h"])
        h = blk.func_h(delta_liq, tau)
        return h * self.param.uc_kJ_per_kg_to_J_per_mol

    def h_vap(self, **kwargs):
        """Vapor phase enthalpy"""
        blk, delta_liq, delta_vap, tau, x = self.basic_calculations(**kwargs)
        self.add_funcs(names=["func_h"])
        h = blk.func_h(delta_vap, tau)
        return h * self.param.uc_kJ_per_kg_to_J_per_mol

    def u(self, **kwargs):
        """Mixed phase internal energy"""
        blk, delta_liq, delta_vap, tau, x = self.basic_calculations(**kwargs)
        self.add_funcs(names=["func_u"])
        u = blk.func_u(delta_liq, tau) * (1 - x) + blk.func_u(delta_vap, tau) * x
        return u * self.param.uc_kJ_per_kg_to_J_per_mol

    def u_liq(self, **kwargs):
        """Liquid phase internal energy"""
        blk, delta_liq, delta_vap, tau, x = self.basic_calculations(**kwargs)
        self.add_funcs(names=["func_u"])
        u = blk.func_u(delta_liq, tau)
        return u * self.param.uc_kJ_per_kg_to_J_per_mol

    def u_vap(self, **kwargs):
        """Vapor phase internal energy"""
        blk, delta_liq, delta_vap, tau, x = self.basic_calculations(**kwargs)
        self.add_funcs(names=["func_u"])
        u = blk.func_u(delta_vap, tau)
        return u * self.param.uc_kJ_per_kg_to_J_per_mol

    def g(self, **kwargs):
        """Mixed phase Gibb's free energy"""
        blk, delta_liq, delta_vap, tau, x = self.basic_calculations(**kwargs)
        self.add_funcs(names=["func_g"])
        g = blk.func_g(delta_liq, tau) * (1 - x) + blk.func_g(delta_vap, tau) * x
        return g * self.param.uc_kJ_per_kg_to_J_per_mol

    def g_liq(self, **kwargs):
        """Liquid phase Gibb's free energy"""
        blk, delta_liq, delta_vap, tau, x = self.basic_calculations(**kwargs)
        self.add_funcs(names=["func_g"])
        g = blk.func_g(delta_liq, tau)
        return g * self.param.uc_kJ_per_kg_to_J_per_mol

    def g_vap(self, **kwargs):
        """Vapor phase Gibb's free energy"""
        blk, delta_liq, delta_vap, tau, x = self.basic_calculations(**kwargs)
        self.add_funcs(names=["func_g"])
        g = blk.func_g(delta_vap, tau)
        return g * self.param.uc_kJ_per_kg_to_J_per_mol

    def f(self, **kwargs):
        """Mixed phase Helmholtz free energy"""
        blk, delta_liq, delta_vap, tau, x = self.basic_calculations(**kwargs)
        self.add_funcs(names=["func_f"])
        f = blk.func_f(delta_liq, tau) * (1 - x) + blk.func_f(delta_vap, tau) * x
        return f * self.param.uc_kJ_per_kg_to_J_per_mol

    def f_liq(self, **kwargs):
        """Liquid phase Helmholtz free energy"""
        blk, delta_liq, delta_vap, tau, x = self.basic_calculations(**kwargs)
        self.add_funcs(names=["func_f"])
        f = blk.func_f(delta_liq, tau)
        return f * self.param.uc_kJ_per_kg_to_J_per_mol

    def f_vap(self, **kwargs):
        """Vapor phase Helmholtz free energy"""
        blk, delta_liq, delta_vap, tau, x = self.basic_calculations(**kwargs)
        self.add_funcs(names=["func_f"])
        f = blk.func_f(delta_vap, tau)
        return f * self.param.uc_kJ_per_kg_to_J_per_mol

    def p(self, **kwargs):
        """Pressure"""
        blk, delta_liq, delta_vap, tau, x = self.basic_calculations(**kwargs)
        self.add_funcs(names=["func_p"])
        # The following line looks a bit weird, but it is okay.  When in the
        # two-phase region the pressure for both phases is the same
        p = blk.func_p(delta_liq, tau) * (1 - x) + blk.func_p(delta_vap, tau) * x
        return p * self.param.uc_kPa_to_Pa

    def v(self, **kwargs):
        """Mixed phase molar volume"""
        blk, delta_liq, delta_vap, tau, x = self.basic_calculations(**kwargs)
        v = (
            ((1 - x) / delta_liq + x / delta_vap)
            / self.param.dens_mass_crit
            * self.param.mw
        )
        return v

    def v_liq(self, **kwargs):
        """Liquid phase molar volume"""
        blk, delta_liq, delta_vap, tau, x = self.basic_calculations(**kwargs)
        v = 1.0 / delta_liq / self.param.dens_mass_crit * self.param.mw
        return v

    def v_vap(self, **kwargs):
        """Vapor phase molar volume"""
        blk, delta_liq, delta_vap, tau, x = self.basic_calculations(**kwargs)
        v = 1.0 / delta_vap / self.param.dens_mass_crit * self.param.mw
        return v

    def x(self, **kwargs):
        """Vapor faction"""
        blk, delta_liq, delta_vap, tau, x = self.basic_calculations(**kwargs)
        return x

    def T(self, **kwargs):
        """Temperature"""
        blk, delta_liq, delta_vap, tau, x = self.basic_calculations(**kwargs)
        return self.param.temperature_crit / tau

    def tau(self, **kwargs):
        """Critical Temperature (K)/Temperature (K)"""
        blk, delta_liq, delta_vap, tau, x = self.basic_calculations(**kwargs)
        return tau

    def delta_liq(self, **kwargs):
        """Return liquid phase reduced density (dens/critical dens) expression"""
        blk, delta_liq, delta_vap, tau, x = self.basic_calculations(**kwargs)
        return delta_liq

    def rho_liq(self, **kwargs):
        """Return liquid phase mass density expression"""
        blk, delta_liq, delta_vap, tau, x = self.basic_calculations(**kwargs)
        return delta_liq * self.param.dens_mass_crit

    def rho_mol_liq(self, **kwargs):
        """Return liquid phase molar density expression"""
        blk, delta_liq, delta_vap, tau, x = self.basic_calculations(**kwargs)
        return delta_liq * self.param.dens_mass_crit / self.param.mw

    def delta_vap(self, **kwargs):
        """Return vapor phase reduced density (dens/critical dens) expression"""
        blk, delta_liq, delta_vap, tau, x = self.basic_calculations(**kwargs)
        return delta_vap

    def rho_vap(self, **kwargs):
        """Return vapor phase mass density expression"""
        blk, delta_liq, delta_vap, tau, x = self.basic_calculations(**kwargs)
        return delta_vap * self.param.dens_mass_crit

    def rho_mol_vap(self, **kwargs):
        """Return vapor phase molar density expression"""
        blk, delta_liq, delta_vap, tau, x = self.basic_calculations(**kwargs)
        return delta_vap * self.param.dens_mass_crit / self.param.mw

    def cp_mol_liq(self, **kwargs):
        """Return liquid phase constant pressure heat capacity expression"""
        blk, delta_liq, delta_vap, tau, x = self.basic_calculations(**kwargs)
        self.add_funcs(names=["func_cp"])
        return blk.func_cp(delta_liq, tau) * self.param.uc_kJ_per_kgK_to_J_per_molK

    def cp_mol_vap(self, **kwargs):
        """Return vapor phase constant pressure heat capacity expression"""
        blk, delta_liq, delta_vap, tau, x = self.basic_calculations(**kwargs)
        self.add_funcs(names=["func_cp"])
        return blk.func_cp(delta_vap, tau) * self.param.uc_kJ_per_kgK_to_J_per_molK

    def cv_mol_liq(self, **kwargs):
        """Return liquid phase constant volume heat capacity expression"""
        blk, delta_liq, delta_vap, tau, x = self.basic_calculations(**kwargs)
        self.add_funcs(names=["func_cv"])
        return blk.func_cv(delta_liq, tau) * self.param.uc_kJ_per_kgK_to_J_per_molK

    def cv_mol_vap(self, **kwargs):
        """Return vapor phase constant volume heat capacity expression"""
        blk, delta_liq, delta_vap, tau, x = self.basic_calculations(**kwargs)
        self.add_funcs(names=["func_cv"])
        return blk.func_cv(delta_vap, tau) * self.param.uc_kJ_per_kgK_to_J_per_molK

    def w_liq(self, **kwargs):
        """Return liquid phase speed of sound expression"""
        blk, delta_liq, delta_vap, tau, x = self.basic_calculations(**kwargs)
        self.add_funcs(names=["func_w"])
        return blk.func_w(delta_liq, tau)

    def w_vap(self, **kwargs):
        """Return vapor phase speed of sound expression"""
        blk, delta_liq, delta_vap, tau, x = self.basic_calculations(**kwargs)
        self.add_funcs(names=["func_w"])
        return blk.func_w(delta_vap, tau)

    def p_sat(self, T=None, tau=None):
        """Return saturation pressure as a function of T or tau"""
        if T is not None:
            tau = self.param.temperature_crit / T
        elif tau is not None:
            pass
        else:
            raise RuntimeError("p_sat expression requires either T or tau arg")
        return self.blk.func_p_sat(tau) * self.param.uc_kPa_to_Pa

    def T_sat(self, p):
        """Return saturation temperature as a function of p"""
        p *= self.param.uc_Pa_to_kPa
        return self.param.temperature_crit / self.blk.func_tau_sat(p)

    def tau_sat(self, p):
        """Return saturation tau as a function of p"""
        p *= self.param.uc_Pa_to_kPa
        return self.blk.func_tau_sat(p)


class HelmholtzParameterBlockData(PhysicalParameterBlock):
    CONFIG = PhysicalParameterBlock.CONFIG()

    CONFIG.declare(
        "phase_presentation",
        ConfigValue(
            default=PhaseType.MIX,
            domain=In(PhaseType),
            description="Set the way phases are presented to models",
            doc="""Set the way phases are presented to models. The MIX option
appears to the framework to be a mixed phase containing liquid and/or vapor.
The mixed option can simplify calculations at the unit model level since it can
be treated as a single phase, but unit models such as flash vessels will not be
able to treat the phases independently. The LG option presents as two separate
phases to the framework. The L or G options can be used if it is known for sure
that only one phase is present.
**default** - PhaseType.MIX
**Valid values:** {
**PhaseType.MIX** - Present a mixed phase with liquid and/or vapor,
**PhaseType.LG** - Present a liquid and vapor phase,
**PhaseType.L** - Assume only liquid can be present,
**PhaseType.G** - Assume only vapor can be present}""",
        ),
    )

    CONFIG.declare(
        "state_vars",
        ConfigValue(
            default=StateVars.PH,
            domain=In(StateVars),
            description="State variable set",
            doc="""The set of state variables to use. Depending on the use, one
state variable set or another may be better computationally. Usually pressure
and enthalpy are the best choice because they are well behaved during a phase
change.
**default** - StateVars.PH
**Valid values:** {
**StateVars.PH** - Pressure-Enthalpy,
**StateVars.TPX** - Temperature-Pressure-Quality}""",
        ),
    )

    CONFIG.declare(
        "temperature_bounds",
        ConfigValue(
            default=None,
            domain=tuple,
            description="Tuple providing default temperature bounds in the form "
            "(lb, ub) the bounds should have units attached.",
            doc="""This is an optional tuple providing default temperature bounds.
The elements of the tuple should include units of temperature, for example, if
pyomo units is imported as pyunits, (270*pyunits.K, 1000*pyunits.K).
""",
        ),
    )

    CONFIG.declare(
        "pressure_bounds",
        ConfigValue(
            default=None,
            domain=tuple,
            description="Tuple providing default pressure bounds in the form "
            "(lb, ub) the bounds should have units attached.",
            doc="""This is an optional tuple providing default pressure bounds.
The elements of the tuple should include units of pressure, for example, if
pyomo units is imported as pyunits, (1*pyunits.kPa, 1e6*pyunits.kPa).
""",
        ),
    )

    CONFIG.declare(
        "enthalpy_mol_bounds",
        ConfigValue(
            default=None,
            domain=tuple,
            description="Tuple providing default enthalpy per mole bounds in the"
            " form (lb, ub) the bounds should have units attached.",
            doc="""This is an optional tuple providing default enthalpy per mole
bounds. The elements of the tuple should include units of energy per mole, for
example, if pyomo units is imported as pyunits,
(1*pyunits.J/pyunits.mol, 1e5*pyunits.J/pyunits.mol).
""",
        ),
    )

    CONFIG.declare(
        "enthalpy_mass_bounds",
        ConfigValue(
            default=None,
            domain=tuple,
            description="Tuple providing default enthalpy per mass bounds in the"
            " form (lb, ub) the bounds should have units attached.",
            doc="""This is an optional tuple providing default enthalpy per mass
bounds. The elements of the tuple should include units of energy per mass, for
example, if pyomo units is imported as pyunits,
(1*pyunits.J/pyunits.kg, 1e5*pyunits.J/pyunits.kg).
""",
        ),
    )

    def _set_parameters(
        self,
        library,
        state_block_class,
        component_list,
        phase_equilibrium_idx,
        phase_equilibrium_list,
        mw,
        temperature_crit,
        pressure_crit,
        dens_mass_crit,
        specific_gas_constant,
        pressure_bounds,
        temperature_bounds,
        enthalpy_bounds,
        eos_tag,
        pressure_value=1e5,
        temperature_value=300,
        enthalpy_value=1000,
    ):
        """This function sets the parameters that are required for a Helmholtz
        equation of state parameter block, and ensures that all required
        parameters are set.
        """
        # Location of the *.so or *.dll file for external functions
        self.plib = library
        self.eos_tag = eos_tag
        self._state_block_class = state_block_class
        self.component_list = component_list
        self.phase_equilibrium_idx = phase_equilibrium_idx
        self.phase_equilibrium_list = phase_equilibrium_list
        # Parameters, these should match what's in the C code
        self.temperature_crit = temperature_crit
        self.pressure_crit = pressure_crit
        self.dens_mass_crit = dens_mass_crit
        self.specific_gas_constant = specific_gas_constant
        self.mw = mw
        self.default_pressure_bounds = pressure_bounds
        self.default_enthalpy_bounds = enthalpy_bounds
        self.default_temperature_bounds = temperature_bounds
        self.default_pressure_value = pressure_value
        self.default_temperature_value = temperature_value
        self.default_enthalpy_value = enthalpy_value

    def _bound_from_config(self):
        """If bounds on the state variables are set in the config, apply them"""
        # if state var bounds are provided in config, override the defaults
        if self.config.temperature_bounds is not None:
            self.default_temperature_bounds = (
                pyunits.convert(self.config.temperature_bounds[0], pyunits.K),
                pyunits.convert(self.config.temperature_bounds[1], pyunits.K),
            )
        if self.config.pressure_bounds is not None:
            self.default_pressure_bounds = (
                pyunits.convert(self.config.pressure_bounds[0], pyunits.Pa),
                pyunits.convert(self.config.pressure_bounds[1], pyunits.Pa),
            )
        if self.config.enthalpy_mol_bounds is not None:
            u = pyunits.J / pyunits.mol
            self.default_enthalpy_bounds = (
                pyunits.convert(self.config.enthalpy_mol_bounds[0], u),
                pyunits.convert(self.config.enthalpy_mol_bounds[1], u),
            )
        if self.config.enthalpy_mass_bounds is not None:
            u = pyunits.J / pyunits.mol
            lb = self.config.enthalpy_mass_bounds[0] * self.mw
            ub = self.config.enthalpy_mass_bounds[1] * self.mw
            self.default_enthalpy_bounds = (
                value(pyunits.convert(lb, u)),
                value(pyunits.convert(ub, u)),
            )

    def _set_default_scaling(self):
        """Set default scaling parameters to be used if not otherwise set"""

        # TODO<jce> leaving flow to not break things, but plan to remove it and
        #     make the user specify with no default.
        self.set_default_scaling("flow_mol", 1e-4)
        self.set_default_scaling("flow_mol_comp", 1e-4)
        self.set_default_scaling("flow_vol", 100)
        self.set_default_scaling("flow_mass", 1)

        # Set some scalings with reasonable a priori values
        self.set_default_scaling("temperature_crit", 1e-2)
        self.set_default_scaling("enth_mol", 1e-3)
        self.set_default_scaling("temperature", 1e-1)
        self.set_default_scaling("pressure", 1e-6)
        self.set_default_scaling("vapor_frac", 1e1)
        self.set_default_scaling("dens_mass_phase", 1e-2, index="Liq")
        self.set_default_scaling("dens_mass_phase", 1e1)  # Not liq
        self.set_default_scaling("pressure_crit", 1e-6)
        self.set_default_scaling("dens_mass_crit", 1e-2)
        self.set_default_scaling("mw", 1e3)
        self.set_default_scaling("temperature_sat", 1e-2)
        self.set_default_scaling("temperature_red", 1)
        self.set_default_scaling("pressure_sat", 1e-5)
        self.set_default_scaling("dens_mass_phase", 1e-2, index="Liq")
        self.set_default_scaling("dens_mass_phase", 1e1)
        self.set_default_scaling("dens_phase_red", 1)
        self.set_default_scaling("enth_mol_sat_phase", 1e-2, index="Liq")
        self.set_default_scaling("enth_mol_sat_phase", 1e-4, index="Vap")
        self.set_default_scaling("dh_vap_mol", 1e-4)
        self.set_default_scaling("energy_internal_mol_phase", 1e-2, index="Liq")
        self.set_default_scaling("energy_internal_mol_phase", 1e-4)
        self.set_default_scaling("enth_mol_phase", 1e-2, index="Liq")
        self.set_default_scaling("enth_mol_phase", 1e-4, index="Vap")
        self.set_default_scaling("entr_mol_phase", 1e-1, index="Liq")
        self.set_default_scaling("entr_mol_phase", 1e-1, index="Vap")
        self.set_default_scaling("cp_mol_phase", 1e-2, index="Liq")
        self.set_default_scaling("cp_mol_phase", 1e-2, index="Vap")
        self.set_default_scaling("cv_mol_phase", 1e-2, index="Liq")
        self.set_default_scaling("cv_mol_phase", 1e-2, index="Vap")
        self.set_default_scaling("dens_mol_phase", 1e-2, index="Liq")
        self.set_default_scaling("dens_mol_phase", 1e-4, index="Vap")
        self.set_default_scaling("phase_frac", 10)
        self.set_default_scaling("enth_mol", 1e-3)
        self.set_default_scaling("energy_internal_mol", 1e-3)
        self.set_default_scaling("entr_mol", 1e-1)
        self.set_default_scaling("cp_mol", 1e-2)
        self.set_default_scaling("cv_mol", 1e-2)
        self.set_default_scaling("dens_mass", 1)
        self.set_default_scaling("dens_mol", 1e-3)
        self.set_default_scaling("heat_capacity_ratio", 1e1)
        self.set_default_scaling("enth_mass", 1)

    def _create_component_and_phase_objects(self):
        # Create chemical component objects
        for c in self.component_list:
            setattr(self, str(c), Component(_component_list_exists=True))
        # Create phase objects
        self.private_phase_list = Set(initialize=["Vap", "Liq"])
        # Make mixed phase object for mixed phase option
        if self.config.phase_presentation == PhaseType.MIX:
            self.Mix = Phase()
        # Make liquid phase object for L and LG options
        if (
            self.config.phase_presentation == PhaseType.LG
            or self.config.phase_presentation == PhaseType.L
        ):
            self.Liq = LiquidPhase()
        # Make vapor phase object for G and LG options
        if (
            self.config.phase_presentation == PhaseType.LG
            or self.config.phase_presentation == PhaseType.G
        ):
            self.Vap = VaporPhase()
        # State var set
        self.state_vars = self.config.state_vars

    def build(self):
        """Default rule to build block"""
        super().build()
        # Set flag for external function availability
        self.available = _available(self.plib)

        self._bound_from_config()  # set state var bounds if user specifies
        self._set_default_scaling()  # set default scaling factor values
        self._create_component_and_phase_objects()

        # Smoothing Parameters
        self.smoothing_pressure_over = Param(
            mutable=True,
            initialize=1e-4,
            doc="Smooth max parameter (pressure over)",
            units=pyunits.kPa,
        )

        self.smoothing_pressure_under = Param(
            mutable=True,
            initialize=1e-4,
            doc="Smooth max parameter (pressure under)",
            units=pyunits.kPa,
        )

        # Unit conversion factors. Currently assume everything except external
        # functions are on a molar basis with base SI units.  Most of these are
        # used to convert quanties related to external functions.  Not using
        # pyo.units convert since these conversions are just prefixes. Mass
        # to moles is a simple conversions, since this is only one component
        self.uc_J_per_mol_to_kJ_per_kg = pyunits.kJ / self.mw / 1000 / pyunits.J
        self.uc_kJ_per_kg_to_J_per_mol = self.mw * pyunits.J * 1000 / pyunits.kJ
        # Entropy type units are same as energy type units since K is left as is
        self.uc_J_per_molK_to_kJ_per_kgK = self.uc_J_per_mol_to_kJ_per_kg
        self.uc_kJ_per_kgK_to_J_per_molK = self.uc_kJ_per_kg_to_J_per_mol
        # Pressure conversions
        self.uc_kPa_to_Pa = 1000 * pyunits.Pa / pyunits.kPa
        self.uc_Pa_to_kPa = pyunits.kPa / pyunits.Pa / 1000

    @classmethod
    def define_metadata(cls, obj):
        obj.add_properties(
            {
                "temperature_crit": {"method": None, "units": "K"},
                "pressure_crit": {"method": None, "units": "Pa"},
                "dens_mass_crit": {"method": None, "units": "kg/m^3"},
                "mw": {"method": None, "units": "kg/mol"},
                "temperature_sat": {"method": "None", "units": "K"},
                "flow_mol": {"method": None, "units": "mol/s"},
                "flow_mass": {"method": None, "units": "kg/s"},
                "flow_vol": {"method": None, "units": "m^3/s"},
                "temperature": {"method": None, "units": "K"},
                "pressure": {"method": None, "units": "Pa"},
                "dens_mass_phase": {"method": None, "units": "kg/m^3"},
                "temperature_red": {"method": None, "units": None},
                "pressure_sat": {"method": None, "units": "kPa"},
                "energy_internal_mol_phase": {"method": None, "units": "J/mol"},
                "enth_mol_phase": {"method": None, "units": "J/mol"},
                "entr_mol_phase": {"method": None, "units": "J/mol.K"},
                "cp_mol_phase": {"method": None, "units": "J/mol.K"},
                "cv_mol_phase": {"method": None, "units": "J/mol.K"},
                "dens_mol_phase": {"method": None, "units": "mol/m^3"},
                "therm_cond_phase": {"method": None, "units": "W/m.K"},
                "visc_d_phase": {"method": None, "units": "Pa.s"},
                "visc_k_phase": {"method": None, "units": "m^2/s"},
                "phase_frac": {"method": None, "units": None},
                "flow_mol_comp": {"method": None, "units": "mol/s"},
                "energy_internal_mol": {"method": None, "units": "J/mol"},
                "enth_mol": {"method": None, "units": "J/mol"},
                "entr_mol": {"method": None, "units": "J/mol.K"},
                "cp_mol": {"method": None, "units": "J/mol.K"},
                "cv_mol": {"method": None, "units": "J/mol.K"},
                "heat_capacity_ratio": {"method": None, "units": None},
                "dens_mass": {"method": None, "units": "kg/m^3"},
                "dens_mol": {"method": None, "units": "mol/m^3"},
            }
        )

        obj.define_custom_properties(
            {
                "specific_gas_constant": {
                    "method": None,
                    "units": obj.derived_units.ENTROPY_MASS,
                },
                "speed_sound_phase": {
                    "method": None,
                    "units": obj.derived_units.VELOCITY,
                },
                "vapor_frac": {"method": None, "units": pyunits.dimensionless},
                "dh_vap_mol": {"method": None, "units": obj.derived_units.ENERGY_MOLE},
            }
        )

        obj.add_default_units(
            {
                "time": pyunits.s,
                "length": pyunits.m,
                "mass": pyunits.kg,
                "amount": pyunits.mol,
                "temperature": pyunits.K,
            }
        )


class _StateBlock(StateBlock):
    """
    This class contains methods which should be applied to Property Blocks as a
    whole, rather than individual elements of indexed Property Blocks.
    """

    @staticmethod
    def _set_fixed(v, f):
        if f:
            v.fix()
        else:
            v.unfix()

    def initialize(self, *args, **kwargs):
        flags = {}
        hold_state = kwargs.pop("hold_state", False)
        state_args = kwargs.pop("state_args", None)

        for i, v in self.items():
            pp = self[i].config.parameters.config.phase_presentation
            if self[i].state_vars == StateVars.PH:
                # hold the P-H vars
                flags[i] = (v.flow_mol.fixed, v.enth_mol.fixed, v.pressure.fixed)

                if state_args is not None:
                    if not v.flow_mol.fixed:
                        try:
                            v.flow_mol.value = state_args["flow_mol"]
                        except KeyError:
                            pass
                    if not v.enth_mol.fixed:
                        try:
                            v.enth_mol.value = state_args["enth_mol"]
                        except KeyError:
                            pass
                    if not v.pressure.fixed:
                        try:
                            v.pressure.value = state_args["pressure"]
                        except KeyError:
                            pass

                if hold_state:
                    v.flow_mol.fix()
                    v.enth_mol.fix()
                    v.pressure.fix()

            elif self[i].state_vars == StateVars.TPX:
                # Hold the T-P-x vars
                if pp in (PhaseType.MIX, PhaseType.LG):
                    flags[i] = (
                        v.flow_mol.fixed,
                        v.temperature.fixed,
                        v.pressure.fixed,
                        v.vapor_frac.fixed,
                    )

                    if state_args is not None:
                        if not v.flow_mol.fixed:
                            try:
                                v.flow_mol.value = state_args["flow_mol"]
                            except KeyError:
                                pass
                        if not v.temperature.fixed:
                            try:
                                v.temperature.value = state_args["temperature"]
                            except KeyError:
                                pass
                        if not v.pressure.fixed:
                            try:
                                v.pressure.value = state_args["pressure"]
                            except KeyError:
                                pass
                        if not v.vapor_frac.fixed:
                            try:
                                v.vapor_frac.value = state_args["vapor_frac"]
                            except KeyError:
                                pass

                    if hold_state:
                        v.flow_mol.fix()
                        v.temperature.fix()
                        v.pressure.fix()
                        v.vapor_frac.fix()
                else:
                    flags[i] = (v.flow_mol.fixed, v.temperature.fixed, v.pressure.fixed)

                    if state_args is not None:
                        if not v.flow_mol.fixed:
                            try:
                                v.flow_mol.value = state_args["flow_mol"]
                            except KeyError:
                                pass
                        if not v.temperature.fixed:
                            try:
                                v.temperature.value = state_args["temperature"]
                            except KeyError:
                                pass
                        if not v.pressure.fixed:
                            try:
                                v.pressure.value = state_args["pressure"]
                            except KeyError:
                                pass

                    if hold_state:
                        v.flow_mol.fix()
                        v.temperature.fix()
                        v.pressure.fix()

        # Call initialize on each data element
        for i in self:
            self[i].initialize(*args, **kwargs)
        return flags

    def release_state(self, flags, **kwargs):
        for i, f in flags.items():
            pp = self[i].config.parameters.config.phase_presentation
            if self[i].state_vars == StateVars.PH:
                self._set_fixed(self[i].flow_mol, f[0])
                self._set_fixed(self[i].enth_mol, f[1])
                self._set_fixed(self[i].pressure, f[2])
            elif self[i].state_vars == StateVars.TPX:
                self._set_fixed(self[i].flow_mol, f[0])
                self._set_fixed(self[i].temperature, f[1])
                self._set_fixed(self[i].pressure, f[2])
                if pp in (PhaseType.MIX, PhaseType.LG):
                    self._set_fixed(self[i].vapor_frac, f[3])


class HelmholtzStateBlockData(StateBlockData):
    """
    This is a base clase for Helmholtz equations of state using IDAES standard
    Helmholtz EOS external functions written in C++.
    """

    def initialize(self, *args, **kwargs):
        # This particular property package has no need for initialization
        pass

    def _external_functions(self):
        """Create ExternalFunction components.  This includes some external
        functions that are not usually used for testing purposes."""
        _add_external_functions(
            blk=self,
            eos_tag=self.config.parameters.eos_tag,
            shared_lib=self.config.parameters.plib,
        )

    def _state_vars(self):
        """Create the state variables"""
        params = self.config.parameters

        self.flow_mol = Var(
            initialize=1, doc="Total flow", units=pyunits.mol / pyunits.s
        )

        if self.state_vars == StateVars.PH:
            self.pressure = Var(
                domain=PositiveReals,
                initialize=params.default_pressure_value,
                doc="Pressure",
                bounds=params.default_pressure_bounds,
                units=pyunits.Pa,
            )
            self.enth_mol = Var(
                initialize=params.default_enthalpy_value,
                doc="Total molar enthalpy",
                bounds=params.default_enthalpy_bounds,
                units=pyunits.J / pyunits.mol,
            )

            # P is in kPa and h_mass is in kJ/kg for external func calls
            P = self.pressure * params.uc_Pa_to_kPa
            h_mass = self.enth_mol * params.uc_J_per_mol_to_kJ_per_kg
            phase_set = params.config.phase_presentation

            self.temperature = Expression(
                expr=self.temperature_crit / self.func_tau(h_mass, P), doc="Temperature"
            )

            if phase_set == PhaseType.MIX or phase_set == PhaseType.LG:
                self.vapor_frac = Expression(
                    expr=self.func_vf(h_mass, P),
                    doc="Vapor mole fraction (mol vapor/mol total)",
                )
            elif phase_set == PhaseType.L:
                self.vapor_frac = Expression(
                    expr=0.0, doc="Vapor mole fraction (mol vapor/mol total)"
                )
            elif phase_set == PhaseType.G:
                self.vapor_frac = Expression(
                    expr=1.0,
                    doc="Vapor mole fraction (mol vapor/mol total)",
                )

            # For variables that show up in ports specify extensive/intensive
            self.extensive_set = ComponentSet((self.flow_mol,))
            self.intensive_set = ComponentSet((self.enth_mol, self.pressure))

        elif self.state_vars == StateVars.TPX:
            self.temperature = Var(
                domain=PositiveReals,
                initialize=params.default_temperature_value,
                doc="Temperature",
                bounds=params.default_temperature_bounds,
                units=pyunits.K,
            )

            self.pressure = Var(
                domain=PositiveReals,
                initialize=params.default_pressure_value,
                doc="Pressure",
                bounds=params.default_pressure_bounds,
                units=pyunits.Pa,
            )

            self.vapor_frac = Var(
                initialize=0.0,
                units=pyunits.dimensionless,
                doc="Vapor fraction"
                # No bounds here, since it is often (usually) on it's bound
                # and that's not the best for IPOPT
            )

            # enth_mol is defined later, since in this case it needs
            # enth_mol_phase to be defined first

            # For variables that show up in ports specify extensive/intensive
            self.extensive_set = ComponentSet((self.flow_mol,))
            self.intensive_set = ComponentSet(
                (self.temperature, self.pressure, self.vapor_frac)
            )

    def _tpx_phase_eq(self):
        # Saturation pressure
        params = self.config.parameters
        eps_pu = params.smoothing_pressure_under
        eps_po = params.smoothing_pressure_over
        priv_plist = params.private_phase_list
        plist = params.phase_list
        rhoc = params.dens_mass_crit

        # Convert presssures to kPa for external functions and nicer scaling in
        # the compimentarity-type constraints.
        P = self.pressure * params.uc_Pa_to_kPa
        Psat = self.pressure_sat * params.uc_Pa_to_kPa

        vf = self.vapor_frac
        tau = self.tau

        # Terms for determining if you are above, below, or at the Psat
        self.P_under_sat = Expression(
            expr=smooth_max(0, Psat - P, eps_pu),
            doc="pressure above Psat, 0 if liqid exists [kPa]",
        )
        self.P_over_sat = Expression(
            expr=smooth_max(0, P - Psat, eps_po),
            doc="pressure below Psat, 0 if vapor exists [kPa]",
        )

        # Calculate liquid and vapor density.  If the phase doesn't exist,
        # density will be calculated at the saturation or critical pressure
        def rule_dens_mass(b, p):
            if p == "Liq":
                return rhoc * self.func_delta_liq(P + self.P_under_sat, tau)
            else:
                return rhoc * self.func_delta_vap(P - self.P_over_sat, tau)

        self.dens_mass_phase = Expression(priv_plist, rule=rule_dens_mass)

        # Reduced Density (no _mass_ identifier because mass or mol is same)
        def rule_dens_red(b, p):
            return self.dens_mass_phase[p] / rhoc

        self.dens_phase_red = Expression(
            priv_plist, rule=rule_dens_red, doc="reduced density [unitless]"
        )

        # If there is only one phase fix the vapor fraction appropriately
        if len(plist) == 1:
            if "Vap" in plist:
                self.vapor_frac.fix(1.0)
            else:
                self.vapor_frac.fix(0.0)
        elif not self.config.defined_state:
            self.eq_complementarity = Constraint(
                expr=0 == (vf * self.P_over_sat - (1 - vf) * self.P_under_sat)
            )

        # eq_sat can activated to force the pressure to be the saturation
        # pressure, if you use this constraint deactivate eq_complementarity
        self.eq_sat = Constraint(expr=P / 1000.0 == Psat / 1000.0)
        self.eq_sat.deactivate()

    def build(self, *args):
        """
        Callable method for Block construction
        """
        super().build(*args)
        params = self.config.parameters

        # Check if the library is available, and add external functions.
        self.available = params.available
        if not self.available:
            _log.error(f"Shared lib '{params.plib}' not found. Is it installed?")
        self._external_functions()

        # Thermo expression writer
        te = HelmholtzThermoExpressions(blk=self, parameters=params)

        # Which state vars to use
        self.state_vars = params.state_vars

        # Define various phase and component lists
        #
        # The private phase list contains phases that may be present. Used
        # internally.  Explicitly MIXED or LG -> ["Liq, "Vap"],  L ->["Liq"],
        # and G -> ["Vap"]
        phlist = params.private_phase_list
        # Public phase list
        pub_phlist = params.phase_list
        component_list = params.component_list
        phase_set = params.config.phase_presentation
        self.phase_equilibrium_list = params.phase_equilibrium_list

        # Expressions that link to some parameters in the param block, which
        # are commonly needed, this lets you get the parameters with scale
        # factors directly from the state block
        self.temperature_crit = Expression(
            expr=params.temperature_crit, doc="critical temperaure"
        )
        self.pressure_crit = Expression(
            expr=params.pressure_crit, doc="critical pressure"
        )
        self.dens_mass_crit = Expression(
            expr=params.dens_mass_crit, doc="critical mass density"
        )
        self.mw = Expression(expr=params.mw, doc="molecular weight")

        # create the appropriate state variables
        self._state_vars()

        # Some parameters/variables show up in several expressions, so to
        # enhance readability and compactness, give them short aliases
        Tc = params.temperature_crit
        rhoc = params.dens_mass_crit
        mw = self.mw
        # P is pressure in kPa for external function calls
        P = self.pressure * params.uc_Pa_to_kPa
        T = self.temperature
        vf = self.vapor_frac

        # Saturation temperature expression
        self.temperature_sat = Expression(
            expr=Tc / self.func_tau_sat(P), doc="Stauration temperature (K)"
        )

        # Saturation tau (tau = Tc/T)
        self.tau_sat = Expression(expr=self.func_tau_sat(P))

        # Reduced temperature
        self.temperature_red = Expression(
            expr=T / Tc, doc="reduced temperature T/Tc (unitless)"
        )

        self.tau = Expression(expr=Tc / T, doc="Tc/T (unitless)")
        tau = self.tau

        # Saturation pressure
        self.pressure_sat = Expression(
            expr=self.func_p_sat(tau) * params.uc_kPa_to_Pa,
            doc="Saturation pressure (Pa)",
        )

        if self.state_vars == StateVars.PH:
            # If TPx state vars the expressions are given in _tpx_phase_eq
            # Calculate liquid and vapor density.  If the phase doesn't exist,
            # density will be calculated at the saturation or critical pressure
            # depending on whether the temperature is above the critical
            # temperature supercritical fluid is considered to be the liquid
            # phase
            def rule_dens_mass(b, p):
                if p == "Liq":
                    return rhoc * self.func_delta_liq(P, tau)
                else:
                    return rhoc * self.func_delta_vap(P, tau)

            self.dens_mass_phase = Expression(
                phlist, rule=rule_dens_mass, doc="Mass density by phase (kg/m3)"
            )

            # Reduced Density (no _mass_ identifier as mass or mol is same)
            def rule_dens_red(b, p):
                return self.dens_mass_phase[p] / rhoc

            self.dens_phase_red = Expression(
                phlist, rule=rule_dens_red, doc="reduced density (unitless)"
            )

        elif self.state_vars == StateVars.TPX:
            self._tpx_phase_eq()
        delta = self.dens_phase_red

        # Phase property expressions all converted to SI

        # Saturated Enthalpy
        def rule_enth_mol_sat_phase(b, p):
            if p == "Liq":
                return (
                    self.func_hlpt(P, self.tau_sat) * params.uc_kJ_per_kg_to_J_per_mol
                )

            elif p == "Vap":
                return (
                    self.func_hvpt(P, self.tau_sat) * params.uc_kJ_per_kg_to_J_per_mol
                )

        self.enth_mol_sat_phase = Expression(
            phlist,
            rule=rule_enth_mol_sat_phase,
            doc="Saturated enthalpy of the phases at pressure (J/mol)",
        )

        self.dh_vap_mol = Expression(
            expr=(self.enth_mol_sat_phase["Vap"] - self.enth_mol_sat_phase["Liq"]),
            doc="Enthaply of vaporization at pressure and saturation (J/mol)",
        )

        # Phase Internal Energy
        def rule_energy_internal_mol_phase(b, p):
            return self.func_u(delta[p], tau) * params.uc_kJ_per_kg_to_J_per_mol

        self.energy_internal_mol_phase = Expression(
            phlist,
            rule=rule_energy_internal_mol_phase,
            doc="Phase internal energy or saturated if phase doesn't exist",
        )

        # Phase Enthalpy
        def rule_enth_mol_phase(b, p):
            return self.func_h(delta[p], tau) * params.uc_kJ_per_kg_to_J_per_mol

        self.enth_mol_phase = Expression(
            phlist,
            rule=rule_enth_mol_phase,
            doc="Phase enthalpy or saturated if phase doesn't exist [J/mol]",
        )

        # Phase Entropy
        def rule_entr_mol_phase(b, p):
            return self.func_s(delta[p], tau) * params.uc_kJ_per_kgK_to_J_per_molK

        self.entr_mol_phase = Expression(
            phlist,
            rule=rule_entr_mol_phase,
            doc="Phase entropy or saturated if phase doesn't exist [J/mol/K]",
        )

        # Phase constant pressure heat capacity, cp
        def rule_cp_mol_phase(b, p):
            return self.func_cp(delta[p], tau) * params.uc_kJ_per_kgK_to_J_per_molK

        self.cp_mol_phase = Expression(
            phlist,
            rule=rule_cp_mol_phase,
            doc="Phase cp or saturated if phase doesn't exist [J/mol/K]",
        )

        # Phase constant pressure heat capacity, cv
        def rule_cv_mol_phase(b, p):
            return self.func_cv(delta[p], tau) * params.uc_kJ_per_kgK_to_J_per_molK

        self.cv_mol_phase = Expression(
            phlist,
            rule=rule_cv_mol_phase,
            doc="Phase cv or saturated if phase doesn't exist [J/mol/K]",
        )

        # Phase speed of sound
        def rule_speed_sound_phase(b, p):
            return self.func_w(delta[p], tau)

        self.speed_sound_phase = Expression(
            phlist,
            rule=rule_speed_sound_phase,
            doc="Phase speed of sound or saturated if phase doesn't exist",
        )

        # Phase Mole density
        def rule_dens_mol_phase(b, p):
            return self.dens_mass_phase[p] / mw

        self.dens_mol_phase = Expression(
            phlist,
            rule=rule_dens_mol_phase,
            doc="Phase mole density or saturated if phase doesn't exist",
        )

        # Phase fraction
        def rule_phase_frac(b, p):
            if p == "Vap":
                return vf
            elif p == "Liq":
                return 1.0 - vf

        self.phase_frac = Expression(
            phlist, rule=rule_phase_frac, doc="Phase fraction [unitless]"
        )

        # Component flow (for units that need it)
        def component_flow(b, i):
            return self.flow_mol

        self.flow_mol_comp = Expression(
            component_list,
            rule=component_flow,
            doc="Total flow (both phases) of component [mol/s]",
        )

        # Total (mixed phase) properties

        # Enthalpy
        if self.state_vars == StateVars.TPX:
            self.enth_mol = Expression(
                expr=sum(self.phase_frac[p] * self.enth_mol_phase[p] for p in phlist)
            )
        # Internal Energy
        self.energy_internal_mol = Expression(
            expr=sum(
                self.phase_frac[p] * self.energy_internal_mol_phase[p] for p in phlist
            )
        )
        # Entropy
        self.entr_mol = Expression(
            expr=(
                self.func_s(delta["Liq"], tau) * self.phase_frac["Liq"]
                + self.func_s(delta["Vap"], tau) * self.phase_frac["Vap"]
            )
            * params.uc_kJ_per_kgK_to_J_per_molK
        )
        # cp
        self.cp_mol = Expression(
            expr=sum(self.phase_frac[p] * self.cp_mol_phase[p] for p in phlist)
        )
        # cv
        self.cv_mol = Expression(
            expr=sum(self.phase_frac[p] * self.cv_mol_phase[p] for p in phlist)
        )

        # mass density
        self.dens_mass = Expression(
            expr=1.0
            / sum(self.phase_frac[p] * 1.0 / self.dens_mass_phase[p] for p in phlist)
        )
        # mole density
        self.dens_mol = Expression(
            expr=1.0
            / sum(self.phase_frac[p] * 1.0 / self.dens_mol_phase[p] for p in phlist)
        )
        # heat capacity ratio
        self.heat_capacity_ratio = Expression(expr=self.cp_mol / self.cv_mol)
        # Flows
        self.flow_vol = Expression(
            expr=self.flow_mol / self.dens_mol,
            doc="Total liquid + vapor volumetric flow (m3/s)",
        )

        self.flow_mass = Expression(
            expr=self.mw * self.flow_mol, doc="mass flow rate [kg/s]"
        )

        self.enth_mass = Expression(expr=self.enth_mol / mw, doc="Mass enthalpy (J/kg)")

        # Set the state vars dictionary
        if self.state_vars == StateVars.PH:
            self._state_vars_dict = {
                "flow_mol": self.flow_mol,
                "enth_mol": self.enth_mol,
                "pressure": self.pressure,
            }
        elif self.state_vars == StateVars.TPX and phase_set in (
            PhaseType.MIX,
            PhaseType.LG,
        ):
            self._state_vars_dict = {
                "flow_mol": self.flow_mol,
                "temperature": self.temperature,
                "pressure": self.pressure,
                "vapor_frac": self.vapor_frac,
            }
        elif self.state_vars == StateVars.TPX and phase_set in (
            PhaseType.G,
            PhaseType.L,
        ):
            self._state_vars_dict = {
                "flow_mol": self.flow_mol,
                "temperature": self.temperature,
                "pressure": self.pressure,
            }

        def rule_mole_frac_phase_comp(b, p, j):
            if p == "Mix":
                return 1.0
            else:
                return self.phase_frac[p]

        self.mole_frac_phase_comp = Expression(
            pub_phlist, component_list, rule=rule_mole_frac_phase_comp
        )

        # Define some expressions for the balance terms returned by functions
        # This is just to allow assigning scale factors to the expressions
        # returned
        #
        # Marterial flow term exprsssions
        def rule_material_flow_terms(b, p):
            if p == "Mix":
                return self.flow_mol
            else:
                return self.flow_mol * self.phase_frac[p]

        self.material_flow_terms = Expression(pub_phlist, rule=rule_material_flow_terms)

        # Enthaply flow term expressions
        def rule_enthalpy_flow_terms(b, p):
            if p == "Mix":
                return self.enth_mol * self.flow_mol
            else:
                return self.enth_mol_phase[p] * self.phase_frac[p] * self.flow_mol

        self.enthalpy_flow_terms = Expression(pub_phlist, rule=rule_enthalpy_flow_terms)

        # Energy density term expressions
        def rule_energy_density_terms(b, p):
            if p == "Mix":
                return self.dens_mol * self.energy_internal_mol
            else:
                return self.dens_mol_phase[p] * self.energy_internal_mol_phase[p]

        self.energy_density_terms = Expression(
            pub_phlist, rule=rule_energy_density_terms
        )

    def get_material_flow_terms(self, p, j):
        return self.material_flow_terms[p]

    def get_enthalpy_flow_terms(self, p):
        return self.enthalpy_flow_terms[p]

    def get_material_density_terms(self, p, j):
        if p == "Mix":
            return self.dens_mol
        else:
            return self.dens_mol_phase[p]

    def get_energy_density_terms(self, p):
        return self.energy_density_terms[p]

    def default_material_balance_type(self):
        return MaterialBalanceType.componentTotal

    def default_energy_balance_type(self):
        return EnergyBalanceType.enthalpyTotal

    def get_material_flow_basis(b):
        return MaterialFlowBasis.molar

    def define_state_vars(self):
        return self._state_vars_dict

    def define_display_vars(self):
        return {
            "Molar Flow (mol/s)": self.flow_mol,
            "Mass Flow (kg/s)": self.flow_mass,
            "T (K)": self.temperature,
            "P (Pa)": self.pressure,
            "Vapor Fraction": self.vapor_frac,
            "Molar Enthalpy (J/mol)": self.enth_mol_phase,
        }

    def extensive_state_vars(self):
        return self.extensive_set

    def intensive_state_vars(self):
        return self.intensive_set

    def model_check(self):
        pass

    def calculate_scaling_factors(self):
        super().calculate_scaling_factors()

        sf_flow = iscale.get_scaling_factor(self.flow_mol, default=1)
        sf_enth = iscale.get_scaling_factor(self.enth_mol, default=1)
        sf_inte = iscale.get_scaling_factor(self.energy_internal_mol, default=1)
        sf_dens = iscale.get_scaling_factor(self.dens_mol, default=1)
        sf_pres = iscale.get_scaling_factor(self.pressure, default=1)
        for v in self.material_flow_terms.values():
            iscale.set_scaling_factor(v, sf_flow)
        for v in self.enthalpy_flow_terms.values():
            iscale.set_scaling_factor(v, sf_enth * sf_flow)
        for k, v in self.energy_density_terms.items():
            if k == "Mix":
                iscale.set_scaling_factor(v, sf_inte * sf_dens)
            else:
                sf_inte_p = iscale.get_scaling_factor(
                    self.energy_internal_mol_phase[k], default=1
                )
                sf_dens_p = iscale.get_scaling_factor(self.dens_mol_phase[k], default=1)
                iscale.set_scaling_factor(v, sf_inte_p * sf_dens_p)
        try:
            iscale.set_scaling_factor(self.eq_sat, sf_pres / 1000.0)
        except AttributeError:
            pass  # may not have eq_sat, and that's ok
        try:
            iscale.set_scaling_factor(self.eq_complementarity, sf_pres / 10)
        except AttributeError:
            pass  # may not have eq_complementarity which is fine
=======
from idaes.models.properties.general_helmholtz import *
>>>>>>> fa67d746
<|MERGE_RESOLUTION|>--- conflicted
+++ resolved
@@ -11,1795 +11,4 @@
 # license information.
 #################################################################################
 
-<<<<<<< HEAD
-# Import Python libraries
-import os
-import enum
-
-# Import Pyomo libraries
-from pyomo.environ import (
-    Constraint,
-    Expression,
-    Param,
-    PositiveReals,
-    Set,
-    value,
-    Var,
-    ConcreteModel,
-    units as pyunits,
-)
-from pyomo.environ import ExternalFunction as EF
-from pyomo.common.collections import ComponentSet
-from pyomo.common.config import ConfigValue, In
-
-# Import IDAES
-from idaes.core import (
-    StateBlock,
-    StateBlockData,
-    PhysicalParameterBlock,
-    MaterialBalanceType,
-    EnergyBalanceType,
-    MaterialFlowBasis,
-    LiquidPhase,
-    VaporPhase,
-    Phase,
-    Component,
-)
-from idaes.core.util.math import smooth_max
-from idaes.core.util.exceptions import ConfigurationError
-import idaes
-import idaes.core.util.scaling as iscale
-import idaes.logger as idaeslog
-
-# Logger
-_log = idaeslog.getLogger(__name__)
-
-
-def _available(shared_lib):
-    """Make sure the compiled library functions are available."""
-    return os.path.isfile(shared_lib)
-
-
-# Python external function object name to ASL user function name and units of
-# measure, in the function description comments delta = density/critical density
-# and tau = critical temperature/temperature
-_external_function_map = {
-    "func_p": {  # pressure as a function of delta and tau
-        "fname": "p",
-        "units": pyunits.kPa,
-        "arg_units": [pyunits.dimensionless, pyunits.dimensionless],
-    },
-    "func_u": {  # internal energy as a function fo delta and tau
-        "fname": "u",
-        "units": pyunits.kJ / pyunits.kg,
-        "arg_units": [pyunits.dimensionless, pyunits.dimensionless],
-    },
-    "func_s": {  # entropy as a function of delta and tau
-        "fname": "s",
-        "units": pyunits.kJ / pyunits.kg / pyunits.K,
-        "arg_units": [pyunits.dimensionless, pyunits.dimensionless],
-    },
-    "func_h": {  # enthalpy as a function of delta and tau
-        "fname": "h",
-        "units": pyunits.kJ / pyunits.kg,
-        "arg_units": [pyunits.dimensionless, pyunits.dimensionless],
-    },
-    "func_hvpt": {  # vapor enthalpy as a function of pressure and tau
-        "fname": "hvpt",
-        "units": pyunits.kJ / pyunits.kg,
-        "arg_units": [pyunits.kPa, pyunits.dimensionless],
-    },
-    "func_hlpt": {  # liquid enthalpy as a function of pressure and tau
-        "fname": "hlpt",
-        "units": pyunits.kJ / pyunits.kg,
-        "arg_units": [pyunits.kPa, pyunits.dimensionless],
-    },
-    "func_svpt": {  # vapor entropy as a function of pressure and tau
-        "fname": "svpt",
-        "units": pyunits.kJ / pyunits.kg / pyunits.K,
-        "arg_units": [pyunits.kPa, pyunits.dimensionless],
-    },
-    "func_slpt": {  # liquid entropy as a function of pressure and tau
-        "fname": "slpt",
-        "units": pyunits.kJ / pyunits.kg / pyunits.K,
-        "arg_units": [pyunits.kPa, pyunits.dimensionless],
-    },
-    "func_uvpt": {  # vapor internal energy as a function of  pressure and tau
-        "fname": "uvpt",
-        "units": pyunits.kJ / pyunits.kg,
-        "arg_units": [pyunits.kPa, pyunits.dimensionless],
-    },
-    "func_ulpt": {  # liquid internal energy as a function of  pressure and tau
-        "fname": "ulpt",
-        "units": pyunits.kJ / pyunits.kg,
-        "arg_units": [pyunits.kPa, pyunits.dimensionless],
-    },
-    "func_tau": {  # tau as a function of enthalpy and pressure
-        "fname": "tau",
-        "units": pyunits.dimensionless,
-        "arg_units": [pyunits.kJ / pyunits.kg, pyunits.kPa],
-    },
-    "memo_test_tau": {  # for memoization testing only, see func_tau
-        "fname": "memo_test_tau",
-        "units": pyunits.dimensionless,
-        "arg_units": [pyunits.kJ / pyunits.kg, pyunits.kPa],
-    },
-    "func_tau_sp": {  # tau as a function of entropy and pressure
-        "fname": "tau_sp",
-        "units": pyunits.dimensionless,
-        "arg_units": [pyunits.kJ / pyunits.kg / pyunits.K, pyunits.kPa],
-    },
-    "func_tau_up": {  # tau as a function of internal energy and pressure
-        "fname": "tau_up",
-        "units": pyunits.dimensionless,
-        "arg_units": [pyunits.kJ / pyunits.kg, pyunits.kPa],
-    },
-    "func_p_stau": {  # pressure as a function of entropy and tau
-        "fname": "p_stau",
-        "units": pyunits.kPa,
-        "arg_units": [pyunits.kJ / pyunits.kg / pyunits.K, pyunits.dimensionless],
-    },
-    "func_vf": {  # vapor fraction as a function of enthalpy and pressure
-        "fname": "vf",
-        "units": pyunits.dimensionless,
-        "arg_units": [pyunits.kJ / pyunits.kg, pyunits.kPa],
-    },
-    "func_vfs": {  # vapor fraction as a function of entropy and pressure
-        "fname": "vfs",
-        "units": pyunits.dimensionless,
-        "arg_units": [pyunits.kJ / pyunits.kg / pyunits.K, pyunits.kPa],
-    },
-    "func_vfu": {  # vapor fraction as a function of internal energy and pressure
-        "fname": "vfu",
-        "units": pyunits.dimensionless,
-        "arg_units": [pyunits.kJ / pyunits.kg, pyunits.kPa],
-    },
-    "func_g": {  # Gibbs free energy as a function of delta and tau
-        "fname": "g",
-        "units": pyunits.kJ / pyunits.kg,
-        "arg_units": [pyunits.dimensionless, pyunits.dimensionless],
-    },
-    "func_f": {  # Helmholtz free energy as a function of delta and tau
-        "fname": "f",
-        "units": pyunits.kJ / pyunits.kg,
-        "arg_units": [pyunits.dimensionless, pyunits.dimensionless],
-    },
-    "func_cv": {  # Constant volume heat capacity as a function of delta and tau
-        "fname": "cv",
-        "units": pyunits.kJ / pyunits.kg / pyunits.K,
-        "arg_units": [pyunits.dimensionless, pyunits.dimensionless],
-    },
-    "func_cp": {  # Constant pressure heat capacity as a function of delta and tau
-        "fname": "cp",
-        "units": pyunits.kJ / pyunits.kg / pyunits.K,
-        "arg_units": [pyunits.dimensionless, pyunits.dimensionless],
-    },
-    "func_w": {  # Speed of sound as a function of delta and tau
-        "fname": "w",
-        "units": pyunits.m / pyunits.s,
-        "arg_units": [pyunits.dimensionless, pyunits.dimensionless],
-    },
-    "func_delta_liq": {  # Liquid delta as a function of pressure and tau
-        "fname": "delta_liq",
-        "units": pyunits.dimensionless,
-        "arg_units": [pyunits.kPa, pyunits.dimensionless],
-    },
-    "func_delta_vap": {  # vapor delta as a function of pressure and tau
-        "fname": "delta_vap",
-        "units": pyunits.dimensionless,
-        "arg_units": [pyunits.kPa, pyunits.dimensionless],
-    },
-    "func_delta_sat_l": {  # saturated liquid delta as a function of tau
-        "fname": "delta_sat_l",
-        "units": pyunits.dimensionless,
-        "arg_units": [pyunits.dimensionless],
-    },
-    "func_delta_sat_v": {  # saturated vapor delta as a function of tau
-        "fname": "delta_sat_v",
-        "units": pyunits.dimensionless,
-        "arg_units": [pyunits.dimensionless],
-    },
-    "func_p_sat": {  # saturation pressure as a function of tau
-        "fname": "p_sat",
-        "units": pyunits.kPa,
-        "arg_units": [pyunits.dimensionless],
-    },
-    "func_tau_sat": {  # saturation tau as a function of pressure
-        "fname": "tau_sat",
-        "units": pyunits.dimensionless,
-        "arg_units": [pyunits.kPa],
-    },
-    # phi functions, phi is dimensionless Helmholtz free energy ((fM)/(RT)).
-    # underscores after phi represent partial derivatives
-    "func_phi0": {  # ideal part of phi as a function of delta and tau
-        "fname": "phi0",
-        "units": pyunits.dimensionless,
-        "arg_units": [pyunits.dimensionless, pyunits.dimensionless],
-    },
-    "func_phi0_delta": {  # phi0_delta(delta)
-        "fname": "phi0_delta",
-        "units": pyunits.dimensionless,
-        "arg_units": [pyunits.dimensionless],
-    },
-    "func_phi0_delta2": {  # phi0_delta_delta(delta)
-        "fname": "phi0_delta2",
-        "units": pyunits.dimensionless,
-        "arg_units": [pyunits.dimensionless],
-    },
-    "func_phi0_tau": {  # phi0_tau(tau)
-        "fname": "phi0_tau",
-        "units": pyunits.dimensionless,
-        "arg_units": [pyunits.dimensionless],
-    },
-    "func_phi0_tau2": {  # phi0_tau_tau(tau)
-        "fname": "phi0_tau2",
-        "units": pyunits.dimensionless,
-        "arg_units": [pyunits.dimensionless],
-    },
-    "func_phir": {  # residual part of phi as a fuction of delta and tau
-        "fname": "phir",
-        "units": pyunits.dimensionless,
-        "arg_units": [pyunits.dimensionless, pyunits.dimensionless],
-    },
-    "func_phir_delta": {  # phir_delta(delta, tau)
-        "fname": "phir_delta",
-        "units": pyunits.dimensionless,
-        "arg_units": [pyunits.dimensionless, pyunits.dimensionless],
-    },
-    "func_phir_delta2": {  # phir_delta_delta(delta, tau)
-        "fname": "phir_delta2",
-        "units": pyunits.dimensionless,
-        "arg_units": [pyunits.dimensionless, pyunits.dimensionless],
-    },
-    "func_phir_tau": {  # phir_tau(delta, tau)
-        "fname": "phir_tau",
-        "units": pyunits.dimensionless,
-        "arg_units": [pyunits.dimensionless, pyunits.dimensionless],
-    },
-    "func_phir_tau2": {  # phir_tau_tau(delta, tau)
-        "fname": "phir_tau2",
-        "units": pyunits.dimensionless,
-        "arg_units": [pyunits.dimensionless, pyunits.dimensionless],
-    },
-    "func_phir_delta_tau": {  # phir_delta_tau(delta, tau)
-        "fname": "phir_delta_tau",
-        "units": pyunits.dimensionless,
-        "arg_units": [pyunits.dimensionless, pyunits.dimensionless],
-    },
-}
-
-
-def _add_external_functions(blk, eos_tag, shared_lib, names=None):
-    """Create ExternalFunction components."""
-
-    def _fnc(x):
-        x = "_".join([x, eos_tag])
-        return x
-
-    if names is None:
-        names = _external_function_map.keys()
-    for name in names:
-        if hasattr(blk, name):
-            continue
-        setattr(
-            blk,
-            name,
-            EF(
-                library=shared_lib,
-                function=_fnc(_external_function_map[name]["fname"]),
-                units=_external_function_map[name]["units"],
-                arg_units=_external_function_map[name]["arg_units"],
-            ),
-        )
-
-
-class StateVars(enum.Enum):
-    """
-    State variable set options
-    """
-
-    PH = 1  # Pressure-Enthalpy
-    TPX = 2  # Temperature-Pressure-Quality
-
-
-class PhaseType(enum.Enum):
-    """
-    Ways to present phases to the framework
-    """
-
-    MIX = 1  # Looks like a single phase called mixed with a vapor fraction
-    LG = 2  # Looks like two phases vapor and liquid
-    L = 3  # Assume only liquid is present
-    G = 4  # Assume only vapor is pressent
-
-
-def _htpx(
-    T=None,
-    prop=None,
-    P=None,
-    x=None,
-    Tmin=200 * pyunits.K,
-    Tmax=1200 * pyunits.K,
-    Pmin=1e-3 * pyunits.kPa,
-    Pmax=1e6 * pyunits.kPa,
-):
-    """
-    Convenience function to calculate enthalpy from temperature and either
-    pressure or vapor fraction. This function can be used for inlet streams and
-    initialization where temperature is known instead of enthalpy.
-    User must provide values for one of these sets of values: {T, P}, {T, x},
-    or {P, x}.
-    Args:
-        T: Temperature (between Tmin and Tmax)
-        Tmin: Lower bound on allowed temperatures
-        Tmax: Upper bound on allowed temperatures
-        Pmin: Lower bound on allowed pressures
-        Pmax: Upper bound on allowed pressures
-        prop: Property block to use for the enthalpy calcuations
-        P: Pressure (between Pmin and Pmax), None if saturated
-        x: Vapor fraction [mol vapor/mol total] (between 0 and 1), None if
-        superheated or subcooled
-    Returns:
-        Total molar enthalpy [J/mol].
-    """
-    model = ConcreteModel()
-    model.param = prop.config.parameters
-    te = HelmholtzThermoExpressions(model, parameters=model.param)
-    te.add_funcs(["func_p_sat"])
-    Tmin = pyunits.convert(Tmin, pyunits.K)
-    Tmax = pyunits.convert(Tmax, pyunits.K)
-    Pmin = pyunits.convert(Pmin, pyunits.Pa)
-    Pmax = pyunits.convert(Pmax, pyunits.Pa)
-
-    if not sum((P is None, T is None, x is None)) == 1:
-        raise ConfigurationError(
-            "htpx function must be provided exaclty two of the arguments T, P, x"
-        )
-    if T is not None:
-        T = pyunits.convert(T, to_units=pyunits.K)
-        if not value(Tmin) <= value(T) <= value(Tmax):
-            raise ConfigurationError(
-                "T = {}, ({} <= T <= {}) [K]".format(value(T), value(Tmin), value(Tmax))
-            )
-    if P is not None:
-        P = pyunits.convert(P, to_units=pyunits.Pa)
-        if not (value(Pmin) <= value(P) <= value(Pmax)):
-            raise ConfigurationError(
-                "P = {}, ({} <= P <= {}) [kPa]".format(
-                    value(P), value(Pmin), value(Pmax)
-                )
-            )
-        if T is not None:
-            # P, T may be underspecified, but assume you know it's clearly a
-            # vapor of liquid so figure out which and set x.
-            psat = value(
-                pyunits.convert(
-                    model.func_p_sat(model.param.temperature_crit / T),
-                    to_units=pyunits.Pa,
-                )
-            )
-            if value(P) < psat:
-                x = 1
-            else:
-                x = 0
-    if x is not None and not 0 <= x <= 1:
-        raise ConfigurationError("x = {}, (0 <= x <= 1)".format(x))
-
-    return value(te.h(T=T, p=P, x=x))
-
-
-class HelmholtzThermoExpressions(object):
-    """Class to write thermodynamic property expressions.  Take one of these
-    possible sets of state variables: {h, p}, {u, p}, {s, p}, {s, T}, {T, x},
-    {P, x}, or {T, P, x}, and return an expression for thermo property.
-    This works by converting the given state varaibles and writing expressions
-    for liquid and vapor density, vapor fraction, and temerature.  Then those
-    can be used to calculate any other property.  You can specify an integer
-    value 1 or 0 for x with any state varaibles to get liquid or vapor
-    properies.
-
-    The purpose of this class is to allow for straight-forward calculation of
-    properties without a full state block for each set of conditions.
-    """
-
-    def __init__(self, blk, parameters):
-        self.param = parameters
-        self.blk = blk
-
-    @staticmethod
-    def _sv_str(**kwargs):
-        a = [x for x in kwargs if kwargs[x] is not None]
-        return ", ".join(a)
-
-    def add_funcs(self, names=None):
-        _add_external_functions(
-            self.blk,
-            eos_tag=self.param.eos_tag,
-            shared_lib=self.param.plib,
-            names=names,
-        )
-
-    def basic_calculations(self, h=None, s=None, p=None, T=None, u=None, x=None):
-        """This function is called as the basis for most thermo expression
-        writer functions.  It takes the given state variables and returns
-        expressions for liquid density, vapor density, vapor fraction and
-        temperature, which can be used to write an expression for any thermo
-        quantity.
-        """
-        mw = self.param.mw
-        # 1.) convert units to those expected by external functions
-        if h is not None:
-            h *= self.param.uc_J_per_mol_to_kJ_per_kg
-        if u is not None:
-            u *= self.param.uc_J_per_mol_to_kJ_per_kg
-        if s is not None:
-            s *= self.param.uc_J_per_molK_to_kJ_per_kgK
-        if p is not None:
-            p *= self.param.uc_Pa_to_kPa
-        if T is not None:
-            tau = self.param.temperature_crit / T
-        # 2.) find the block with the external functions
-        blk = self.blk
-
-        # 3.) Take given state varaibles and convert to density, T, and x
-        if h is not None and p is not None:
-            # h, p
-            self.add_funcs(names=["func_tau", "func_vf"])
-            tau = blk.func_tau(h, p)
-            if x is None:
-                x = blk.func_vf(h, p)
-        elif s is not None and p is not None:
-            # s, p
-            self.add_funcs(names=["func_tau_sp", "func_vfs"])
-            tau = blk.func_tau_sp(s, p)
-            if x is None:
-                x = blk.func_vfs(s, p)
-        elif u is not None and p is not None:
-            # u, p
-            self.add_funcs(names=["func_tau_up", "func_vfu"])
-            tau = blk.func_tau_up(u, p)
-            if x is None:
-                x = blk.func_vfu(u, p)
-        elif s is not None and T is not None:
-            # s, p
-            self.add_funcs(names=["func_p_stau", "func_vfs"])
-            p = blk.func_p_stau(s, tau)
-            if x is None:
-                x = blk.func_vfs(s, p)
-        elif x is not None and T is not None and p is not None:
-            # T, P, x (okay, but I hope you know what you're doing)
-            pass
-        elif x is not None and p is not None:
-            # x, p
-            self.add_funcs(names=["func_tau_sat"])
-            tau = blk.func_tau_sat(p)
-        elif x is not None and T is not None:
-            # x, T
-            self.add_funcs(names=["func_p_sat"])
-            p = blk.func_p_sat(tau)
-        else:
-            m = "This choice of state variables ({}) is not yet supported.".format(
-                self._sv_str(h=h, s=s, p=p, T=T, u=u, x=x)
-            )
-            _log.error(m)
-            raise NotImplementedError(m)
-
-        # 4.) Calculate density
-        self.add_funcs(names=["func_delta_liq", "func_delta_vap"])
-        delta_liq = blk.func_delta_liq(p, tau)
-        delta_vap = blk.func_delta_vap(p, tau)
-
-        # 5.) From here its straight forward to calculate any property
-        return blk, delta_liq, delta_vap, tau, x
-
-    def s(self, **kwargs):
-        """Mixed phase entropy"""
-        blk, delta_liq, delta_vap, tau, x = self.basic_calculations(**kwargs)
-        self.add_funcs(names=["func_s"])
-        s = blk.func_s(delta_liq, tau) * (1 - x) + blk.func_s(delta_vap, tau) * x
-        return s * self.param.uc_kJ_per_kgK_to_J_per_molK
-
-    def s_liq(self, **kwargs):
-        """Liquid phase entropy"""
-        blk, delta_liq, delta_vap, tau, x = self.basic_calculations(**kwargs)
-        self.add_funcs(names=["func_s"])
-        s = blk.func_s(delta_liq, tau)
-        return s * self.param.uc_kJ_per_kgK_to_J_per_molK
-
-    def s_vap(self, **kwargs):
-        """Vapor phase entropy"""
-        blk, delta_liq, delta_vap, tau, x = self.basic_calculations(**kwargs)
-        self.add_funcs(names=["func_s"])
-        s = blk.func_s(delta_vap, tau)
-        return s * self.param.uc_kJ_per_kgK_to_J_per_molK
-
-    def h(self, **kwargs):
-        """Mixed phase enthalpy"""
-        blk, delta_liq, delta_vap, tau, x = self.basic_calculations(**kwargs)
-        self.add_funcs(names=["func_h"])
-        h = blk.func_h(delta_liq, tau) * (1 - x) + blk.func_h(delta_vap, tau) * x
-        return h * self.param.uc_kJ_per_kg_to_J_per_mol
-
-    def h_liq(self, **kwargs):
-        """Liquid phase enthalpy"""
-        blk, delta_liq, delta_vap, tau, x = self.basic_calculations(**kwargs)
-        self.add_funcs(names=["func_h"])
-        h = blk.func_h(delta_liq, tau)
-        return h * self.param.uc_kJ_per_kg_to_J_per_mol
-
-    def h_vap(self, **kwargs):
-        """Vapor phase enthalpy"""
-        blk, delta_liq, delta_vap, tau, x = self.basic_calculations(**kwargs)
-        self.add_funcs(names=["func_h"])
-        h = blk.func_h(delta_vap, tau)
-        return h * self.param.uc_kJ_per_kg_to_J_per_mol
-
-    def u(self, **kwargs):
-        """Mixed phase internal energy"""
-        blk, delta_liq, delta_vap, tau, x = self.basic_calculations(**kwargs)
-        self.add_funcs(names=["func_u"])
-        u = blk.func_u(delta_liq, tau) * (1 - x) + blk.func_u(delta_vap, tau) * x
-        return u * self.param.uc_kJ_per_kg_to_J_per_mol
-
-    def u_liq(self, **kwargs):
-        """Liquid phase internal energy"""
-        blk, delta_liq, delta_vap, tau, x = self.basic_calculations(**kwargs)
-        self.add_funcs(names=["func_u"])
-        u = blk.func_u(delta_liq, tau)
-        return u * self.param.uc_kJ_per_kg_to_J_per_mol
-
-    def u_vap(self, **kwargs):
-        """Vapor phase internal energy"""
-        blk, delta_liq, delta_vap, tau, x = self.basic_calculations(**kwargs)
-        self.add_funcs(names=["func_u"])
-        u = blk.func_u(delta_vap, tau)
-        return u * self.param.uc_kJ_per_kg_to_J_per_mol
-
-    def g(self, **kwargs):
-        """Mixed phase Gibb's free energy"""
-        blk, delta_liq, delta_vap, tau, x = self.basic_calculations(**kwargs)
-        self.add_funcs(names=["func_g"])
-        g = blk.func_g(delta_liq, tau) * (1 - x) + blk.func_g(delta_vap, tau) * x
-        return g * self.param.uc_kJ_per_kg_to_J_per_mol
-
-    def g_liq(self, **kwargs):
-        """Liquid phase Gibb's free energy"""
-        blk, delta_liq, delta_vap, tau, x = self.basic_calculations(**kwargs)
-        self.add_funcs(names=["func_g"])
-        g = blk.func_g(delta_liq, tau)
-        return g * self.param.uc_kJ_per_kg_to_J_per_mol
-
-    def g_vap(self, **kwargs):
-        """Vapor phase Gibb's free energy"""
-        blk, delta_liq, delta_vap, tau, x = self.basic_calculations(**kwargs)
-        self.add_funcs(names=["func_g"])
-        g = blk.func_g(delta_vap, tau)
-        return g * self.param.uc_kJ_per_kg_to_J_per_mol
-
-    def f(self, **kwargs):
-        """Mixed phase Helmholtz free energy"""
-        blk, delta_liq, delta_vap, tau, x = self.basic_calculations(**kwargs)
-        self.add_funcs(names=["func_f"])
-        f = blk.func_f(delta_liq, tau) * (1 - x) + blk.func_f(delta_vap, tau) * x
-        return f * self.param.uc_kJ_per_kg_to_J_per_mol
-
-    def f_liq(self, **kwargs):
-        """Liquid phase Helmholtz free energy"""
-        blk, delta_liq, delta_vap, tau, x = self.basic_calculations(**kwargs)
-        self.add_funcs(names=["func_f"])
-        f = blk.func_f(delta_liq, tau)
-        return f * self.param.uc_kJ_per_kg_to_J_per_mol
-
-    def f_vap(self, **kwargs):
-        """Vapor phase Helmholtz free energy"""
-        blk, delta_liq, delta_vap, tau, x = self.basic_calculations(**kwargs)
-        self.add_funcs(names=["func_f"])
-        f = blk.func_f(delta_vap, tau)
-        return f * self.param.uc_kJ_per_kg_to_J_per_mol
-
-    def p(self, **kwargs):
-        """Pressure"""
-        blk, delta_liq, delta_vap, tau, x = self.basic_calculations(**kwargs)
-        self.add_funcs(names=["func_p"])
-        # The following line looks a bit weird, but it is okay.  When in the
-        # two-phase region the pressure for both phases is the same
-        p = blk.func_p(delta_liq, tau) * (1 - x) + blk.func_p(delta_vap, tau) * x
-        return p * self.param.uc_kPa_to_Pa
-
-    def v(self, **kwargs):
-        """Mixed phase molar volume"""
-        blk, delta_liq, delta_vap, tau, x = self.basic_calculations(**kwargs)
-        v = (
-            ((1 - x) / delta_liq + x / delta_vap)
-            / self.param.dens_mass_crit
-            * self.param.mw
-        )
-        return v
-
-    def v_liq(self, **kwargs):
-        """Liquid phase molar volume"""
-        blk, delta_liq, delta_vap, tau, x = self.basic_calculations(**kwargs)
-        v = 1.0 / delta_liq / self.param.dens_mass_crit * self.param.mw
-        return v
-
-    def v_vap(self, **kwargs):
-        """Vapor phase molar volume"""
-        blk, delta_liq, delta_vap, tau, x = self.basic_calculations(**kwargs)
-        v = 1.0 / delta_vap / self.param.dens_mass_crit * self.param.mw
-        return v
-
-    def x(self, **kwargs):
-        """Vapor faction"""
-        blk, delta_liq, delta_vap, tau, x = self.basic_calculations(**kwargs)
-        return x
-
-    def T(self, **kwargs):
-        """Temperature"""
-        blk, delta_liq, delta_vap, tau, x = self.basic_calculations(**kwargs)
-        return self.param.temperature_crit / tau
-
-    def tau(self, **kwargs):
-        """Critical Temperature (K)/Temperature (K)"""
-        blk, delta_liq, delta_vap, tau, x = self.basic_calculations(**kwargs)
-        return tau
-
-    def delta_liq(self, **kwargs):
-        """Return liquid phase reduced density (dens/critical dens) expression"""
-        blk, delta_liq, delta_vap, tau, x = self.basic_calculations(**kwargs)
-        return delta_liq
-
-    def rho_liq(self, **kwargs):
-        """Return liquid phase mass density expression"""
-        blk, delta_liq, delta_vap, tau, x = self.basic_calculations(**kwargs)
-        return delta_liq * self.param.dens_mass_crit
-
-    def rho_mol_liq(self, **kwargs):
-        """Return liquid phase molar density expression"""
-        blk, delta_liq, delta_vap, tau, x = self.basic_calculations(**kwargs)
-        return delta_liq * self.param.dens_mass_crit / self.param.mw
-
-    def delta_vap(self, **kwargs):
-        """Return vapor phase reduced density (dens/critical dens) expression"""
-        blk, delta_liq, delta_vap, tau, x = self.basic_calculations(**kwargs)
-        return delta_vap
-
-    def rho_vap(self, **kwargs):
-        """Return vapor phase mass density expression"""
-        blk, delta_liq, delta_vap, tau, x = self.basic_calculations(**kwargs)
-        return delta_vap * self.param.dens_mass_crit
-
-    def rho_mol_vap(self, **kwargs):
-        """Return vapor phase molar density expression"""
-        blk, delta_liq, delta_vap, tau, x = self.basic_calculations(**kwargs)
-        return delta_vap * self.param.dens_mass_crit / self.param.mw
-
-    def cp_mol_liq(self, **kwargs):
-        """Return liquid phase constant pressure heat capacity expression"""
-        blk, delta_liq, delta_vap, tau, x = self.basic_calculations(**kwargs)
-        self.add_funcs(names=["func_cp"])
-        return blk.func_cp(delta_liq, tau) * self.param.uc_kJ_per_kgK_to_J_per_molK
-
-    def cp_mol_vap(self, **kwargs):
-        """Return vapor phase constant pressure heat capacity expression"""
-        blk, delta_liq, delta_vap, tau, x = self.basic_calculations(**kwargs)
-        self.add_funcs(names=["func_cp"])
-        return blk.func_cp(delta_vap, tau) * self.param.uc_kJ_per_kgK_to_J_per_molK
-
-    def cv_mol_liq(self, **kwargs):
-        """Return liquid phase constant volume heat capacity expression"""
-        blk, delta_liq, delta_vap, tau, x = self.basic_calculations(**kwargs)
-        self.add_funcs(names=["func_cv"])
-        return blk.func_cv(delta_liq, tau) * self.param.uc_kJ_per_kgK_to_J_per_molK
-
-    def cv_mol_vap(self, **kwargs):
-        """Return vapor phase constant volume heat capacity expression"""
-        blk, delta_liq, delta_vap, tau, x = self.basic_calculations(**kwargs)
-        self.add_funcs(names=["func_cv"])
-        return blk.func_cv(delta_vap, tau) * self.param.uc_kJ_per_kgK_to_J_per_molK
-
-    def w_liq(self, **kwargs):
-        """Return liquid phase speed of sound expression"""
-        blk, delta_liq, delta_vap, tau, x = self.basic_calculations(**kwargs)
-        self.add_funcs(names=["func_w"])
-        return blk.func_w(delta_liq, tau)
-
-    def w_vap(self, **kwargs):
-        """Return vapor phase speed of sound expression"""
-        blk, delta_liq, delta_vap, tau, x = self.basic_calculations(**kwargs)
-        self.add_funcs(names=["func_w"])
-        return blk.func_w(delta_vap, tau)
-
-    def p_sat(self, T=None, tau=None):
-        """Return saturation pressure as a function of T or tau"""
-        if T is not None:
-            tau = self.param.temperature_crit / T
-        elif tau is not None:
-            pass
-        else:
-            raise RuntimeError("p_sat expression requires either T or tau arg")
-        return self.blk.func_p_sat(tau) * self.param.uc_kPa_to_Pa
-
-    def T_sat(self, p):
-        """Return saturation temperature as a function of p"""
-        p *= self.param.uc_Pa_to_kPa
-        return self.param.temperature_crit / self.blk.func_tau_sat(p)
-
-    def tau_sat(self, p):
-        """Return saturation tau as a function of p"""
-        p *= self.param.uc_Pa_to_kPa
-        return self.blk.func_tau_sat(p)
-
-
-class HelmholtzParameterBlockData(PhysicalParameterBlock):
-    CONFIG = PhysicalParameterBlock.CONFIG()
-
-    CONFIG.declare(
-        "phase_presentation",
-        ConfigValue(
-            default=PhaseType.MIX,
-            domain=In(PhaseType),
-            description="Set the way phases are presented to models",
-            doc="""Set the way phases are presented to models. The MIX option
-appears to the framework to be a mixed phase containing liquid and/or vapor.
-The mixed option can simplify calculations at the unit model level since it can
-be treated as a single phase, but unit models such as flash vessels will not be
-able to treat the phases independently. The LG option presents as two separate
-phases to the framework. The L or G options can be used if it is known for sure
-that only one phase is present.
-**default** - PhaseType.MIX
-**Valid values:** {
-**PhaseType.MIX** - Present a mixed phase with liquid and/or vapor,
-**PhaseType.LG** - Present a liquid and vapor phase,
-**PhaseType.L** - Assume only liquid can be present,
-**PhaseType.G** - Assume only vapor can be present}""",
-        ),
-    )
-
-    CONFIG.declare(
-        "state_vars",
-        ConfigValue(
-            default=StateVars.PH,
-            domain=In(StateVars),
-            description="State variable set",
-            doc="""The set of state variables to use. Depending on the use, one
-state variable set or another may be better computationally. Usually pressure
-and enthalpy are the best choice because they are well behaved during a phase
-change.
-**default** - StateVars.PH
-**Valid values:** {
-**StateVars.PH** - Pressure-Enthalpy,
-**StateVars.TPX** - Temperature-Pressure-Quality}""",
-        ),
-    )
-
-    CONFIG.declare(
-        "temperature_bounds",
-        ConfigValue(
-            default=None,
-            domain=tuple,
-            description="Tuple providing default temperature bounds in the form "
-            "(lb, ub) the bounds should have units attached.",
-            doc="""This is an optional tuple providing default temperature bounds.
-The elements of the tuple should include units of temperature, for example, if
-pyomo units is imported as pyunits, (270*pyunits.K, 1000*pyunits.K).
-""",
-        ),
-    )
-
-    CONFIG.declare(
-        "pressure_bounds",
-        ConfigValue(
-            default=None,
-            domain=tuple,
-            description="Tuple providing default pressure bounds in the form "
-            "(lb, ub) the bounds should have units attached.",
-            doc="""This is an optional tuple providing default pressure bounds.
-The elements of the tuple should include units of pressure, for example, if
-pyomo units is imported as pyunits, (1*pyunits.kPa, 1e6*pyunits.kPa).
-""",
-        ),
-    )
-
-    CONFIG.declare(
-        "enthalpy_mol_bounds",
-        ConfigValue(
-            default=None,
-            domain=tuple,
-            description="Tuple providing default enthalpy per mole bounds in the"
-            " form (lb, ub) the bounds should have units attached.",
-            doc="""This is an optional tuple providing default enthalpy per mole
-bounds. The elements of the tuple should include units of energy per mole, for
-example, if pyomo units is imported as pyunits,
-(1*pyunits.J/pyunits.mol, 1e5*pyunits.J/pyunits.mol).
-""",
-        ),
-    )
-
-    CONFIG.declare(
-        "enthalpy_mass_bounds",
-        ConfigValue(
-            default=None,
-            domain=tuple,
-            description="Tuple providing default enthalpy per mass bounds in the"
-            " form (lb, ub) the bounds should have units attached.",
-            doc="""This is an optional tuple providing default enthalpy per mass
-bounds. The elements of the tuple should include units of energy per mass, for
-example, if pyomo units is imported as pyunits,
-(1*pyunits.J/pyunits.kg, 1e5*pyunits.J/pyunits.kg).
-""",
-        ),
-    )
-
-    def _set_parameters(
-        self,
-        library,
-        state_block_class,
-        component_list,
-        phase_equilibrium_idx,
-        phase_equilibrium_list,
-        mw,
-        temperature_crit,
-        pressure_crit,
-        dens_mass_crit,
-        specific_gas_constant,
-        pressure_bounds,
-        temperature_bounds,
-        enthalpy_bounds,
-        eos_tag,
-        pressure_value=1e5,
-        temperature_value=300,
-        enthalpy_value=1000,
-    ):
-        """This function sets the parameters that are required for a Helmholtz
-        equation of state parameter block, and ensures that all required
-        parameters are set.
-        """
-        # Location of the *.so or *.dll file for external functions
-        self.plib = library
-        self.eos_tag = eos_tag
-        self._state_block_class = state_block_class
-        self.component_list = component_list
-        self.phase_equilibrium_idx = phase_equilibrium_idx
-        self.phase_equilibrium_list = phase_equilibrium_list
-        # Parameters, these should match what's in the C code
-        self.temperature_crit = temperature_crit
-        self.pressure_crit = pressure_crit
-        self.dens_mass_crit = dens_mass_crit
-        self.specific_gas_constant = specific_gas_constant
-        self.mw = mw
-        self.default_pressure_bounds = pressure_bounds
-        self.default_enthalpy_bounds = enthalpy_bounds
-        self.default_temperature_bounds = temperature_bounds
-        self.default_pressure_value = pressure_value
-        self.default_temperature_value = temperature_value
-        self.default_enthalpy_value = enthalpy_value
-
-    def _bound_from_config(self):
-        """If bounds on the state variables are set in the config, apply them"""
-        # if state var bounds are provided in config, override the defaults
-        if self.config.temperature_bounds is not None:
-            self.default_temperature_bounds = (
-                pyunits.convert(self.config.temperature_bounds[0], pyunits.K),
-                pyunits.convert(self.config.temperature_bounds[1], pyunits.K),
-            )
-        if self.config.pressure_bounds is not None:
-            self.default_pressure_bounds = (
-                pyunits.convert(self.config.pressure_bounds[0], pyunits.Pa),
-                pyunits.convert(self.config.pressure_bounds[1], pyunits.Pa),
-            )
-        if self.config.enthalpy_mol_bounds is not None:
-            u = pyunits.J / pyunits.mol
-            self.default_enthalpy_bounds = (
-                pyunits.convert(self.config.enthalpy_mol_bounds[0], u),
-                pyunits.convert(self.config.enthalpy_mol_bounds[1], u),
-            )
-        if self.config.enthalpy_mass_bounds is not None:
-            u = pyunits.J / pyunits.mol
-            lb = self.config.enthalpy_mass_bounds[0] * self.mw
-            ub = self.config.enthalpy_mass_bounds[1] * self.mw
-            self.default_enthalpy_bounds = (
-                value(pyunits.convert(lb, u)),
-                value(pyunits.convert(ub, u)),
-            )
-
-    def _set_default_scaling(self):
-        """Set default scaling parameters to be used if not otherwise set"""
-
-        # TODO<jce> leaving flow to not break things, but plan to remove it and
-        #     make the user specify with no default.
-        self.set_default_scaling("flow_mol", 1e-4)
-        self.set_default_scaling("flow_mol_comp", 1e-4)
-        self.set_default_scaling("flow_vol", 100)
-        self.set_default_scaling("flow_mass", 1)
-
-        # Set some scalings with reasonable a priori values
-        self.set_default_scaling("temperature_crit", 1e-2)
-        self.set_default_scaling("enth_mol", 1e-3)
-        self.set_default_scaling("temperature", 1e-1)
-        self.set_default_scaling("pressure", 1e-6)
-        self.set_default_scaling("vapor_frac", 1e1)
-        self.set_default_scaling("dens_mass_phase", 1e-2, index="Liq")
-        self.set_default_scaling("dens_mass_phase", 1e1)  # Not liq
-        self.set_default_scaling("pressure_crit", 1e-6)
-        self.set_default_scaling("dens_mass_crit", 1e-2)
-        self.set_default_scaling("mw", 1e3)
-        self.set_default_scaling("temperature_sat", 1e-2)
-        self.set_default_scaling("temperature_red", 1)
-        self.set_default_scaling("pressure_sat", 1e-5)
-        self.set_default_scaling("dens_mass_phase", 1e-2, index="Liq")
-        self.set_default_scaling("dens_mass_phase", 1e1)
-        self.set_default_scaling("dens_phase_red", 1)
-        self.set_default_scaling("enth_mol_sat_phase", 1e-2, index="Liq")
-        self.set_default_scaling("enth_mol_sat_phase", 1e-4, index="Vap")
-        self.set_default_scaling("dh_vap_mol", 1e-4)
-        self.set_default_scaling("energy_internal_mol_phase", 1e-2, index="Liq")
-        self.set_default_scaling("energy_internal_mol_phase", 1e-4)
-        self.set_default_scaling("enth_mol_phase", 1e-2, index="Liq")
-        self.set_default_scaling("enth_mol_phase", 1e-4, index="Vap")
-        self.set_default_scaling("entr_mol_phase", 1e-1, index="Liq")
-        self.set_default_scaling("entr_mol_phase", 1e-1, index="Vap")
-        self.set_default_scaling("cp_mol_phase", 1e-2, index="Liq")
-        self.set_default_scaling("cp_mol_phase", 1e-2, index="Vap")
-        self.set_default_scaling("cv_mol_phase", 1e-2, index="Liq")
-        self.set_default_scaling("cv_mol_phase", 1e-2, index="Vap")
-        self.set_default_scaling("dens_mol_phase", 1e-2, index="Liq")
-        self.set_default_scaling("dens_mol_phase", 1e-4, index="Vap")
-        self.set_default_scaling("phase_frac", 10)
-        self.set_default_scaling("enth_mol", 1e-3)
-        self.set_default_scaling("energy_internal_mol", 1e-3)
-        self.set_default_scaling("entr_mol", 1e-1)
-        self.set_default_scaling("cp_mol", 1e-2)
-        self.set_default_scaling("cv_mol", 1e-2)
-        self.set_default_scaling("dens_mass", 1)
-        self.set_default_scaling("dens_mol", 1e-3)
-        self.set_default_scaling("heat_capacity_ratio", 1e1)
-        self.set_default_scaling("enth_mass", 1)
-
-    def _create_component_and_phase_objects(self):
-        # Create chemical component objects
-        for c in self.component_list:
-            setattr(self, str(c), Component(_component_list_exists=True))
-        # Create phase objects
-        self.private_phase_list = Set(initialize=["Vap", "Liq"])
-        # Make mixed phase object for mixed phase option
-        if self.config.phase_presentation == PhaseType.MIX:
-            self.Mix = Phase()
-        # Make liquid phase object for L and LG options
-        if (
-            self.config.phase_presentation == PhaseType.LG
-            or self.config.phase_presentation == PhaseType.L
-        ):
-            self.Liq = LiquidPhase()
-        # Make vapor phase object for G and LG options
-        if (
-            self.config.phase_presentation == PhaseType.LG
-            or self.config.phase_presentation == PhaseType.G
-        ):
-            self.Vap = VaporPhase()
-        # State var set
-        self.state_vars = self.config.state_vars
-
-    def build(self):
-        """Default rule to build block"""
-        super().build()
-        # Set flag for external function availability
-        self.available = _available(self.plib)
-
-        self._bound_from_config()  # set state var bounds if user specifies
-        self._set_default_scaling()  # set default scaling factor values
-        self._create_component_and_phase_objects()
-
-        # Smoothing Parameters
-        self.smoothing_pressure_over = Param(
-            mutable=True,
-            initialize=1e-4,
-            doc="Smooth max parameter (pressure over)",
-            units=pyunits.kPa,
-        )
-
-        self.smoothing_pressure_under = Param(
-            mutable=True,
-            initialize=1e-4,
-            doc="Smooth max parameter (pressure under)",
-            units=pyunits.kPa,
-        )
-
-        # Unit conversion factors. Currently assume everything except external
-        # functions are on a molar basis with base SI units.  Most of these are
-        # used to convert quanties related to external functions.  Not using
-        # pyo.units convert since these conversions are just prefixes. Mass
-        # to moles is a simple conversions, since this is only one component
-        self.uc_J_per_mol_to_kJ_per_kg = pyunits.kJ / self.mw / 1000 / pyunits.J
-        self.uc_kJ_per_kg_to_J_per_mol = self.mw * pyunits.J * 1000 / pyunits.kJ
-        # Entropy type units are same as energy type units since K is left as is
-        self.uc_J_per_molK_to_kJ_per_kgK = self.uc_J_per_mol_to_kJ_per_kg
-        self.uc_kJ_per_kgK_to_J_per_molK = self.uc_kJ_per_kg_to_J_per_mol
-        # Pressure conversions
-        self.uc_kPa_to_Pa = 1000 * pyunits.Pa / pyunits.kPa
-        self.uc_Pa_to_kPa = pyunits.kPa / pyunits.Pa / 1000
-
-    @classmethod
-    def define_metadata(cls, obj):
-        obj.add_properties(
-            {
-                "temperature_crit": {"method": None, "units": "K"},
-                "pressure_crit": {"method": None, "units": "Pa"},
-                "dens_mass_crit": {"method": None, "units": "kg/m^3"},
-                "mw": {"method": None, "units": "kg/mol"},
-                "temperature_sat": {"method": "None", "units": "K"},
-                "flow_mol": {"method": None, "units": "mol/s"},
-                "flow_mass": {"method": None, "units": "kg/s"},
-                "flow_vol": {"method": None, "units": "m^3/s"},
-                "temperature": {"method": None, "units": "K"},
-                "pressure": {"method": None, "units": "Pa"},
-                "dens_mass_phase": {"method": None, "units": "kg/m^3"},
-                "temperature_red": {"method": None, "units": None},
-                "pressure_sat": {"method": None, "units": "kPa"},
-                "energy_internal_mol_phase": {"method": None, "units": "J/mol"},
-                "enth_mol_phase": {"method": None, "units": "J/mol"},
-                "entr_mol_phase": {"method": None, "units": "J/mol.K"},
-                "cp_mol_phase": {"method": None, "units": "J/mol.K"},
-                "cv_mol_phase": {"method": None, "units": "J/mol.K"},
-                "dens_mol_phase": {"method": None, "units": "mol/m^3"},
-                "therm_cond_phase": {"method": None, "units": "W/m.K"},
-                "visc_d_phase": {"method": None, "units": "Pa.s"},
-                "visc_k_phase": {"method": None, "units": "m^2/s"},
-                "phase_frac": {"method": None, "units": None},
-                "flow_mol_comp": {"method": None, "units": "mol/s"},
-                "energy_internal_mol": {"method": None, "units": "J/mol"},
-                "enth_mol": {"method": None, "units": "J/mol"},
-                "entr_mol": {"method": None, "units": "J/mol.K"},
-                "cp_mol": {"method": None, "units": "J/mol.K"},
-                "cv_mol": {"method": None, "units": "J/mol.K"},
-                "heat_capacity_ratio": {"method": None, "units": None},
-                "dens_mass": {"method": None, "units": "kg/m^3"},
-                "dens_mol": {"method": None, "units": "mol/m^3"},
-            }
-        )
-
-        obj.define_custom_properties(
-            {
-                "specific_gas_constant": {
-                    "method": None,
-                    "units": obj.derived_units.ENTROPY_MASS,
-                },
-                "speed_sound_phase": {
-                    "method": None,
-                    "units": obj.derived_units.VELOCITY,
-                },
-                "vapor_frac": {"method": None, "units": pyunits.dimensionless},
-                "dh_vap_mol": {"method": None, "units": obj.derived_units.ENERGY_MOLE},
-            }
-        )
-
-        obj.add_default_units(
-            {
-                "time": pyunits.s,
-                "length": pyunits.m,
-                "mass": pyunits.kg,
-                "amount": pyunits.mol,
-                "temperature": pyunits.K,
-            }
-        )
-
-
-class _StateBlock(StateBlock):
-    """
-    This class contains methods which should be applied to Property Blocks as a
-    whole, rather than individual elements of indexed Property Blocks.
-    """
-
-    @staticmethod
-    def _set_fixed(v, f):
-        if f:
-            v.fix()
-        else:
-            v.unfix()
-
-    def initialize(self, *args, **kwargs):
-        flags = {}
-        hold_state = kwargs.pop("hold_state", False)
-        state_args = kwargs.pop("state_args", None)
-
-        for i, v in self.items():
-            pp = self[i].config.parameters.config.phase_presentation
-            if self[i].state_vars == StateVars.PH:
-                # hold the P-H vars
-                flags[i] = (v.flow_mol.fixed, v.enth_mol.fixed, v.pressure.fixed)
-
-                if state_args is not None:
-                    if not v.flow_mol.fixed:
-                        try:
-                            v.flow_mol.value = state_args["flow_mol"]
-                        except KeyError:
-                            pass
-                    if not v.enth_mol.fixed:
-                        try:
-                            v.enth_mol.value = state_args["enth_mol"]
-                        except KeyError:
-                            pass
-                    if not v.pressure.fixed:
-                        try:
-                            v.pressure.value = state_args["pressure"]
-                        except KeyError:
-                            pass
-
-                if hold_state:
-                    v.flow_mol.fix()
-                    v.enth_mol.fix()
-                    v.pressure.fix()
-
-            elif self[i].state_vars == StateVars.TPX:
-                # Hold the T-P-x vars
-                if pp in (PhaseType.MIX, PhaseType.LG):
-                    flags[i] = (
-                        v.flow_mol.fixed,
-                        v.temperature.fixed,
-                        v.pressure.fixed,
-                        v.vapor_frac.fixed,
-                    )
-
-                    if state_args is not None:
-                        if not v.flow_mol.fixed:
-                            try:
-                                v.flow_mol.value = state_args["flow_mol"]
-                            except KeyError:
-                                pass
-                        if not v.temperature.fixed:
-                            try:
-                                v.temperature.value = state_args["temperature"]
-                            except KeyError:
-                                pass
-                        if not v.pressure.fixed:
-                            try:
-                                v.pressure.value = state_args["pressure"]
-                            except KeyError:
-                                pass
-                        if not v.vapor_frac.fixed:
-                            try:
-                                v.vapor_frac.value = state_args["vapor_frac"]
-                            except KeyError:
-                                pass
-
-                    if hold_state:
-                        v.flow_mol.fix()
-                        v.temperature.fix()
-                        v.pressure.fix()
-                        v.vapor_frac.fix()
-                else:
-                    flags[i] = (v.flow_mol.fixed, v.temperature.fixed, v.pressure.fixed)
-
-                    if state_args is not None:
-                        if not v.flow_mol.fixed:
-                            try:
-                                v.flow_mol.value = state_args["flow_mol"]
-                            except KeyError:
-                                pass
-                        if not v.temperature.fixed:
-                            try:
-                                v.temperature.value = state_args["temperature"]
-                            except KeyError:
-                                pass
-                        if not v.pressure.fixed:
-                            try:
-                                v.pressure.value = state_args["pressure"]
-                            except KeyError:
-                                pass
-
-                    if hold_state:
-                        v.flow_mol.fix()
-                        v.temperature.fix()
-                        v.pressure.fix()
-
-        # Call initialize on each data element
-        for i in self:
-            self[i].initialize(*args, **kwargs)
-        return flags
-
-    def release_state(self, flags, **kwargs):
-        for i, f in flags.items():
-            pp = self[i].config.parameters.config.phase_presentation
-            if self[i].state_vars == StateVars.PH:
-                self._set_fixed(self[i].flow_mol, f[0])
-                self._set_fixed(self[i].enth_mol, f[1])
-                self._set_fixed(self[i].pressure, f[2])
-            elif self[i].state_vars == StateVars.TPX:
-                self._set_fixed(self[i].flow_mol, f[0])
-                self._set_fixed(self[i].temperature, f[1])
-                self._set_fixed(self[i].pressure, f[2])
-                if pp in (PhaseType.MIX, PhaseType.LG):
-                    self._set_fixed(self[i].vapor_frac, f[3])
-
-
-class HelmholtzStateBlockData(StateBlockData):
-    """
-    This is a base clase for Helmholtz equations of state using IDAES standard
-    Helmholtz EOS external functions written in C++.
-    """
-
-    def initialize(self, *args, **kwargs):
-        # This particular property package has no need for initialization
-        pass
-
-    def _external_functions(self):
-        """Create ExternalFunction components.  This includes some external
-        functions that are not usually used for testing purposes."""
-        _add_external_functions(
-            blk=self,
-            eos_tag=self.config.parameters.eos_tag,
-            shared_lib=self.config.parameters.plib,
-        )
-
-    def _state_vars(self):
-        """Create the state variables"""
-        params = self.config.parameters
-
-        self.flow_mol = Var(
-            initialize=1, doc="Total flow", units=pyunits.mol / pyunits.s
-        )
-
-        if self.state_vars == StateVars.PH:
-            self.pressure = Var(
-                domain=PositiveReals,
-                initialize=params.default_pressure_value,
-                doc="Pressure",
-                bounds=params.default_pressure_bounds,
-                units=pyunits.Pa,
-            )
-            self.enth_mol = Var(
-                initialize=params.default_enthalpy_value,
-                doc="Total molar enthalpy",
-                bounds=params.default_enthalpy_bounds,
-                units=pyunits.J / pyunits.mol,
-            )
-
-            # P is in kPa and h_mass is in kJ/kg for external func calls
-            P = self.pressure * params.uc_Pa_to_kPa
-            h_mass = self.enth_mol * params.uc_J_per_mol_to_kJ_per_kg
-            phase_set = params.config.phase_presentation
-
-            self.temperature = Expression(
-                expr=self.temperature_crit / self.func_tau(h_mass, P), doc="Temperature"
-            )
-
-            if phase_set == PhaseType.MIX or phase_set == PhaseType.LG:
-                self.vapor_frac = Expression(
-                    expr=self.func_vf(h_mass, P),
-                    doc="Vapor mole fraction (mol vapor/mol total)",
-                )
-            elif phase_set == PhaseType.L:
-                self.vapor_frac = Expression(
-                    expr=0.0, doc="Vapor mole fraction (mol vapor/mol total)"
-                )
-            elif phase_set == PhaseType.G:
-                self.vapor_frac = Expression(
-                    expr=1.0,
-                    doc="Vapor mole fraction (mol vapor/mol total)",
-                )
-
-            # For variables that show up in ports specify extensive/intensive
-            self.extensive_set = ComponentSet((self.flow_mol,))
-            self.intensive_set = ComponentSet((self.enth_mol, self.pressure))
-
-        elif self.state_vars == StateVars.TPX:
-            self.temperature = Var(
-                domain=PositiveReals,
-                initialize=params.default_temperature_value,
-                doc="Temperature",
-                bounds=params.default_temperature_bounds,
-                units=pyunits.K,
-            )
-
-            self.pressure = Var(
-                domain=PositiveReals,
-                initialize=params.default_pressure_value,
-                doc="Pressure",
-                bounds=params.default_pressure_bounds,
-                units=pyunits.Pa,
-            )
-
-            self.vapor_frac = Var(
-                initialize=0.0,
-                units=pyunits.dimensionless,
-                doc="Vapor fraction"
-                # No bounds here, since it is often (usually) on it's bound
-                # and that's not the best for IPOPT
-            )
-
-            # enth_mol is defined later, since in this case it needs
-            # enth_mol_phase to be defined first
-
-            # For variables that show up in ports specify extensive/intensive
-            self.extensive_set = ComponentSet((self.flow_mol,))
-            self.intensive_set = ComponentSet(
-                (self.temperature, self.pressure, self.vapor_frac)
-            )
-
-    def _tpx_phase_eq(self):
-        # Saturation pressure
-        params = self.config.parameters
-        eps_pu = params.smoothing_pressure_under
-        eps_po = params.smoothing_pressure_over
-        priv_plist = params.private_phase_list
-        plist = params.phase_list
-        rhoc = params.dens_mass_crit
-
-        # Convert presssures to kPa for external functions and nicer scaling in
-        # the compimentarity-type constraints.
-        P = self.pressure * params.uc_Pa_to_kPa
-        Psat = self.pressure_sat * params.uc_Pa_to_kPa
-
-        vf = self.vapor_frac
-        tau = self.tau
-
-        # Terms for determining if you are above, below, or at the Psat
-        self.P_under_sat = Expression(
-            expr=smooth_max(0, Psat - P, eps_pu),
-            doc="pressure above Psat, 0 if liqid exists [kPa]",
-        )
-        self.P_over_sat = Expression(
-            expr=smooth_max(0, P - Psat, eps_po),
-            doc="pressure below Psat, 0 if vapor exists [kPa]",
-        )
-
-        # Calculate liquid and vapor density.  If the phase doesn't exist,
-        # density will be calculated at the saturation or critical pressure
-        def rule_dens_mass(b, p):
-            if p == "Liq":
-                return rhoc * self.func_delta_liq(P + self.P_under_sat, tau)
-            else:
-                return rhoc * self.func_delta_vap(P - self.P_over_sat, tau)
-
-        self.dens_mass_phase = Expression(priv_plist, rule=rule_dens_mass)
-
-        # Reduced Density (no _mass_ identifier because mass or mol is same)
-        def rule_dens_red(b, p):
-            return self.dens_mass_phase[p] / rhoc
-
-        self.dens_phase_red = Expression(
-            priv_plist, rule=rule_dens_red, doc="reduced density [unitless]"
-        )
-
-        # If there is only one phase fix the vapor fraction appropriately
-        if len(plist) == 1:
-            if "Vap" in plist:
-                self.vapor_frac.fix(1.0)
-            else:
-                self.vapor_frac.fix(0.0)
-        elif not self.config.defined_state:
-            self.eq_complementarity = Constraint(
-                expr=0 == (vf * self.P_over_sat - (1 - vf) * self.P_under_sat)
-            )
-
-        # eq_sat can activated to force the pressure to be the saturation
-        # pressure, if you use this constraint deactivate eq_complementarity
-        self.eq_sat = Constraint(expr=P / 1000.0 == Psat / 1000.0)
-        self.eq_sat.deactivate()
-
-    def build(self, *args):
-        """
-        Callable method for Block construction
-        """
-        super().build(*args)
-        params = self.config.parameters
-
-        # Check if the library is available, and add external functions.
-        self.available = params.available
-        if not self.available:
-            _log.error(f"Shared lib '{params.plib}' not found. Is it installed?")
-        self._external_functions()
-
-        # Thermo expression writer
-        te = HelmholtzThermoExpressions(blk=self, parameters=params)
-
-        # Which state vars to use
-        self.state_vars = params.state_vars
-
-        # Define various phase and component lists
-        #
-        # The private phase list contains phases that may be present. Used
-        # internally.  Explicitly MIXED or LG -> ["Liq, "Vap"],  L ->["Liq"],
-        # and G -> ["Vap"]
-        phlist = params.private_phase_list
-        # Public phase list
-        pub_phlist = params.phase_list
-        component_list = params.component_list
-        phase_set = params.config.phase_presentation
-        self.phase_equilibrium_list = params.phase_equilibrium_list
-
-        # Expressions that link to some parameters in the param block, which
-        # are commonly needed, this lets you get the parameters with scale
-        # factors directly from the state block
-        self.temperature_crit = Expression(
-            expr=params.temperature_crit, doc="critical temperaure"
-        )
-        self.pressure_crit = Expression(
-            expr=params.pressure_crit, doc="critical pressure"
-        )
-        self.dens_mass_crit = Expression(
-            expr=params.dens_mass_crit, doc="critical mass density"
-        )
-        self.mw = Expression(expr=params.mw, doc="molecular weight")
-
-        # create the appropriate state variables
-        self._state_vars()
-
-        # Some parameters/variables show up in several expressions, so to
-        # enhance readability and compactness, give them short aliases
-        Tc = params.temperature_crit
-        rhoc = params.dens_mass_crit
-        mw = self.mw
-        # P is pressure in kPa for external function calls
-        P = self.pressure * params.uc_Pa_to_kPa
-        T = self.temperature
-        vf = self.vapor_frac
-
-        # Saturation temperature expression
-        self.temperature_sat = Expression(
-            expr=Tc / self.func_tau_sat(P), doc="Stauration temperature (K)"
-        )
-
-        # Saturation tau (tau = Tc/T)
-        self.tau_sat = Expression(expr=self.func_tau_sat(P))
-
-        # Reduced temperature
-        self.temperature_red = Expression(
-            expr=T / Tc, doc="reduced temperature T/Tc (unitless)"
-        )
-
-        self.tau = Expression(expr=Tc / T, doc="Tc/T (unitless)")
-        tau = self.tau
-
-        # Saturation pressure
-        self.pressure_sat = Expression(
-            expr=self.func_p_sat(tau) * params.uc_kPa_to_Pa,
-            doc="Saturation pressure (Pa)",
-        )
-
-        if self.state_vars == StateVars.PH:
-            # If TPx state vars the expressions are given in _tpx_phase_eq
-            # Calculate liquid and vapor density.  If the phase doesn't exist,
-            # density will be calculated at the saturation or critical pressure
-            # depending on whether the temperature is above the critical
-            # temperature supercritical fluid is considered to be the liquid
-            # phase
-            def rule_dens_mass(b, p):
-                if p == "Liq":
-                    return rhoc * self.func_delta_liq(P, tau)
-                else:
-                    return rhoc * self.func_delta_vap(P, tau)
-
-            self.dens_mass_phase = Expression(
-                phlist, rule=rule_dens_mass, doc="Mass density by phase (kg/m3)"
-            )
-
-            # Reduced Density (no _mass_ identifier as mass or mol is same)
-            def rule_dens_red(b, p):
-                return self.dens_mass_phase[p] / rhoc
-
-            self.dens_phase_red = Expression(
-                phlist, rule=rule_dens_red, doc="reduced density (unitless)"
-            )
-
-        elif self.state_vars == StateVars.TPX:
-            self._tpx_phase_eq()
-        delta = self.dens_phase_red
-
-        # Phase property expressions all converted to SI
-
-        # Saturated Enthalpy
-        def rule_enth_mol_sat_phase(b, p):
-            if p == "Liq":
-                return (
-                    self.func_hlpt(P, self.tau_sat) * params.uc_kJ_per_kg_to_J_per_mol
-                )
-
-            elif p == "Vap":
-                return (
-                    self.func_hvpt(P, self.tau_sat) * params.uc_kJ_per_kg_to_J_per_mol
-                )
-
-        self.enth_mol_sat_phase = Expression(
-            phlist,
-            rule=rule_enth_mol_sat_phase,
-            doc="Saturated enthalpy of the phases at pressure (J/mol)",
-        )
-
-        self.dh_vap_mol = Expression(
-            expr=(self.enth_mol_sat_phase["Vap"] - self.enth_mol_sat_phase["Liq"]),
-            doc="Enthaply of vaporization at pressure and saturation (J/mol)",
-        )
-
-        # Phase Internal Energy
-        def rule_energy_internal_mol_phase(b, p):
-            return self.func_u(delta[p], tau) * params.uc_kJ_per_kg_to_J_per_mol
-
-        self.energy_internal_mol_phase = Expression(
-            phlist,
-            rule=rule_energy_internal_mol_phase,
-            doc="Phase internal energy or saturated if phase doesn't exist",
-        )
-
-        # Phase Enthalpy
-        def rule_enth_mol_phase(b, p):
-            return self.func_h(delta[p], tau) * params.uc_kJ_per_kg_to_J_per_mol
-
-        self.enth_mol_phase = Expression(
-            phlist,
-            rule=rule_enth_mol_phase,
-            doc="Phase enthalpy or saturated if phase doesn't exist [J/mol]",
-        )
-
-        # Phase Entropy
-        def rule_entr_mol_phase(b, p):
-            return self.func_s(delta[p], tau) * params.uc_kJ_per_kgK_to_J_per_molK
-
-        self.entr_mol_phase = Expression(
-            phlist,
-            rule=rule_entr_mol_phase,
-            doc="Phase entropy or saturated if phase doesn't exist [J/mol/K]",
-        )
-
-        # Phase constant pressure heat capacity, cp
-        def rule_cp_mol_phase(b, p):
-            return self.func_cp(delta[p], tau) * params.uc_kJ_per_kgK_to_J_per_molK
-
-        self.cp_mol_phase = Expression(
-            phlist,
-            rule=rule_cp_mol_phase,
-            doc="Phase cp or saturated if phase doesn't exist [J/mol/K]",
-        )
-
-        # Phase constant pressure heat capacity, cv
-        def rule_cv_mol_phase(b, p):
-            return self.func_cv(delta[p], tau) * params.uc_kJ_per_kgK_to_J_per_molK
-
-        self.cv_mol_phase = Expression(
-            phlist,
-            rule=rule_cv_mol_phase,
-            doc="Phase cv or saturated if phase doesn't exist [J/mol/K]",
-        )
-
-        # Phase speed of sound
-        def rule_speed_sound_phase(b, p):
-            return self.func_w(delta[p], tau)
-
-        self.speed_sound_phase = Expression(
-            phlist,
-            rule=rule_speed_sound_phase,
-            doc="Phase speed of sound or saturated if phase doesn't exist",
-        )
-
-        # Phase Mole density
-        def rule_dens_mol_phase(b, p):
-            return self.dens_mass_phase[p] / mw
-
-        self.dens_mol_phase = Expression(
-            phlist,
-            rule=rule_dens_mol_phase,
-            doc="Phase mole density or saturated if phase doesn't exist",
-        )
-
-        # Phase fraction
-        def rule_phase_frac(b, p):
-            if p == "Vap":
-                return vf
-            elif p == "Liq":
-                return 1.0 - vf
-
-        self.phase_frac = Expression(
-            phlist, rule=rule_phase_frac, doc="Phase fraction [unitless]"
-        )
-
-        # Component flow (for units that need it)
-        def component_flow(b, i):
-            return self.flow_mol
-
-        self.flow_mol_comp = Expression(
-            component_list,
-            rule=component_flow,
-            doc="Total flow (both phases) of component [mol/s]",
-        )
-
-        # Total (mixed phase) properties
-
-        # Enthalpy
-        if self.state_vars == StateVars.TPX:
-            self.enth_mol = Expression(
-                expr=sum(self.phase_frac[p] * self.enth_mol_phase[p] for p in phlist)
-            )
-        # Internal Energy
-        self.energy_internal_mol = Expression(
-            expr=sum(
-                self.phase_frac[p] * self.energy_internal_mol_phase[p] for p in phlist
-            )
-        )
-        # Entropy
-        self.entr_mol = Expression(
-            expr=(
-                self.func_s(delta["Liq"], tau) * self.phase_frac["Liq"]
-                + self.func_s(delta["Vap"], tau) * self.phase_frac["Vap"]
-            )
-            * params.uc_kJ_per_kgK_to_J_per_molK
-        )
-        # cp
-        self.cp_mol = Expression(
-            expr=sum(self.phase_frac[p] * self.cp_mol_phase[p] for p in phlist)
-        )
-        # cv
-        self.cv_mol = Expression(
-            expr=sum(self.phase_frac[p] * self.cv_mol_phase[p] for p in phlist)
-        )
-
-        # mass density
-        self.dens_mass = Expression(
-            expr=1.0
-            / sum(self.phase_frac[p] * 1.0 / self.dens_mass_phase[p] for p in phlist)
-        )
-        # mole density
-        self.dens_mol = Expression(
-            expr=1.0
-            / sum(self.phase_frac[p] * 1.0 / self.dens_mol_phase[p] for p in phlist)
-        )
-        # heat capacity ratio
-        self.heat_capacity_ratio = Expression(expr=self.cp_mol / self.cv_mol)
-        # Flows
-        self.flow_vol = Expression(
-            expr=self.flow_mol / self.dens_mol,
-            doc="Total liquid + vapor volumetric flow (m3/s)",
-        )
-
-        self.flow_mass = Expression(
-            expr=self.mw * self.flow_mol, doc="mass flow rate [kg/s]"
-        )
-
-        self.enth_mass = Expression(expr=self.enth_mol / mw, doc="Mass enthalpy (J/kg)")
-
-        # Set the state vars dictionary
-        if self.state_vars == StateVars.PH:
-            self._state_vars_dict = {
-                "flow_mol": self.flow_mol,
-                "enth_mol": self.enth_mol,
-                "pressure": self.pressure,
-            }
-        elif self.state_vars == StateVars.TPX and phase_set in (
-            PhaseType.MIX,
-            PhaseType.LG,
-        ):
-            self._state_vars_dict = {
-                "flow_mol": self.flow_mol,
-                "temperature": self.temperature,
-                "pressure": self.pressure,
-                "vapor_frac": self.vapor_frac,
-            }
-        elif self.state_vars == StateVars.TPX and phase_set in (
-            PhaseType.G,
-            PhaseType.L,
-        ):
-            self._state_vars_dict = {
-                "flow_mol": self.flow_mol,
-                "temperature": self.temperature,
-                "pressure": self.pressure,
-            }
-
-        def rule_mole_frac_phase_comp(b, p, j):
-            if p == "Mix":
-                return 1.0
-            else:
-                return self.phase_frac[p]
-
-        self.mole_frac_phase_comp = Expression(
-            pub_phlist, component_list, rule=rule_mole_frac_phase_comp
-        )
-
-        # Define some expressions for the balance terms returned by functions
-        # This is just to allow assigning scale factors to the expressions
-        # returned
-        #
-        # Marterial flow term exprsssions
-        def rule_material_flow_terms(b, p):
-            if p == "Mix":
-                return self.flow_mol
-            else:
-                return self.flow_mol * self.phase_frac[p]
-
-        self.material_flow_terms = Expression(pub_phlist, rule=rule_material_flow_terms)
-
-        # Enthaply flow term expressions
-        def rule_enthalpy_flow_terms(b, p):
-            if p == "Mix":
-                return self.enth_mol * self.flow_mol
-            else:
-                return self.enth_mol_phase[p] * self.phase_frac[p] * self.flow_mol
-
-        self.enthalpy_flow_terms = Expression(pub_phlist, rule=rule_enthalpy_flow_terms)
-
-        # Energy density term expressions
-        def rule_energy_density_terms(b, p):
-            if p == "Mix":
-                return self.dens_mol * self.energy_internal_mol
-            else:
-                return self.dens_mol_phase[p] * self.energy_internal_mol_phase[p]
-
-        self.energy_density_terms = Expression(
-            pub_phlist, rule=rule_energy_density_terms
-        )
-
-    def get_material_flow_terms(self, p, j):
-        return self.material_flow_terms[p]
-
-    def get_enthalpy_flow_terms(self, p):
-        return self.enthalpy_flow_terms[p]
-
-    def get_material_density_terms(self, p, j):
-        if p == "Mix":
-            return self.dens_mol
-        else:
-            return self.dens_mol_phase[p]
-
-    def get_energy_density_terms(self, p):
-        return self.energy_density_terms[p]
-
-    def default_material_balance_type(self):
-        return MaterialBalanceType.componentTotal
-
-    def default_energy_balance_type(self):
-        return EnergyBalanceType.enthalpyTotal
-
-    def get_material_flow_basis(b):
-        return MaterialFlowBasis.molar
-
-    def define_state_vars(self):
-        return self._state_vars_dict
-
-    def define_display_vars(self):
-        return {
-            "Molar Flow (mol/s)": self.flow_mol,
-            "Mass Flow (kg/s)": self.flow_mass,
-            "T (K)": self.temperature,
-            "P (Pa)": self.pressure,
-            "Vapor Fraction": self.vapor_frac,
-            "Molar Enthalpy (J/mol)": self.enth_mol_phase,
-        }
-
-    def extensive_state_vars(self):
-        return self.extensive_set
-
-    def intensive_state_vars(self):
-        return self.intensive_set
-
-    def model_check(self):
-        pass
-
-    def calculate_scaling_factors(self):
-        super().calculate_scaling_factors()
-
-        sf_flow = iscale.get_scaling_factor(self.flow_mol, default=1)
-        sf_enth = iscale.get_scaling_factor(self.enth_mol, default=1)
-        sf_inte = iscale.get_scaling_factor(self.energy_internal_mol, default=1)
-        sf_dens = iscale.get_scaling_factor(self.dens_mol, default=1)
-        sf_pres = iscale.get_scaling_factor(self.pressure, default=1)
-        for v in self.material_flow_terms.values():
-            iscale.set_scaling_factor(v, sf_flow)
-        for v in self.enthalpy_flow_terms.values():
-            iscale.set_scaling_factor(v, sf_enth * sf_flow)
-        for k, v in self.energy_density_terms.items():
-            if k == "Mix":
-                iscale.set_scaling_factor(v, sf_inte * sf_dens)
-            else:
-                sf_inte_p = iscale.get_scaling_factor(
-                    self.energy_internal_mol_phase[k], default=1
-                )
-                sf_dens_p = iscale.get_scaling_factor(self.dens_mol_phase[k], default=1)
-                iscale.set_scaling_factor(v, sf_inte_p * sf_dens_p)
-        try:
-            iscale.set_scaling_factor(self.eq_sat, sf_pres / 1000.0)
-        except AttributeError:
-            pass  # may not have eq_sat, and that's ok
-        try:
-            iscale.set_scaling_factor(self.eq_complementarity, sf_pres / 10)
-        except AttributeError:
-            pass  # may not have eq_complementarity which is fine
-=======
-from idaes.models.properties.general_helmholtz import *
->>>>>>> fa67d746
+from idaes.models.properties.general_helmholtz import *