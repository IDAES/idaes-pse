#################################################################################
# The Institute for the Design of Advanced Energy Systems Integrated Platform
# Framework (IDAES IP) was produced under the DOE Institute for the
# Design of Advanced Energy Systems (IDAES), and is copyright (c) 2018-2021
# by the software owners: The Regents of the University of California, through
# Lawrence Berkeley National Laboratory,  National Technology & Engineering
# Solutions of Sandia, LLC, Carnegie Mellon University, West Virginia University
# Research Corporation, et al.  All rights reserved.
#
# Please see the files COPYRIGHT.md and LICENSE.md for full copyright and
# license information.
#################################################################################
"""This module provides a list of suppored component and Pyomo expressions for
some properties not implimented as external functions.
"""

__author__ = "John Eslick"

from idaes.models.properties.general_helmholtz.components.registry import (
    register_helmholtz_component,
    get_transport_module,
    component_registered,
)

import idaes.models.properties.general_helmholtz.components.h2o as h2o
import idaes.models.properties.general_helmholtz.components.co2 as co2
import idaes.models.properties.general_helmholtz.components.r134a as r134a
import idaes.models.properties.general_helmholtz.components.r1234ze as r1234ze

<<<<<<< HEAD
_components = {
    "h2o": h2o,
    "co2": co2,
    "r134a": r134a,
    "r1234ze": r1234ze,
}


def get_component_module(comp_str):
    comp_str = comp_str.lower()
    return _components.get(comp_str, None)
=======
register_helmholtz_component("h2o", h2o)
register_helmholtz_component("co2", co2)
register_helmholtz_component("r134a", r134a)
register_helmholtz_component("r1234ze", r1234ze)
>>>>>>> 4c3c625c
<|MERGE_RESOLUTION|>--- conflicted
+++ resolved
@@ -27,21 +27,7 @@
 import idaes.models.properties.general_helmholtz.components.r134a as r134a
 import idaes.models.properties.general_helmholtz.components.r1234ze as r1234ze
 
-<<<<<<< HEAD
-_components = {
-    "h2o": h2o,
-    "co2": co2,
-    "r134a": r134a,
-    "r1234ze": r1234ze,
-}
-
-
-def get_component_module(comp_str):
-    comp_str = comp_str.lower()
-    return _components.get(comp_str, None)
-=======
 register_helmholtz_component("h2o", h2o)
 register_helmholtz_component("co2", co2)
 register_helmholtz_component("r134a", r134a)
-register_helmholtz_component("r1234ze", r1234ze)
->>>>>>> 4c3c625c
+register_helmholtz_component("r1234ze", r1234ze)