#################################################################################
# The Institute for the Design of Advanced Energy Systems Integrated Platform
# Framework (IDAES IP) was produced under the DOE Institute for the
# Design of Advanced Energy Systems (IDAES).
#
# Copyright (c) 2018-2024 by the software owners: The Regents of the
# University of California, through Lawrence Berkeley National Laboratory,
# National Technology & Engineering Solutions of Sandia, LLC, Carnegie Mellon
# University, West Virginia University Research Corporation, et al.
# All rights reserved.  Please see the files COPYRIGHT.md and LICENSE.md
# for full copyright and license information.
#################################################################################
"""Test the Helmholtz EoS parameter writing utility.  Property calculations
tested here do not use IDAES properties or the external functions. This directly
tests the expressions created by the WriteParameters class that will be written
to parameter and expression files to verify they are generated correctly.

The tests here use three points from the saturation curve near critical, near triple,
and in between.  This data comes from the original equation of state papers.  Comments
include citations.

On some test points, I had to infer extra significant figures for density.  For example,
this density of a liquid near the triple point is insensitive to pressure, so to calculate
<<<<<<< HEAD
the pressure from density of a liquid at the triple point, a lot of significant figures
are needed. As long a I could add significant figures to the density and not change the
reported value when rounded, I assumed it was okay.
=======
the pressure from density of a liquid at the triple point, a lot of significant figures 
are needed. As long a I could add significant figures to the density and not change the 
reported value when rounded, I assumed it was okay. 

If you're adding more tests and run into the same problem, the function infer_rhol_value 
can be uncommented to print out an inferred value for liquid density.
>>>>>>> 76b58d65
"""
import pytest
import math
from idaes.models.properties.general_helmholtz.components.parameters.h2o import (
    main as h2o_main,
)
from idaes.models.properties.general_helmholtz.components.parameters.co2 import (
    main as co2_main,
)
from idaes.models.properties.general_helmholtz.components.parameters.nh3 import (
    main as nh3_main,
)
from idaes.models.properties.general_helmholtz.components.parameters.propane import (
    main as propane_main,
)
from idaes.models.properties.general_helmholtz.components.parameters.r1234ze import (
    main as r1234ze_main,
)
from idaes.models.properties.general_helmholtz.components.parameters.r125 import (
    main as r125_main,
)
from idaes.models.properties.general_helmholtz.components.parameters.r134a import (
    main as r134a_main,
)
from idaes.models.properties.general_helmholtz.components.parameters.r227ea import (
    main as r227ea_main,
)
from idaes.models.properties.general_helmholtz.components.parameters.r32 import (
    main as r32_main,
)
from idaes.models.properties.general_helmholtz.components.parameters.isobutane import (
    main as isobutane_main,
)
from idaes.models.properties.general_helmholtz.components.parameters.butane import (
    main as butane_main,
)


def _common_sat(sat_thermo_data, we):
    # Check the EoS expressions, the tolerance is a little loose
    # due to lack of sig. figs. in reported data

    for pnt in sat_thermo_data.values():

        # The pressure is very sensitive to the liquid density (rhol) around the triple point.
        # If you're finding we.calculate_pressure(rho=pnt["rhol"], T=pnt["T"]) is failing,
        # uncomment the line below to infer a more precise value for rhol that you can use in
        # your test.
        # infer_rhol_value(pnt,we)

        assert we.calculate_pressure(rho=pnt["rhov"], T=pnt["T"]) == pytest.approx(
            pnt["p"], rel=1e-2, abs=1e-3
        )
        assert we.calculate_pressure(rho=pnt["rhol"], T=pnt["T"]) == pytest.approx(
            pnt["p"], rel=1e-2, abs=1e-3
        )
        assert we.calculate_enthalpy(rho=pnt["rhov"], T=pnt["T"]) == pytest.approx(
            pnt["hv"], rel=1e-2, abs=1e-3
        )
        assert we.calculate_enthalpy(rho=pnt["rhol"], T=pnt["T"]) == pytest.approx(
            pnt["hl"], rel=1e-2, abs=1e-3
        )
        assert we.calculate_entropy(rho=pnt["rhov"], T=pnt["T"]) == pytest.approx(
            pnt["sv"], rel=1e-2, abs=1e-3
        )
        assert we.calculate_entropy(rho=pnt["rhol"], T=pnt["T"]) == pytest.approx(
            pnt["sl"], rel=1e-2, abs=1e-3
        )

    # Check the approximate sat density curves
    rhol, rhov = we.approx_sat_curves([sat_thermo_data[2]["T"]])
    assert rhol[0] == pytest.approx(sat_thermo_data[2]["rhol"], rel=1e-1)
    assert rhov[0] == pytest.approx(sat_thermo_data[2]["rhov"], rel=1e-1)


def _common_pressure(thermo_data, we):
    # Check the EoS expressions, the tolerance is a little loose
    # due to lack of sig. figs. in reported data
    for pnt in thermo_data.values():
        assert we.calculate_pressure(rho=pnt["rho"], T=pnt["T"]) == pytest.approx(
            pnt["p"], rel=1e-2, abs=1e-3
        )


@pytest.mark.unit
def test_h2o():
    # Some test data from:
    #
    # Wagner, W.,  A. Pruss (2002). The IAPWS Formulation 1995 for the
    #   Thermodynamic Properties of Ordinary Water Substance for General and
    #   Scientific Use. J. Phys. Chem. Ref. Data, 31, 387-535.
    sat_thermo_data = {
        1: {  # near critical
            "T": 273.16,
            "p": 0.612,
            "rhol": 999.79252,
            "hl": 0.001,
            "sl": 0.0000,
            "rhov": 0.00485,
            "hv": 2500.92,
            "sv": 9.1555,
        },
        2: {  # between critical and triple point
            "T": 400,
            "p": 245.77,
            "rhol": 937.486,
            "hl": 532.953,
            "sl": 1.6013,
            "rhov": 1.3694,
            "hv": 2715.70,
            "sv": 7.0581,
        },
        3: {  # near triple point
            "T": 646,
            "p": 21775,
            "rhol": 402.96,
            "hl": 1963.49,
            "sl": 4.2214,
            "rhov": 243.46,
            "hv": 2238.06,
            "sv": 4.6465,
        },
    }

    we = h2o_main(dry_run=True)
    _common_sat(sat_thermo_data, we)


@pytest.mark.unit
def test_nh3():
    # Some test data from:
    #
    # SKehui Gao (高克慧),Jiangtao Wu (吴江涛),Ian H. Bell, Allan H. Harvey, and Eric W. Lemmon (2023)
    # A Reference Equation of State with an Associating Term for Thermodynamic Properties of Ammonia
    sat_thermo_data = {
        1: {  # near critical
            "T": 405,
            "p": 11252.87,
            "rhol": 281.00858,
            "hl": 1179.9637,
            "sl": 3.8288,
            "rhov": 188.1331,
            "hv": 1318.9971,
            "sv": 4.1722,
        },
        2: {  # between critical and triple point
            "T": 380,
            "p": 7139.7014,
            "rhol": 436.2496,
            "hl": 912.9600,
            "sl": 3.1807,
            "rhov": 67.3260,
            "hv": 1559.7529,
            "sv": 4.8828,
        },
        3: {  # near triple point
            "T": 195.49,
            "p": 6.055813,
            "rhol": 733.8544,
            "hl": 8.2544e-03,
            "sl": 1.1792e-05,
            "rhov": 0.06371,
            "hv": 1489.120,
            "sv": 7.6173,
        },
    }
    we = nh3_main(dry_run=True)
    _common_sat(sat_thermo_data, we)


@pytest.mark.unit
def test_co2():
    # Some test data from:
    #
    # Span, R., and W. Wagner (1996). A New Equation of State for Carbon Dioxide
    #    Covering the Fluid Region from the Triple-Point Temperature to 1100 K as
    #    Pressures up to 800 MPa. Journal of Physical and Chemical Reference Data,
    #    25, 1509.
    sat_thermo_data = {
        1: {  # near critical
            "T": 216.592,
            "p": 517.96,
            "rhol": 1178.46,
            "hl": -426.74,
            "sl": -2.2177,
            "rhov": 13.761,
            "hv": -76.364,
            "sv": -0.59999,
        },
        2: {  # between critical and triple point
            "T": 250,
            "p": 1785.0,
            "rhol": 1045.97,
            "hl": -359.07,
            "sl": -1.9323,
            "rhov": 46.644,
            "hv": -69.376,
            "sv": -0.77492,
        },
        3: {  # near triple point
            "T": 303,
            "p": 7189.0,
            "rhol": 599.86,
            "hl": -203.73,
            "sl": -1.4004,
            "rhov": 339.00,
            "hv": -139.91,
            "sv": -1.1897,
        },
    }

    we = co2_main(dry_run=True)
    _common_sat(sat_thermo_data, we)


@pytest.mark.unit
def test_propane():
    # Some test data from:
    #
    # Lemmon, E. , McLinden, M. and Wagner, W. (2009), Thermodynamic Properties of
    #   Propane. III. A Reference Equation of State for Temperatures from the Melting
    #   Line to 650 K and Pressures up to 1000 MPa, Journal of Chemical and Engineering
    #   Data, [online], https://tsapps.nist.gov/publication/get_pdf.cfm?pub_id=832438
    #   (Accessed April 14, 2023)
    sat_thermo_data = {
        1: {  # near triple
            "T": -187.625 + 273.15,
            "p": 0.17203e-6,
            "rhol": 733.125204,
            "hl": -196.64,
            "sl": -1.396,
            "rhov": 0.1071e-7,
            "hv": 366.26,
            "sv": 5.186,
        },
        2: {  # between critical and triple point
            "T": 273.15,
            "p": 474.46,
            "rhol": 528.59,
            "hl": 200.00,
            "sl": 1.000,
            "rhov": 10.351,
            "hv": 574.87,
            "sv": 2.372,
        },
        3: {  # near critical point
            "T": 95 + 273.15,
            "p": 4119.5,
            "rhol": 286.51,
            "hl": 516.33,
            "sl": 1.948,
            "rhov": 156.31,
            "hv": 595.81,
            "sv": 2.164,
        },
    }

    we = propane_main(dry_run=True)
    _common_sat(sat_thermo_data, we)


@pytest.mark.unit
def test_r1234ze():
    # Some test data from:
    #
    # Monika Thol and Eric W. Lemmon. Equation of State for the Thermodynamic
    #    Properties of trans-1,3,3,3-Tetrafluoropropene [R-1234ze(E)]. Int. J.
    #    Thermophys, 37(3):1–16, 2016. doi:10.1007/s10765-016-2040-6.
    thermo_data = {
        1: {
            "T": 200,
            "p": 2161.4,
            "rho": 12.6 * 114.0416,
        },
        2: {
            "T": 200,
            "p": 0,
            "rho": 1e-12,  # Need a small number here to avoid 0/0
        },
        3: {
            "T": 350,
            "p": 95041.56,
            "rho": 11.4 * 114.0416,
        },
        4: {
            "T": 360,
            "p": 2039.103,
            "rho": 1.0 * 114.0416,
        },
        4: {
            "T": 383,
            "p": 3670.105,
            "rho": 4.29 * 114.0416,
        },
        5: {
            "T": 420,
            "p": 19954.47,
            "rho": 8.0 * 114.0416,
        },
    }

    we = r1234ze_main(dry_run=True)
    _common_pressure(thermo_data, we)


@pytest.mark.unit
def test_r125():
    # Some test data from:
    #
    # Lemmon, E.W., R.T. Jacobsen. A New Functional Form and New Fitting Techniques
    #    for Equations of State with Application to Pentafluoroethane (HFC-125),
    #    J. Phys. Chem. Ref. Data, Vol. 34, No. 1, 2005
    sat_thermo_data = {
        1: {  # near triple point
            "T": -100.63 + 273.15,
            "p": 2.91,
            "rhol": 1690.6804,
            "hl": 87.130,
            "sl": 0.49022,
            "rhov": 0.24462,
            "hv": 277.39,
            "sv": 1.5931,
        },
        2: {  # between critical and triple point
            "T": 273.15,
            "p": 670.52,
            "rhol": 1319.8,
            "hl": 200.0,
            "sl": 1.000,
            "rhov": 42.070,
            "hv": 333.16,
            "sv": 1.4875,
        },
        3: {  # near critical point
            "T": 65 + 273.15,
            "p": 3536.97,
            "rhol": 735.11,
            "hl": 304.88,
            "sl": 1.3311,
            "rhov": 416.57,
            "hv": 332.24,
            "sv": 1.412,
        },
    }

    we = r125_main(dry_run=True)
    _common_sat(sat_thermo_data, we)


@pytest.mark.unit
def test_r134a():
    # Some test data from:
    #
    # Tillner-Roth, R.; Baehr, H.D., An International Standard Formulation for the",
    #    Thermodynamic Properties of 1,1,1,2-Tetrafluoroethane (HFC-134a) for",
    #    Temperatures from 170 K to 455 K and Pressures up to 70 MPa, J. Phys. Chem.",
    #    Ref. Data, 1994, 23, 5, 657-729, https://doi.org/10.1063/1.555958"
    sat_thermo_data = {
        1: {  # near triple point
            "T": 169.85,
            "p": 0.39,
            "rhol": 1591.10745,
            "hl": 71.454,
            "sl": 0.4126,
            "rhov": 0.02817,
            "hv": 334.94,
            "sv": 1.9639,
        },
        2: {  # between critical and triple point
            "T": 310.0,
            "p": 933.40,
            "rhol": 1159.9,
            "hl": 251.73,
            "sl": 1.1756,
            "rhov": 45.785,
            "hv": 418.03,
            "sv": 1.7121,
        },
        3: {  # near critical point
            "T": 372,
            "p": 3881.1,
            "rhol": 693.10,
            "hl": 367.71,
            "sl": 1.5041,
            "rhov": 334.83,
            "hv": 412.67,
            "sv": 1.6250,
        },
    }

    we = r134a_main(dry_run=True)
    _common_sat(sat_thermo_data, we)


@pytest.mark.unit
def test_r32():
    # Some test data from:
    #
    # Tillner-Roth, R., A. Yokozeki. An International Standard Equation of State for",
    #    Difluoromethane (R-32) for Temperatures from the Triple Point at 136.34 K to",
    #    435 K and Pressures up to 70 MPa, Journal of Physical and Chemical Reference",
    #    Data 26, 1273 (1997); https://doi.org/10.1063/1.556002"
    sat_thermo_data = {
        1: {  # near triple point
            "T": -136.81 + 273.15,
            "p": 0.05446079,
            "rhol": 1429.2733,
            "hl": -19.07,
            "sl": -0.104,
            "rhov": 0.0025,
            "hv": 444.31,
            "sv": 3.2937,
        },
        2: {  # between critical and triple point
            "T": 273.15,
            "p": 813.10,
            "rhol": 1055.25,
            "hl": 200.00,
            "sl": 1.0,
            "rhov": 22.091,
            "hv": 515.30,
            "sv": 2.1543,
        },
        3: {  # near critical point
            "T": 76 + 273.15,
            "p": 5531.5,
            "rhol": 583.33,
            "hl": 378.03,
            "sl": 1.5470,
            "rhov": 275.00,
            "hv": 455.86,
            "sv": 1.7699,
        },
    }

    we = r32_main(dry_run=True)
    _common_sat(sat_thermo_data, we)


@pytest.mark.unit
def test_butane():
    # Some test data from:
    #
    # Reference Equations of State for the Thermodynamic
    # Properties of Fluid Phase -Butane and Isobutane
    # D. Bücker; W. Wagner
    sat_thermo_data = {
        1: {  # near triple point
            "T": 136,
            "p": 0.00082,
            "rhol": 733.2830604395986,
            "hl": -719.4384081295542,
            "sl": -3.020002726615331,
            "rhov": 4.2144648219014844e-05,
            "hv": -224.476119878109,
            "sv": 0.6193124379530769,
        },
        2: {  # Middle value
            "T": 222,
            "p": 8.829,
            "rhol": 652.2556845646468,
            "hl": -544.805042777869,
            "sl": -2.0278638641793307,
            "rhov": 0.27996277123216506,
            "hv": -117.79829132234931,
            "sv": -0.10453501347214404,
        },
        3: {  # near critical point
            "T": 425,
            "p": 3788.1,
            "rhol": 264.7312031078,
            "hl": 44.02839031370719,
            "sl": -0.2505256333683984,
            "rhov": 205.129236104155,
            "hv": 74.05462506435113,
            "sv": -0.17984390766126987,
        },
    }

    we = butane_main(dry_run=True)
    _common_sat(sat_thermo_data, we)


@pytest.mark.unit
def test_isobutane():
    # Some test data from:
    #
    # Reference Equations of State for the Thermodynamic
    # Properties of Fluid Phase -Butane and Isobutane
    # D. Bücker; W. Wagner
    sat_thermo_data = {
        1: {  # as close to the triple point as I could get it to solve
            "T": 244,
            "p": 48.482,
            "rhol": 612.7089159567313,
            "hl": -466.15257329991033,
            "sl": -1.7676822027038077,
            "rhov": 1.4236413419350442,
            "hv": -86.14006509543601,
            "sv": -0.21025284166965258,
        },
        2: {  # middle value
            "T": 266,
            "p": 120.89,
            "rhol": 588.6890683531155,
            "hl": -417.8728759840798,
            "sl": -1.5787731067716966,
            "rhov": 3.333264026007927,
            "hv": -56.91293931766913,
            "sv": -0.22178473597968779,
        },
        3: {  # close to the critical point.
            "T": 407,
            "p": 3580.1,
            "rhol": 276.81776780534676,
            "hl": 7.291970261823228,
            "sl": -0.3538117763443197,
            "rhov": 173.4503046051935,
            "hv": 59.64795727088574,
            "sv": -0.22517272904982927,
        },
    }

    we = isobutane_main(dry_run=True)
    _common_sat(sat_thermo_data, we)


def infer_rhol_value(pnt, we):
    # Pressure is extremely sensitive to the liquid density (rhol) around the triple point.
    # This method is used to infer additional decimal places for the liquid density
    # so that the pressure calculated correctly.

    pressure = pnt["p"]
    rhol_pressure = we.calculate_pressure(rho=pnt["rhol"], T=pnt["T"])

    rhol = pnt["rhol"]
    rhol_max = math.ceil(pnt["rhol"])
    rhol_min = math.floor(pnt["rhol"])

    # If the pressure is not within 1e-3 of the true pressure,
    # make it more precise
    while abs(rhol_pressure - pressure) > 1e-5:
        # Converge on the correct density by replacing the upper/lower bound
        # (basic bisection solving method )
        if rhol_pressure > pressure:
            rhol_max = rhol
        elif rhol_pressure < pressure:
            rhol_min = rhol
        rhol = (rhol_max + rhol_min) / 2
        rhol_pressure = we.calculate_pressure(rho=rhol, T=pnt["T"])

    print(
        f"update the rhol in your test_[compound] method for\n"
        f"T={pnt['T']} P={pnt['p']} to this value: {rhol} \n",
        f"This adds additional precision to your original value of {pnt['rhol']}",
    )<|MERGE_RESOLUTION|>--- conflicted
+++ resolved
@@ -21,18 +21,12 @@
 
 On some test points, I had to infer extra significant figures for density.  For example,
 this density of a liquid near the triple point is insensitive to pressure, so to calculate
-<<<<<<< HEAD
-the pressure from density of a liquid at the triple point, a lot of significant figures
-are needed. As long a I could add significant figures to the density and not change the
-reported value when rounded, I assumed it was okay.
-=======
 the pressure from density of a liquid at the triple point, a lot of significant figures 
 are needed. As long a I could add significant figures to the density and not change the 
 reported value when rounded, I assumed it was okay. 
 
 If you're adding more tests and run into the same problem, the function infer_rhol_value 
 can be uncommented to print out an inferred value for liquid density.
->>>>>>> 76b58d65
 """
 import pytest
 import math
@@ -102,7 +96,7 @@
             pnt["sl"], rel=1e-2, abs=1e-3
         )
 
-    # Check the approximate sat density curves
+    # Check the approxibackendmate sat density curves
     rhol, rhov = we.approx_sat_curves([sat_thermo_data[2]["T"]])
     assert rhol[0] == pytest.approx(sat_thermo_data[2]["rhol"], rel=1e-1)
     assert rhov[0] == pytest.approx(sat_thermo_data[2]["rhov"], rel=1e-1)
