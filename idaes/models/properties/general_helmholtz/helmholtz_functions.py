--- conflicted
+++ resolved
@@ -16,10 +16,6 @@
 
 import enum
 import ctypes
-<<<<<<< HEAD
-import math
-=======
->>>>>>> 4c3c625c
 import os
 
 from matplotlib import pyplot as plt
@@ -39,12 +35,8 @@
     Component,
 )
 from idaes.models.properties.general_helmholtz.components import (
-<<<<<<< HEAD
-    get_component_module,
-=======
     get_transport_module,
     component_registered,
->>>>>>> 4c3c625c
 )
 import idaes.logger as idaeslog
 
@@ -905,25 +897,6 @@
 
     def viscosity_liq(self, **kwargs):
         blk, delta_liq, delta_vap, tau, x, c = self.basic_calculations(**kwargs)
-<<<<<<< HEAD
-        return get_component_module(c)._viscosity(self.param, delta_liq, tau, blk)
-
-    def viscosity_vap(self, **kwargs):
-        blk, delta_liq, delta_vap, tau, x, c = self.basic_calculations(**kwargs)
-        return get_component_module(c)._viscosity(self.param, delta_vap, tau, blk)
-
-    def thermal_conductivity_liq(self, **kwargs):
-        blk, delta_liq, delta_vap, tau, x, c = self.basic_calculations(**kwargs)
-        return get_component_module(c)._thermal_conductivity(
-            self.param, delta_liq, tau, blk
-        )
-
-    def thermal_conductivity_vap(self, **kwargs):
-        blk, delta_liq, delta_vap, tau, x, c = self.basic_calculations(**kwargs)
-        return get_component_module(c)._thermal_conductivity(
-            self.param, delta_vap, tau, blk
-        )
-=======
         tmod = get_transport_module(c)
         if tmod is None:
             raise RuntimeError(f"Transport properties not available for {c}")
@@ -949,7 +922,6 @@
         if tmod is None:
             raise RuntimeError(f"Transport properties not available for {c}")
         return tmod._thermal_conductivity(self.param, delta_vap, tau, blk)
->>>>>>> 4c3c625c
 
     def p_sat(self, T=None, tau=None):
         """Return saturation pressure as a function of T or tau"""
@@ -1320,11 +1292,7 @@
     def build(self):
         super().build()
         # Check if the specified compoent is supported
-<<<<<<< HEAD
-        if get_component_module(self.config.pure_component) is None:
-=======
         if not component_registered(self.config.pure_component):
->>>>>>> 4c3c625c
             raise ConfigurationError(
                 f"Component {self.config.pure_component} not supported."
             )
