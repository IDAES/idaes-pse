--- conflicted
+++ resolved
@@ -53,14 +53,11 @@
 except:
     _flib = None
 
-<<<<<<< HEAD
 def available():
     """Returns True if the shared library is installed and loads propertly
     otherwise returns False
     """
     return (_flib is not None) and (_flib_ad is not None)
-=======
->>>>>>> 174d2fc0
 
 class StateVars(enum.Enum):
     """
