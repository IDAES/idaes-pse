#################################################################################
# The Institute for the Design of Advanced Energy Systems Integrated Platform
# Framework (IDAES IP) was produced under the DOE Institute for the
# Design of Advanced Energy Systems (IDAES), and is copyright (c) 2018-2021
# by the software owners: The Regents of the University of California, through
# Lawrence Berkeley National Laboratory,  National Technology & Engineering
# Solutions of Sandia, LLC, Carnegie Mellon University, West Virginia University
# Research Corporation, et al.  All rights reserved.
#
# Please see the files COPYRIGHT.md and LICENSE.md for full copyright and
# license information.
#################################################################################
"""
Implementation of the formulation proposed in:

Burgard, A.P., Eason, J.P., Eslick, J.C., Ghouse, J.H., Lee, A., Biegler, L.T.,
Miller, D.C., 2018, A Smooth, Square Flash Formulation for Equation-Oriented
Flowsheet Optimization. Proceedings of the 13th International Symposium on
Process Systems Engineering – PSE 2018, July 1-5, 2018, San Diego.
"""
from pyomo.environ import Constraint, Param, Var, value, units as pyunits
from idaes.core.util.exceptions import ConfigurationError
from idaes.core.util.math import smooth_max, smooth_min
from idaes.models.properties.modular_properties.phase_equil.bubble_dew import (
    _valid_VL_component_list,
)
import idaes.core.util.scaling as iscale


<<<<<<< HEAD
def phase_equil(b, phase_pair):
    # This method is called via StateBlock.build, thus does not need clean-up
    # try/except statements
    suffix = "_" + phase_pair[0] + "_" + phase_pair[1]

    # Smooth VLE assumes a liquid and a vapor phase, so validate this
    (
        l_phase,
        v_phase,
        vl_comps,
        henry_comps,
        l_only_comps,
        v_only_comps,
    ) = _valid_VL_component_list(b, phase_pair)

    if l_phase is None or v_phase is None:
        raise ConfigurationError(
            "{} Generic Property Package phase pair {}-{} was set to use "
            "Smooth VLE formulation, however this is not a vapor-liquid pair.".format(
                b.params.name, phase_pair[0], phase_pair[1]
            )
        )

    # Definition of equilibrium temperature slack variables for smooth VLE
    t_units = b.params.get_metadata().default_units["temperature"]
    if v_only_comps == []:
        s = Var(b.params.phase_list,
                initialize=0.0,
                bounds=(0, None),
                doc='Slack variable for equilibrium temperature',
                units=t_units)
        b.add_component("s" + suffix, s)

        # Equilibrium temperature
        def rule_tbar(b):
            if b.params.get_phase(phase_pair[0]).is_vapor_phase():
                vapor_phase = phase_pair[0]
                liquid_phase = phase_pair[1]
            else:
                vapor_phase = phase_pair[1]
                liquid_phase = phase_pair[0]
            return b._tbar[phase_pair] - b.temperature - \
                s[vapor_phase] + s[liquid_phase] == 0
        b.add_component("_tbar_constraint" + suffix, Constraint(rule=rule_tbar))

    else:
        b._tbar[phase_pair] = b.temperature

    eps = Param(default=1e-04,
                mutable=True,
                doc='Smoothing parameter for complementarities',
                units=t_units)
    b.add_component("eps" + suffix, eps)
    
    gp = Var(b.params.phase_list,
             initialize=0.0,
             bounds=(0, None),
             doc='Slack variable for cubic second derivative for phase p',
             units=pyunits.dimensionless)
    b.add_component("gp" + suffix, gp)
    
    gn = Var(b.params.phase_list,
             initialize=0.0,
             bounds=(0, None),
             doc='Slack variable for cubic second derivative for phase p',
             units=pyunits.dimensionless)
    b.add_component("gn" + suffix, gn)

    def rule_temperature_slack_complementarity(b, p):
        flow_phase = b.flow_mol_phase[p]
        if b.params.config.supercritical_extension:
            if b.params.get_phase(p).is_vapor_phase():
                return smooth_min(s[p], flow_phase, eps) == 0
            else:
                return Constraint.Skip
        else:
            return smooth_min(s[p], flow_phase, eps) == 0
    b.add_component(
        "temperature_slack_complementarity" + suffix,
        Constraint(
            b.params.phase_list,
            rule=rule_temperature_slack_complementarity,
        ),
    )

    def rule_cubic_root_complementarity(b, p):
        p1, p2 = phase_pair
        return b.cubic_second_derivative[p1, p2, p] == gp[p] - gn[p]
    b.add_component(
        "cubic_root_complementarity" + suffix,
        Constraint(b.params.phase_list, rule=rule_cubic_root_complementarity),
    )

    def rule_cubic_slack_complementarity(b, p):
        flow_phase = b.flow_mol_phase[p]
        if b.params.get_phase(p).is_vapor_phase():
            return smooth_min(gn[p], flow_phase, eps) == 0
        else:
            if b.params.config.supercritical_extension:
                return smooth_min(gp[p] + s[p], flow_phase, eps) == 0
            else:
                return smooth_min(gp[p], flow_phase, eps) == 0
    b.add_component(
        "cubic_slack_complementarity" + suffix,
        Constraint(b.params.phase_list, rule=rule_cubic_slack_complementarity),
    )

    if b.params.config.supercritical_extension:
        _pp = Var(initialize=0.0,
                 bounds=(0, None),
                 doc="Artificial pressure variable to check if P > Pc",
                 units=pyunits.Pa)
        b.add_component("_pp" + suffix, _pp)
        
        _pn = Var(initialize=0.0,
                 bounds=(0, None),
                 doc="Artificial pressure variable to check if P < Pc",
                 units=pyunits.Pa)
        b.add_component("_pn" + suffix, _pn)

        def rule_pbar(b):
            """
            _pbar = P - Pc * Pm - eps / 4
            """
            return b._pbar[phase_pair] == b.pressure - _pp - eps / 4
        b.add_component("_pbar_constraint" + suffix, Constraint(rule=rule_pbar))

        # Rule P+
        def rule_pressure_comparison_1(b):
            """
            P+ = max(0, P - Pc)
            """
            return _pp == smooth_max(0, b.pressure - b.pressure_crit_mix, eps)
        b.add_component(
            "eq_pressure_comparison_1" + suffix,
            Constraint(rule=rule_pressure_comparison_1),
        )
        
        # Rule P-
        def rule_pressure_comparison_2(b):
            """
            P- = max(0, Pc - P)
            """
            return _pn == smooth_max(0, b.pressure_crit_mix - b.pressure, eps)
        b.add_component(
            "eq_pressure_comparison_2" + suffix,
            Constraint(rule=rule_pressure_comparison_2),
        )

        def rule_vapor_flow_complementarity(b):
            """
            0 <= P+ _|_ V >= 0
            or: 
            0 == min(P+, V)
            """
            if b.params.get_phase(phase_pair[0]).is_vapor_phase():
                vapor_phase = phase_pair[0]
            else:
                vapor_phase = phase_pair[1]
            return smooth_min(_pp, b.flow_mol_phase[vapor_phase], eps) == 0
        b.add_component(
            "vapor_flow_complementarity" + suffix,
            Constraint(rule=rule_vapor_flow_complementarity),
        )
=======
# -----------------------------------------------------------------------------
class SmoothVLE(object):
    @staticmethod
    def phase_equil(b, phase_pair):
        # This method is called via StateBlock.build, thus does not need clean-up
        # try/except statements
        suffix = "_" + phase_pair[0] + "_" + phase_pair[1]

        # Smooth VLE assumes a liquid and a vapor phase, so validate this
        (
            l_phase,
            v_phase,
            vl_comps,
            henry_comps,
            l_only_comps,
            v_only_comps,
        ) = _valid_VL_component_list(b, phase_pair)

        if l_phase is None or v_phase is None:
            raise ConfigurationError(
                "{} Generic Property Package phase pair {}-{} was set to use "
                "Smooth VLE formulation, however this is not a vapor-liquid pair.".format(
                    b.params.name, phase_pair[0], phase_pair[1]
                )
            )

        # Definition of equilibrium temperature for smooth VLE
        t_units = b.params.get_metadata().default_units.TEMPERATURE
        if v_only_comps == []:
            b.add_component(
                "_t1" + suffix,
                Var(
                    initialize=b.temperature.value,
                    doc="Intermediate temperature for calculating Teq",
                    units=t_units,
                ),
            )
            _t1 = getattr(b, "_t1" + suffix)

            b.add_component(
                "eps_1" + suffix,
                Param(
                    default=0.01,
                    mutable=True,
                    doc="Smoothing parameter for Teq",
                    units=t_units,
                ),
            )
            eps_1 = getattr(b, "eps_1" + suffix)

            # PSE paper Eqn 13
            def rule_t1(b):
                return _t1 == smooth_max(
                    b.temperature, b.temperature_bubble[phase_pair], eps_1
                )

            b.add_component("_t1_constraint" + suffix, Constraint(rule=rule_t1))
        else:
            _t1 = b.temperature

        if l_only_comps == []:
            b.add_component(
                "eps_2" + suffix,
                Param(
                    default=0.0005,
                    mutable=True,
                    doc="Smoothing parameter for Teq",
                    units=t_units,
                ),
            )
            eps_2 = getattr(b, "eps_2" + suffix)

            # PSE paper Eqn 14
            # TODO : Add option for supercritical extension
            def rule_teq(b):
                return b._teq[phase_pair] == smooth_min(
                    _t1, b.temperature_dew[phase_pair], eps_2
                )
>>>>>>> a1e42057

        elif v_only_comps == []:

            def rule_teq(b):
                return b._teq[phase_pair] == _t1

<<<<<<< HEAD
    try:
        tbar_cons = getattr(b, "_tbar_constraint" + suffix)
        iscale.set_scaling_factor(b._tbar[phase_pair], sf_T)
        iscale.constraint_scaling_transform(tbar_cons, sf_T, overwrite=False)
    except AttributeError:
        pass

=======
        else:

            def rule_teq(b):
                return b._teq[phase_pair] == b.temperature

        b.add_component("_teq_constraint" + suffix, Constraint(rule=rule_teq))
>>>>>>> a1e42057

    @staticmethod
    def calculate_scaling_factors(b, phase_pair):
        suffix = "_" + phase_pair[0] + "_" + phase_pair[1]
        sf_T = iscale.get_scaling_factor(b.temperature, default=1, warning=True)

<<<<<<< HEAD
    for c in b.component_objects(Constraint):
        # Activate equilibrium constraints
        if c.local_name in ("_tbar_constraint" + suffix,):
            c.deactivate()


def calculate_pbar(b, phase_pair):
    if hasattr(b, "_pbar"):
        suffix = "_" + phase_pair[0] + "_" + phase_pair[1]
        
        _pp = getattr(b, "_pp" + suffix)
        _pn = getattr(b, "_pn" + suffix)
        eps = getattr(b, "eps" + suffix)
        
        _pp.value = max(0, value(b.pressure - b.pressure_crit_mix))
        _pn.value = max(0, value(b.pressure_crit_mix - b.pressure))
        b._pbar[phase_pair].value = value(b.pressure - _pp - eps / 4)


def calculate_temperature_slacks(b, phase_pair):
    suffix = "_" + phase_pair[0] + "_" + phase_pair[1]
    
    s = getattr(b, "s" + suffix)

    if b.params.get_phase(phase_pair[0]).is_vapor_phase():
        vapor_phase = phase_pair[0]
        liquid_phase = phase_pair[1]
    else:
        vapor_phase = phase_pair[1]
        liquid_phase = phase_pair[0]

    if b._tbar[phase_pair].value > b.temperature.value:
        s[vapor_phase].value = value(b._tbar[phase_pair] - b.temperature)
        s[liquid_phase].value = 0
    elif b._tbar[phase_pair].value < b.temperature.value:
        s[vapor_phase].value = 0
        s[liquid_phase].value = value(b.temperature - b._tbar[phase_pair])
    else:
        s[vapor_phase].value = 0
        s[liquid_phase].value = 0


def calculate_ceos_derivative_slacks(b, phase_pair):
    suffix = "_" + phase_pair[0] + "_" + phase_pair[1]
    p1, p2 = phase_pair
    
    gp = getattr(b, "gp" + suffix)
    gn = getattr(b, "gn" + suffix)

    if b.params.get_phase(phase_pair[0]).is_vapor_phase():
        vapor_phase = phase_pair[0]
        liquid_phase = phase_pair[1]
    else:
        vapor_phase = phase_pair[1]
        liquid_phase = phase_pair[0]
    
    if value(b.cubic_second_derivative[p1, p2, liquid_phase]) < 0:
        gp[liquid_phase].value = 0
        gn[liquid_phase].value = value(
            -b.cubic_second_derivative[p1, p2, liquid_phase])
    if value(b.cubic_second_derivative[p1, p2, vapor_phase]) > 0:
        gp[vapor_phase].value = value(
            b.cubic_second_derivative[p1, p2, vapor_phase])
        gn[vapor_phase].value = 0
=======
        try:
            _t1 = getattr(b, "_t1" + suffix)
            _t1_cons = getattr(b, "_t1_constraint" + suffix)
            iscale.set_scaling_factor(_t1, sf_T)
            iscale.constraint_scaling_transform(_t1_cons, sf_T, overwrite=False)
        except AttributeError:
            pass

        _teq_cons = getattr(b, "_teq_constraint" + suffix)
        iscale.constraint_scaling_transform(_teq_cons, sf_T, overwrite=False)

    @staticmethod
    def phase_equil_initialization(b, phase_pair):
        suffix = "_" + phase_pair[0] + "_" + phase_pair[1]

        for c in b.component_objects(Constraint):
            # Activate equilibrium constraints
            if c.local_name in ("_t1_constraint" + suffix, "_teq_constraint" + suffix):
                c.activate()

    @staticmethod
    def calculate_teq(b, phase_pair):
        suffix = "_" + phase_pair[0] + "_" + phase_pair[1]
>>>>>>> a1e42057

        if hasattr(b, "eq_temperature_bubble"):
            _t1 = getattr(b, "_t1" + suffix)
            _t1.value = max(
                value(b.temperature), b.temperature_bubble[phase_pair].value
            )
        else:
            _t1 = b.temperature

<<<<<<< HEAD
# -----------------------------------------------------------------------------
class SmoothVLE(object):
    # Deprecation: Eventually replace static methods with class methods
    phase_equil = phase_equil
    phase_equil_initialization = phase_equil_initialization
    calculate_pbar = calculate_pbar
    calculate_temperature_slacks = calculate_temperature_slacks
    calculate_ceos_derivative_slacks = calculate_ceos_derivative_slacks
    calculate_scaling_factors = calculate_scaling_factors
=======
        if hasattr(b, "eq_temperature_dew"):
            b._teq[phase_pair].value = min(
                _t1.value, b.temperature_dew[phase_pair].value
            )
        else:
            b._teq[phase_pair].value = _t1.value
>>>>>>> a1e42057
<|MERGE_RESOLUTION|>--- conflicted
+++ resolved
@@ -27,173 +27,7 @@
 import idaes.core.util.scaling as iscale
 
 
-<<<<<<< HEAD
-def phase_equil(b, phase_pair):
-    # This method is called via StateBlock.build, thus does not need clean-up
-    # try/except statements
-    suffix = "_" + phase_pair[0] + "_" + phase_pair[1]
-
-    # Smooth VLE assumes a liquid and a vapor phase, so validate this
-    (
-        l_phase,
-        v_phase,
-        vl_comps,
-        henry_comps,
-        l_only_comps,
-        v_only_comps,
-    ) = _valid_VL_component_list(b, phase_pair)
-
-    if l_phase is None or v_phase is None:
-        raise ConfigurationError(
-            "{} Generic Property Package phase pair {}-{} was set to use "
-            "Smooth VLE formulation, however this is not a vapor-liquid pair.".format(
-                b.params.name, phase_pair[0], phase_pair[1]
-            )
-        )
-
-    # Definition of equilibrium temperature slack variables for smooth VLE
-    t_units = b.params.get_metadata().default_units["temperature"]
-    if v_only_comps == []:
-        s = Var(b.params.phase_list,
-                initialize=0.0,
-                bounds=(0, None),
-                doc='Slack variable for equilibrium temperature',
-                units=t_units)
-        b.add_component("s" + suffix, s)
-
-        # Equilibrium temperature
-        def rule_tbar(b):
-            if b.params.get_phase(phase_pair[0]).is_vapor_phase():
-                vapor_phase = phase_pair[0]
-                liquid_phase = phase_pair[1]
-            else:
-                vapor_phase = phase_pair[1]
-                liquid_phase = phase_pair[0]
-            return b._tbar[phase_pair] - b.temperature - \
-                s[vapor_phase] + s[liquid_phase] == 0
-        b.add_component("_tbar_constraint" + suffix, Constraint(rule=rule_tbar))
-
-    else:
-        b._tbar[phase_pair] = b.temperature
-
-    eps = Param(default=1e-04,
-                mutable=True,
-                doc='Smoothing parameter for complementarities',
-                units=t_units)
-    b.add_component("eps" + suffix, eps)
-    
-    gp = Var(b.params.phase_list,
-             initialize=0.0,
-             bounds=(0, None),
-             doc='Slack variable for cubic second derivative for phase p',
-             units=pyunits.dimensionless)
-    b.add_component("gp" + suffix, gp)
-    
-    gn = Var(b.params.phase_list,
-             initialize=0.0,
-             bounds=(0, None),
-             doc='Slack variable for cubic second derivative for phase p',
-             units=pyunits.dimensionless)
-    b.add_component("gn" + suffix, gn)
-
-    def rule_temperature_slack_complementarity(b, p):
-        flow_phase = b.flow_mol_phase[p]
-        if b.params.config.supercritical_extension:
-            if b.params.get_phase(p).is_vapor_phase():
-                return smooth_min(s[p], flow_phase, eps) == 0
-            else:
-                return Constraint.Skip
-        else:
-            return smooth_min(s[p], flow_phase, eps) == 0
-    b.add_component(
-        "temperature_slack_complementarity" + suffix,
-        Constraint(
-            b.params.phase_list,
-            rule=rule_temperature_slack_complementarity,
-        ),
-    )
-
-    def rule_cubic_root_complementarity(b, p):
-        p1, p2 = phase_pair
-        return b.cubic_second_derivative[p1, p2, p] == gp[p] - gn[p]
-    b.add_component(
-        "cubic_root_complementarity" + suffix,
-        Constraint(b.params.phase_list, rule=rule_cubic_root_complementarity),
-    )
-
-    def rule_cubic_slack_complementarity(b, p):
-        flow_phase = b.flow_mol_phase[p]
-        if b.params.get_phase(p).is_vapor_phase():
-            return smooth_min(gn[p], flow_phase, eps) == 0
-        else:
-            if b.params.config.supercritical_extension:
-                return smooth_min(gp[p] + s[p], flow_phase, eps) == 0
-            else:
-                return smooth_min(gp[p], flow_phase, eps) == 0
-    b.add_component(
-        "cubic_slack_complementarity" + suffix,
-        Constraint(b.params.phase_list, rule=rule_cubic_slack_complementarity),
-    )
-
-    if b.params.config.supercritical_extension:
-        _pp = Var(initialize=0.0,
-                 bounds=(0, None),
-                 doc="Artificial pressure variable to check if P > Pc",
-                 units=pyunits.Pa)
-        b.add_component("_pp" + suffix, _pp)
-        
-        _pn = Var(initialize=0.0,
-                 bounds=(0, None),
-                 doc="Artificial pressure variable to check if P < Pc",
-                 units=pyunits.Pa)
-        b.add_component("_pn" + suffix, _pn)
-
-        def rule_pbar(b):
-            """
-            _pbar = P - Pc * Pm - eps / 4
-            """
-            return b._pbar[phase_pair] == b.pressure - _pp - eps / 4
-        b.add_component("_pbar_constraint" + suffix, Constraint(rule=rule_pbar))
-
-        # Rule P+
-        def rule_pressure_comparison_1(b):
-            """
-            P+ = max(0, P - Pc)
-            """
-            return _pp == smooth_max(0, b.pressure - b.pressure_crit_mix, eps)
-        b.add_component(
-            "eq_pressure_comparison_1" + suffix,
-            Constraint(rule=rule_pressure_comparison_1),
-        )
-        
-        # Rule P-
-        def rule_pressure_comparison_2(b):
-            """
-            P- = max(0, Pc - P)
-            """
-            return _pn == smooth_max(0, b.pressure_crit_mix - b.pressure, eps)
-        b.add_component(
-            "eq_pressure_comparison_2" + suffix,
-            Constraint(rule=rule_pressure_comparison_2),
-        )
-
-        def rule_vapor_flow_complementarity(b):
-            """
-            0 <= P+ _|_ V >= 0
-            or: 
-            0 == min(P+, V)
-            """
-            if b.params.get_phase(phase_pair[0]).is_vapor_phase():
-                vapor_phase = phase_pair[0]
-            else:
-                vapor_phase = phase_pair[1]
-            return smooth_min(_pp, b.flow_mol_phase[vapor_phase], eps) == 0
-        b.add_component(
-            "vapor_flow_complementarity" + suffix,
-            Constraint(rule=rule_vapor_flow_complementarity),
-        )
-=======
-# -----------------------------------------------------------------------------
+
 class SmoothVLE(object):
     @staticmethod
     def phase_equil(b, phase_pair):
@@ -222,198 +56,223 @@
         # Definition of equilibrium temperature for smooth VLE
         t_units = b.params.get_metadata().default_units.TEMPERATURE
         if v_only_comps == []:
-            b.add_component(
-                "_t1" + suffix,
-                Var(
-                    initialize=b.temperature.value,
-                    doc="Intermediate temperature for calculating Teq",
-                    units=t_units,
-                ),
-            )
-            _t1 = getattr(b, "_t1" + suffix)
-
-            b.add_component(
-                "eps_1" + suffix,
-                Param(
-                    default=0.01,
+            s = Var(b.params.phase_list,
+                    initialize=0.0,
+                    bounds=(0, None),
+                    doc='Slack variable for equilibrium temperature',
+                    units=t_units)
+            b.add_component("s" + suffix, s)
+    
+            # Equilibrium temperature
+            def rule_tbar(b):
+                if b.params.get_phase(phase_pair[0]).is_vapor_phase():
+                    vapor_phase = phase_pair[0]
+                    liquid_phase = phase_pair[1]
+                else:
+                    vapor_phase = phase_pair[1]
+                    liquid_phase = phase_pair[0]
+                return b._tbar[phase_pair] - b.temperature - \
+                    s[vapor_phase] + s[liquid_phase] == 0
+            b.add_component(
+                "_tbar_constraint" + suffix, Constraint(rule=rule_tbar))
+    
+        else:
+            b._tbar[phase_pair] = b.temperature
+    
+        eps = Param(default=1e-04,
                     mutable=True,
-                    doc="Smoothing parameter for Teq",
-                    units=t_units,
-                ),
-            )
-            eps_1 = getattr(b, "eps_1" + suffix)
-
-            # PSE paper Eqn 13
-            def rule_t1(b):
-                return _t1 == smooth_max(
-                    b.temperature, b.temperature_bubble[phase_pair], eps_1
-                )
-
-            b.add_component("_t1_constraint" + suffix, Constraint(rule=rule_t1))
-        else:
-            _t1 = b.temperature
-
-        if l_only_comps == []:
-            b.add_component(
-                "eps_2" + suffix,
-                Param(
-                    default=0.0005,
-                    mutable=True,
-                    doc="Smoothing parameter for Teq",
-                    units=t_units,
-                ),
-            )
-            eps_2 = getattr(b, "eps_2" + suffix)
-
-            # PSE paper Eqn 14
-            # TODO : Add option for supercritical extension
-            def rule_teq(b):
-                return b._teq[phase_pair] == smooth_min(
-                    _t1, b.temperature_dew[phase_pair], eps_2
-                )
->>>>>>> a1e42057
-
-        elif v_only_comps == []:
-
-            def rule_teq(b):
-                return b._teq[phase_pair] == _t1
-
-<<<<<<< HEAD
-    try:
-        tbar_cons = getattr(b, "_tbar_constraint" + suffix)
-        iscale.set_scaling_factor(b._tbar[phase_pair], sf_T)
-        iscale.constraint_scaling_transform(tbar_cons, sf_T, overwrite=False)
-    except AttributeError:
-        pass
-
-=======
-        else:
-
-            def rule_teq(b):
-                return b._teq[phase_pair] == b.temperature
-
-        b.add_component("_teq_constraint" + suffix, Constraint(rule=rule_teq))
->>>>>>> a1e42057
+                    doc='Smoothing parameter for complementarities',
+                    units=t_units)
+        b.add_component("eps" + suffix, eps)
+        
+        gp = Var(b.params.phase_list,
+                 initialize=0.0,
+                 bounds=(0, None),
+                 doc='Slack variable for cubic second derivative for phase p',
+                 units=pyunits.dimensionless)
+        b.add_component("gp" + suffix, gp)
+        
+        gn = Var(b.params.phase_list,
+                 initialize=0.0,
+                 bounds=(0, None),
+                 doc='Slack variable for cubic second derivative for phase p',
+                 units=pyunits.dimensionless)
+        b.add_component("gn" + suffix, gn)
+    
+        def rule_temperature_slack_complementarity(b, p):
+            flow_phase = b.flow_mol_phase[p]
+            if b.params.config.supercritical_extension:
+                if b.params.get_phase(p).is_vapor_phase():
+                    return smooth_min(s[p], flow_phase, eps) == 0
+                else:
+                    return Constraint.Skip
+            else:
+                return smooth_min(s[p], flow_phase, eps) == 0
+        b.add_component(
+            "temperature_slack_complementarity" + suffix,
+            Constraint(
+                b.params.phase_list,
+                rule=rule_temperature_slack_complementarity,
+            ),
+        )
+    
+        def rule_cubic_root_complementarity(b, p):
+            p1, p2 = phase_pair
+            return b.cubic_second_derivative[p1, p2, p] == gp[p] - gn[p]
+        b.add_component(
+            "cubic_root_complementarity" + suffix,
+            Constraint(b.params.phase_list, rule=rule_cubic_root_complementarity),
+        )
+    
+        def rule_cubic_slack_complementarity(b, p):
+            flow_phase = b.flow_mol_phase[p]
+            if b.params.get_phase(p).is_vapor_phase():
+                return smooth_min(gn[p], flow_phase, eps) == 0
+            else:
+                if b.params.config.supercritical_extension:
+                    return smooth_min(gp[p] + s[p], flow_phase, eps) == 0
+                else:
+                    return smooth_min(gp[p], flow_phase, eps) == 0
+        b.add_component(
+            "cubic_slack_complementarity" + suffix,
+            Constraint(b.params.phase_list, rule=rule_cubic_slack_complementarity),
+        )
+    
+        if b.params.config.supercritical_extension:
+            _pp = Var(initialize=0.0,
+                     bounds=(0, None),
+                     doc="Artificial pressure variable to check if P > Pc",
+                     units=pyunits.Pa)
+            b.add_component("_pp" + suffix, _pp)
+            
+            _pn = Var(initialize=0.0,
+                     bounds=(0, None),
+                     doc="Artificial pressure variable to check if P < Pc",
+                     units=pyunits.Pa)
+            b.add_component("_pn" + suffix, _pn)
+    
+            def rule_pbar(b):
+                """
+                _pbar = P - Pc * Pm - eps / 4
+                """
+                return b._pbar[phase_pair] == b.pressure - _pp - eps / 4
+            b.add_component("_pbar_constraint" + suffix, Constraint(rule=rule_pbar))
+    
+            # Rule P+
+            def rule_pressure_comparison_1(b):
+                """
+                P+ = max(0, P - Pc)
+                """
+                return _pp == smooth_max(0, b.pressure - b.pressure_crit_mix, eps)
+            b.add_component(
+                "eq_pressure_comparison_1" + suffix,
+                Constraint(rule=rule_pressure_comparison_1),
+            )
+            
+            # Rule P-
+            def rule_pressure_comparison_2(b):
+                """
+                P- = max(0, Pc - P)
+                """
+                return _pn == smooth_max(0, b.pressure_crit_mix - b.pressure, eps)
+            b.add_component(
+                "eq_pressure_comparison_2" + suffix,
+                Constraint(rule=rule_pressure_comparison_2),
+            )
+    
+            def rule_vapor_flow_complementarity(b):
+                """
+                0 <= P+ _|_ V >= 0
+                or: 
+                0 == min(P+, V)
+                """
+                if b.params.get_phase(phase_pair[0]).is_vapor_phase():
+                    vapor_phase = phase_pair[0]
+                else:
+                    vapor_phase = phase_pair[1]
+                return smooth_min(_pp, b.flow_mol_phase[vapor_phase], eps) == 0
+            b.add_component(
+                "vapor_flow_complementarity" + suffix,
+                Constraint(rule=rule_vapor_flow_complementarity),
+            )
 
     @staticmethod
     def calculate_scaling_factors(b, phase_pair):
         suffix = "_" + phase_pair[0] + "_" + phase_pair[1]
         sf_T = iscale.get_scaling_factor(b.temperature, default=1, warning=True)
-
-<<<<<<< HEAD
-    for c in b.component_objects(Constraint):
-        # Activate equilibrium constraints
-        if c.local_name in ("_tbar_constraint" + suffix,):
-            c.deactivate()
-
-
-def calculate_pbar(b, phase_pair):
-    if hasattr(b, "_pbar"):
-        suffix = "_" + phase_pair[0] + "_" + phase_pair[1]
-        
-        _pp = getattr(b, "_pp" + suffix)
-        _pn = getattr(b, "_pn" + suffix)
-        eps = getattr(b, "eps" + suffix)
-        
-        _pp.value = max(0, value(b.pressure - b.pressure_crit_mix))
-        _pn.value = max(0, value(b.pressure_crit_mix - b.pressure))
-        b._pbar[phase_pair].value = value(b.pressure - _pp - eps / 4)
-
-
-def calculate_temperature_slacks(b, phase_pair):
-    suffix = "_" + phase_pair[0] + "_" + phase_pair[1]
-    
-    s = getattr(b, "s" + suffix)
-
-    if b.params.get_phase(phase_pair[0]).is_vapor_phase():
-        vapor_phase = phase_pair[0]
-        liquid_phase = phase_pair[1]
-    else:
-        vapor_phase = phase_pair[1]
-        liquid_phase = phase_pair[0]
-
-    if b._tbar[phase_pair].value > b.temperature.value:
-        s[vapor_phase].value = value(b._tbar[phase_pair] - b.temperature)
-        s[liquid_phase].value = 0
-    elif b._tbar[phase_pair].value < b.temperature.value:
-        s[vapor_phase].value = 0
-        s[liquid_phase].value = value(b.temperature - b._tbar[phase_pair])
-    else:
-        s[vapor_phase].value = 0
-        s[liquid_phase].value = 0
-
-
-def calculate_ceos_derivative_slacks(b, phase_pair):
-    suffix = "_" + phase_pair[0] + "_" + phase_pair[1]
-    p1, p2 = phase_pair
-    
-    gp = getattr(b, "gp" + suffix)
-    gn = getattr(b, "gn" + suffix)
-
-    if b.params.get_phase(phase_pair[0]).is_vapor_phase():
-        vapor_phase = phase_pair[0]
-        liquid_phase = phase_pair[1]
-    else:
-        vapor_phase = phase_pair[1]
-        liquid_phase = phase_pair[0]
-    
-    if value(b.cubic_second_derivative[p1, p2, liquid_phase]) < 0:
-        gp[liquid_phase].value = 0
-        gn[liquid_phase].value = value(
-            -b.cubic_second_derivative[p1, p2, liquid_phase])
-    if value(b.cubic_second_derivative[p1, p2, vapor_phase]) > 0:
-        gp[vapor_phase].value = value(
-            b.cubic_second_derivative[p1, p2, vapor_phase])
-        gn[vapor_phase].value = 0
-=======
+    
         try:
-            _t1 = getattr(b, "_t1" + suffix)
-            _t1_cons = getattr(b, "_t1_constraint" + suffix)
-            iscale.set_scaling_factor(_t1, sf_T)
-            iscale.constraint_scaling_transform(_t1_cons, sf_T, overwrite=False)
+            tbar_cons = getattr(b, "_tbar_constraint" + suffix)
+            iscale.set_scaling_factor(b._tbar[phase_pair], sf_T)
+            iscale.constraint_scaling_transform(tbar_cons, sf_T, overwrite=False)
         except AttributeError:
             pass
 
-        _teq_cons = getattr(b, "_teq_constraint" + suffix)
-        iscale.constraint_scaling_transform(_teq_cons, sf_T, overwrite=False)
-
     @staticmethod
     def phase_equil_initialization(b, phase_pair):
         suffix = "_" + phase_pair[0] + "_" + phase_pair[1]
-
+    
         for c in b.component_objects(Constraint):
             # Activate equilibrium constraints
-            if c.local_name in ("_t1_constraint" + suffix, "_teq_constraint" + suffix):
-                c.activate()
-
-    @staticmethod
-    def calculate_teq(b, phase_pair):
-        suffix = "_" + phase_pair[0] + "_" + phase_pair[1]
->>>>>>> a1e42057
-
-        if hasattr(b, "eq_temperature_bubble"):
-            _t1 = getattr(b, "_t1" + suffix)
-            _t1.value = max(
-                value(b.temperature), b.temperature_bubble[phase_pair].value
-            )
-        else:
-            _t1 = b.temperature
-
-<<<<<<< HEAD
-# -----------------------------------------------------------------------------
-class SmoothVLE(object):
-    # Deprecation: Eventually replace static methods with class methods
-    phase_equil = phase_equil
-    phase_equil_initialization = phase_equil_initialization
-    calculate_pbar = calculate_pbar
-    calculate_temperature_slacks = calculate_temperature_slacks
-    calculate_ceos_derivative_slacks = calculate_ceos_derivative_slacks
-    calculate_scaling_factors = calculate_scaling_factors
-=======
-        if hasattr(b, "eq_temperature_dew"):
-            b._teq[phase_pair].value = min(
-                _t1.value, b.temperature_dew[phase_pair].value
-            )
-        else:
-            b._teq[phase_pair].value = _t1.value
->>>>>>> a1e42057
+            if c.local_name in ("_tbar_constraint" + suffix,):
+                c.deactivate()
+
+    @staticmethod
+    def calculate_pbar(b, phase_pair):
+        if hasattr(b, "_pbar"):
+            suffix = "_" + phase_pair[0] + "_" + phase_pair[1]
+            
+            _pp = getattr(b, "_pp" + suffix)
+            _pn = getattr(b, "_pn" + suffix)
+            eps = getattr(b, "eps" + suffix)
+            
+            _pp.value = max(0, value(b.pressure - b.pressure_crit_mix))
+            _pn.value = max(0, value(b.pressure_crit_mix - b.pressure))
+            b._pbar[phase_pair].value = value(b.pressure - _pp - eps / 4)
+    
+    @staticmethod
+    def calculate_temperature_slacks(b, phase_pair):
+        suffix = "_" + phase_pair[0] + "_" + phase_pair[1]
+        
+        s = getattr(b, "s" + suffix)
+    
+        if b.params.get_phase(phase_pair[0]).is_vapor_phase():
+            vapor_phase = phase_pair[0]
+            liquid_phase = phase_pair[1]
+        else:
+            vapor_phase = phase_pair[1]
+            liquid_phase = phase_pair[0]
+    
+        if b._tbar[phase_pair].value > b.temperature.value:
+            s[vapor_phase].value = value(b._tbar[phase_pair] - b.temperature)
+            s[liquid_phase].value = 0
+        elif b._tbar[phase_pair].value < b.temperature.value:
+            s[vapor_phase].value = 0
+            s[liquid_phase].value = value(b.temperature - b._tbar[phase_pair])
+        else:
+            s[vapor_phase].value = 0
+            s[liquid_phase].value = 0
+    
+    @staticmethod
+    def calculate_ceos_derivative_slacks(b, phase_pair):
+        suffix = "_" + phase_pair[0] + "_" + phase_pair[1]
+        p1, p2 = phase_pair
+        
+        gp = getattr(b, "gp" + suffix)
+        gn = getattr(b, "gn" + suffix)
+    
+        if b.params.get_phase(phase_pair[0]).is_vapor_phase():
+            vapor_phase = phase_pair[0]
+            liquid_phase = phase_pair[1]
+        else:
+            vapor_phase = phase_pair[1]
+            liquid_phase = phase_pair[0]
+        
+        if value(b.cubic_second_derivative[p1, p2, liquid_phase]) < 0:
+            gp[liquid_phase].value = 0
+            gn[liquid_phase].value = value(
+                -b.cubic_second_derivative[p1, p2, liquid_phase])
+        if value(b.cubic_second_derivative[p1, p2, vapor_phase]) > 0:
+            gp[vapor_phase].value = value(
+                b.cubic_second_derivative[p1, p2, vapor_phase])
+            gn[vapor_phase].value = 0
