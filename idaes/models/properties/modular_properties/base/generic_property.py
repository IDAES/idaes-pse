#################################################################################
# The Institute for the Design of Advanced Energy Systems Integrated Platform
# Framework (IDAES IP) was produced under the DOE Institute for the
# Design of Advanced Energy Systems (IDAES).
#
# Copyright (c) 2018-2024 by the software owners: The Regents of the
# University of California, through Lawrence Berkeley National Laboratory,
# National Technology & Engineering Solutions of Sandia, LLC, Carnegie Mellon
# University, West Virginia University Research Corporation, et al.
# All rights reserved.  Please see the files COPYRIGHT.md and LICENSE.md
# for full copyright and license information.
#################################################################################
"""
Framework for generic property packages
"""
# TODO: Pylint complains about variables with _x names as they are built by sub-classes
# pylint: disable=protected-access

# Import Pyomo libraries
from pyomo.environ import (
    Block,
    check_optimal_termination,
    Constraint,
    exp,
    Expression,
    log,
    Set,
    Param,
    value,
    Var,
    units as pyunits,
    Reference,
)
from pyomo.common.config import ConfigBlock, ConfigDict, ConfigValue, In, Bool
from pyomo.util.calc_var_value import calculate_variable_from_constraint

# Import IDAES cores
from idaes.core import (
    declare_process_block_class,
    PhysicalParameterBlock,
    StateBlockData,
    StateBlock,
    MaterialFlowBasis,
    ElectrolytePropertySet,
)
from idaes.core.base.components import Component, __all_components__
from idaes.core.base.phases import (
    Phase,
    AqueousPhase,
    LiquidPhase,
    VaporPhase,
    __all_phases__,
)
from idaes.core.util.initialization import (
    fix_state_vars,
    revert_state_vars,
    solve_indexed_blocks,
)
from idaes.core.util.model_statistics import (
    degrees_of_freedom,
    number_activated_constraints,
)
from idaes.core.util.exceptions import (
    BurntToast,
    ConfigurationError,
    PropertyPackageError,
    PropertyNotSupportedError,
    InitializationError,
)
from idaes.core.util.misc import add_object_reference
from idaes.core.solvers import get_solver
import idaes.logger as idaeslog
import idaes.core.util.scaling as iscale
from idaes.core.initialization.initializer_base import InitializerBase

from idaes.models.properties.modular_properties.base.generic_reaction import (
    equil_rxn_config,
)
from idaes.models.properties.modular_properties.base.utility import (
    get_method,
    get_phase_method,
    GenericPropertyPackageError,
    StateIndex,
    identify_VL_component_list,
    estimate_Tbub,
    estimate_Tdew,
    estimate_Pbub,
    estimate_Pdew,
    ModularPropertiesScalerBase,
)
from idaes.models.properties.modular_properties.phase_equil.bubble_dew import (
    LogBubbleDew,
)
from idaes.models.properties.modular_properties.phase_equil.henry import HenryType
from idaes.core.scaling import DefaultScalingRecommendation

# Set up logger
_log = idaeslog.getLogger(__name__)

_log_form_vars = [
    "act_phase_comp",
    "act_phase_comp_apparent",
    "act_phase_comp_true",
    "conc_mol_phase_comp",
    "conc_mol_phase_comp_apparent",
    "conc_mol_phase_comp_true",
    "mass_frac_phase_comp",
    "mass_frac_phase_comp_apparent",
    "mass_frac_phase_comp_true",
    "molality_phase_comp",
    "molality_phase_comp_apparent",
    "molality_phase_comp_true",
    "mole_frac_comp",
    "mole_frac_phase_comp",
    "mole_frac_phase_comp_apparent",
    "mole_frac_phase_comp_true",
    "pressure_phase_comp",
    "pressure_phase_comp_apparent",
    "pressure_phase_comp_true",
]


def set_param_value(b, param, units):
    """Set parameter values from user provided dict"""
    # We cannot use the standard method in core.util.misc as here the parameter
    # data is directly attached to the config block, rather than in a parameter
    # data entry.
    param_obj = getattr(b, param)
    config = getattr(b.config, param)
    if isinstance(config, tuple):
        param_obj.value = pyunits.convert_value(
            config[0], from_units=config[1], to_units=units
        )
    else:
        _log.debug(
            "{} no units provided for parameter {} - assuming default "
            "units".format(b.name, param)
        )
        param_obj.value = config


class ModularPropertiesScaler(ModularPropertiesScalerBase):
    """
    Scaler for modular property framework.
    """

    DEFAULT_SCALING_FACTORS = {
        # Typically the inverse of expected magnitude provides good scaling for
        # molar flow rates, so long as the flow rates don't go to zero
        "flow_mol_phase": DefaultScalingRecommendation.userInputRequired,
        # It's much better for the user to provide scaling factors for mole fraction
        # by phase and component. We have a value here as a fallback option
        "mole_frac_phase_comp": 10,
        "temperature": 1 / 300,
        "pressure": 1e-5,
        # It is *vital* to be able to scale molar enthalpy if energy balances
        # are present. We can guess at the scaling factor if the user provides
        # molecular weights, but it's better for the user to scale these directly
        "enth_mol_phase": DefaultScalingRecommendation.userInputRecommended,
    }

    def variable_scaling_routine(
        self, model, overwrite: bool = False, submodel_scalers=None
    ):
        units = model.params.get_metadata().derived_units

        # This triggers building these properties.
        # All existing state variable options (as of 8/22/25)
        # create all of these by default, but some dummy
        # state variables that exist only for testing
        # do not.
        vars_to_scale_by_default = [
            model.flow_mol_phase,
            model.mole_frac_phase_comp,
            model.temperature,
            model.pressure,
        ]
        for var in vars_to_scale_by_default:
            for v in var.values():
                self.scale_variable_by_default(v, overwrite=overwrite)

        if model.is_property_constructed("enth_mol_phase"):
            for v in model.enth_mol_phase.values():
                self.scale_variable_by_default(v, overwrite=overwrite)

        self.call_module_scaling_method(
            model,
            model.params.config.state_definition,
            index=None,
            method="variable_scaling_routine",
            overwrite=overwrite,
        )
        sf_T = self.get_scaling_factor(model.temperature)

        sf_mf = {}
        for i, v in model.mole_frac_phase_comp.items():
            sf_mf[i] = self.get_scaling_factor(v)

        mw_comp_dict = {}
        mw_missing = False
        for j in model.component_list:
            comp_obj = model.params.get_component(j)
            try:
                mw = comp_obj.mw
            except AttributeError:
                mw_missing = True
                continue
            mw_comp_dict[j] = value(
                pyunits.convert(mw, to_units=units["MOLECULAR_WEIGHT"])
            )

        if not mw_missing:
            # We want to collect molecular weight scaling factors
            # in a separate dictionary because model.mw_phase
            # may not have been constructed
            sf_mw_phase = {}
            for p in model.phase_list:
                mw_phase = sum(
                    mw_comp_dict[j] / sf_mf[p, j]
                    for j in model.component_list
                    if j in model.components_in_phase(p)
                ) / sum(
                    1 / sf_mf[p, j]
                    for j in model.component_list
                    if j in model.components_in_phase(p)
                )
                if model.is_property_constructed("mw_phase"):
                    self.set_component_scaling_factor(
                        model.mw_phase[p], 1 / mw_phase, overwrite=overwrite
                    )
                    sf_mw_phase[p] = self.get_scaling_factor(model.mw_phase[p])
                else:
                    sf_mw_phase[p] = 1 / mw_phase

        if model.is_property_constructed("enth_mol_phase"):
            for p in model.phase_list:
                sf_enth_phase = self.get_scaling_factor(model.enth_mol_phase[p])
                if sf_enth_phase is None or overwrite:
                    if not mw_missing:
                        # Most materials have a heat capacity around 2 J/(g*K).
                        # For liquids, water is 4.18, ethanol is 2.44, decane is 2.21
                        # For solids, dry collagen is 1.29, parrafin wax is 2.5,
                        # lithium is 3.58, steel is 0.466, gold is 0.129, and ice is 2.05
                        # For gases, steam is 2.05, air is 1.01, CO2 is 0.839, and hydrogen
                        # is 14.3 (due to its extremely low molecular weight)

                        # We change units from mass to moles by multiplying through by
                        # the implied molecular weight, then obtain a scaling factor
                        # for the enthalpy from the scaling factor for temperature
                        sf_enth_phase = (
                            sf_T
                            * sf_mw_phase[p]
                            / pyunits.convert_value(
                                2,
                                from_units=pyunits.J / pyunits.g / pyunits.K,
                                to_units=units["HEAT_CAPACITY_MASS"],
                            )
                        )
                        self.set_component_scaling_factor(
                            model.enth_mol_phase[p], sf_enth_phase, overwrite=overwrite
                        )
                    else:
                        _log.warning(
                            "Default scaling factor for molar enthalpy not set. Because "
                            "molecular weight isn't provided for each component, the heat "
                            "capacity cannot be approximated. Please provide default scaling factors "
                            "for enth_mol_phase so that energy balances can be scaled."
                        )

        if model.is_property_constructed("enth_mol"):
            sf_enth_phase = {
                p: self.get_scaling_factor(model.enth_mol_phase[p])
                for p in model.phase_list
            }
            sf_pf = {
                p: self.get_scaling_factor(model.phase_frac[p])
                for p in model.phase_list
            }
            if not (
                any(sf_enth_phase[p] is None for p in model.phase_list)
                or any(sf_pf[p] is None for p in model.phase_list)
            ):
                sf_enth = sum(1 / sf_pf[p] for p in model.phase_list) / sum(
                    1 / (sf_enth_phase[p] * sf_pf[p]) for p in model.phase_list
                )
                self.set_component_scaling_factor(
                    model.enth_mol, sf_enth, overwrite=overwrite
                )

        if model.is_property_constructed("enth_mol_phase_comp"):
            if not mw_missing:
                for (_, j), comp_data in model.enth_mol_phase_comp.items():
                    sf_enth_phase_comp = (
                        sf_T
                        / pyunits.convert_value(
                            2,
                            from_units=pyunits.J / pyunits.g / pyunits.K,
                            to_units=units["HEAT_CAPACITY_MASS"],
                        )
                        / mw_comp_dict[j]
                    )
                    self.set_component_scaling_factor(
                        comp_data, sf_enth_phase_comp, overwrite=overwrite
                    )
            else:
                sf_enth_phase = {
                    p: self.get_scaling_factor(model.enth_mol_phase[p])
                    for p in model.phase_list
                }
                if not any(sf_enth_phase[p] is None for p in model.phase_list):
                    for (p, _), comp_data in model.enth_mol_phase_comp.items():
                        self.set_component_scaling_factor(
                            comp_data, sf_enth_phase[p], overwrite=overwrite
                        )

        if model.is_property_constructed("_teq"):
            for v in model._teq.values():
                self.set_component_scaling_factor(v, sf_T, overwrite=overwrite)

        # Other EoS variables
        for p in model.phase_list:
            pobj = model.params.get_phase(p)
            self.call_module_scaling_method(
                model,
                pobj.config.equation_of_state,
                index=p,
                method="variable_scaling_routine",
                overwrite=overwrite,
            )
        # Phase equilibrium
        # Right now (7/24/25) phase equilibrium methods don't create
        # additional variables, so this method does nothing.
        # It exists in case some future method does
        if model.is_property_constructed("equilibrium_constraint"):
            for pp in model.params._pe_pairs:
                pe_method = model.params.config.phase_equilibrium_state[pp]
                self.call_module_scaling_method(
                    model,
                    pe_method,
                    index=pp,
                    method="variable_scaling_routine",
                    overwrite=overwrite,
                )
                for j in model.component_list:
                    cobj = model.params.get_component(j)
                    try:
                        form = cobj.config.phase_equilibrium_form[pp]
                    except KeyError:
                        # Component not in phase equilibrium pair
                        form = None
                    if form is not None:
                        self.call_module_scaling_method(
                            model,
                            form,
                            index=(*pp, j),
                            method="variable_scaling_routine",
                            overwrite=overwrite,
                        )

        # Inherent reactions
        if model.is_property_constructed("inherent_equilibrium_constraint"):
            for r in self.params.inherent_reaction_idx:
                carg = self.params.config.inherent_reactions[r]
                self.call_module_scaling_method(
                    model,
                    carg["equilibrium_form"],
                    index=r,
                    method="variable_scaling_routine",
                    overwrite=overwrite,
                )
        # Bubble and dew points
        if model.is_property_constructed("temperature_bubble"):
            self._bubble_dew_scaling(
                model,
                model.temperature_bubble,
                scale_variables=True,
                overwrite=overwrite,
            )

        if model.is_property_constructed("temperature_dew"):
            self._bubble_dew_scaling(
                model, model.temperature_dew, scale_variables=True, overwrite=overwrite
            )

        if model.is_property_constructed("pressure_bubble"):
            self._bubble_dew_scaling(
                model, model.pressure_bubble, scale_variables=True, overwrite=overwrite
            )

        if model.is_property_constructed("pressure_dew"):
            self._bubble_dew_scaling(
                model, model.pressure_dew, scale_variables=True, overwrite=overwrite
            )

        # Log variables
        for varname in _log_form_vars:
            if model.is_property_constructed("log_" + varname):
                log_var_obj = getattr(model, "log_" + varname)
                # Log variables are scaled well by default
                for vardata in log_var_obj.values():
                    self.set_component_scaling_factor(vardata, 1, overwrite=overwrite)

        # Not porting these from the old scaler, we'll see if
        # the expression walker makes them obsolete
        if model.is_property_constructed("therm_cond_phase"):
            pass
        if model.is_property_constructed("visc_d_phase"):
            pass

    def constraint_scaling_routine(
        self, model, overwrite: bool = False, submodel_scalers=None
    ):
        param_config = model.params.config

        self.call_module_scaling_method(
            model,
            param_config.state_definition,
            index=None,
            method="constraint_scaling_routine",
            overwrite=overwrite,
        )

        # Equation of State
        for p in model.phase_list:
            pobj = model.params.get_phase(p)
            self.call_module_scaling_method(
                model,
                pobj.config.equation_of_state,
                index=p,
                method="constraint_scaling_routine",
                overwrite=overwrite,
            )

        # Phase equilibrium
        if model.is_property_constructed("equilibrium_constraint"):
            for pp in model.params._pe_pairs:
                pe_method = param_config.phase_equilibrium_state[pp]
                self.call_module_scaling_method(
                    model,
                    pe_method,
                    index=pp,
                    method="constraint_scaling_routine",
                    overwrite=overwrite,
                )
                for j in model.component_list:
                    cobj = model.params.get_component(j)
                    try:
                        form = cobj.config.phase_equilibrium_form[pp]
                    except KeyError:
                        # Component not in phase equilibrium pair
                        form = None
                    if form is not None:
                        self.call_module_scaling_method(
                            model,
                            form,
                            index=(*pp, j),
                            method="constraint_scaling_routine",
                            overwrite=overwrite,
                        )

        # Inherent reactions
        if model.is_property_constructed("inherent_equilibrium_constraint"):
            for r in model.params.inherent_reaction_idx:
                carg = model.params.config.inherent_reactions[r]
                self.call_module_scaling_method(
                    model,
                    carg["equilibrium_form"],
                    index=r,
                    method="constraint_scaling_routine",
                    overwrite=overwrite,
                )

        # Bubble and dew points
        if model.is_property_constructed("temperature_bubble"):
            self._bubble_dew_scaling(
                model,
                model.temperature_bubble,
                scale_variables=False,
                overwrite=overwrite,
            )

        if model.is_property_constructed("temperature_dew"):
            self._bubble_dew_scaling(
                model, model.temperature_dew, scale_variables=False, overwrite=overwrite
            )

        if model.is_property_constructed("pressure_bubble"):
            self._bubble_dew_scaling(
                model, model.pressure_bubble, scale_variables=False, overwrite=overwrite
            )

        if model.is_property_constructed("pressure_dew"):
            self._bubble_dew_scaling(
                model, model.pressure_dew, scale_variables=False, overwrite=overwrite
            )

        for varname in _log_form_vars:
            if model.is_property_constructed("log_" + varname):
                var_obj = getattr(model, varname)
                try:
                    log_con_obj = getattr(model, "log_" + varname + "_eq")
                except AttributeError:
                    log_con_obj = getattr(model, "log_" + varname + "_eqn")
                for idx, vardata in var_obj.items():
                    sf = 1 / self.get_expression_nominal_value(vardata)
                    self.set_component_scaling_factor(
                        log_con_obj[idx], sf, overwrite=overwrite
                    )

    def _bubble_dew_scaling(
        self, model, pt_var, scale_variables, overwrite: bool = False
    ):
        """
        scale_variables=True scales variables, scales_variables=False scales constraints
        """
        sf_T = self.get_scaling_factor(model.temperature)
        sf_P = self.get_scaling_factor(model.pressure)
        sf_mf = {}
        for i, v in model.mole_frac_phase_comp.items():
            sf_mf[i] = self.get_scaling_factor(v)

        # Ditch the m.fs.unit.control_volume...
        short_name = pt_var.name.split(".")[-1]

        if short_name.startswith("temperature"):
            abbrv = "t"
            sf_pt = sf_T
        elif short_name.startswith("pressure"):
            abbrv = "p"
            sf_pt = sf_P
        else:
            _raise_dev_burnt_toast()

        if short_name.endswith("bubble"):
            phase = VaporPhase
            abbrv += "bub"
        elif short_name.endswith("dew"):
            phase = LiquidPhase
            abbrv += "dew"

        x_var = getattr(model, "_mole_frac_" + abbrv)

        if model.is_property_constructed("log_mole_frac_" + abbrv):
            log_mole_frac = getattr(model, "log_mole_frac_" + abbrv)
            for vdata in log_mole_frac.values():
                # Log variables well-scaled by default
                self.set_component_scaling_factor(vdata, 1, overwrite=overwrite)
            log_eq = getattr(model, "log_mole_frac_" + abbrv + "_eqn")
        else:
            log_eq = None

        # Directly scale the bubble/dew temperature/pressure variable
        if scale_variables:
            for v in pt_var.values():
                self.set_component_scaling_factor(v, sf_pt, overwrite=overwrite)

        # Scale mole fractions for bubble/dew calcs
        for i, v in x_var.items():
            if model.params.config.phases[i[0]]["type"] is phase:
                p = i[0]
            elif model.params.config.phases[i[1]]["type"] is phase:
                p = i[1]
            else:
                # We create bubble/dew variables for all phase
                # equilibrium pairs, regardless of whether it makes
                # sense. If the pair doesn't make sense, the constraint
                # is not created and the scaling factor is arbitrary
                p = i[0]
            if scale_variables:
                if (p, i[2]) in sf_mf:
                    self.set_component_scaling_factor(
                        v, sf_mf[p, i[2]], overwrite=overwrite
                    )
                else:
                    # component i[2] is not in the new phase, so this
                    # variable is likely unused and scale doesn't matter
                    self.set_component_scaling_factor(v, 1, overwrite=overwrite)
            else:
                if (p, i[2]) in sf_mf and log_eq is not None:
                    self.set_component_scaling_factor(
                        log_eq[i], sf_mf[p, i[2]], overwrite=False
                    )
                else:
                    pass
        if scale_variables:
            method = "variable_scaling_routine"
        else:
            method = "constraint_scaling_routine"
        self.call_module_scaling_method(
            model,
            model.params.config.bubble_dew_method,
            index=None,
            method=method,
            overwrite=overwrite,
        )


# TODO: Set a default state definition
# TODO: Need way to dynamically determine units of measurement....
@declare_process_block_class("GenericParameterBlock")
class GenericParameterData(PhysicalParameterBlock):
    """
    General Property Parameter Block Class
    """

    CONFIG = PhysicalParameterBlock.CONFIG()

    # General options
    CONFIG.declare(
        "components",
        ConfigValue(
            domain=dict,
            description="Dictionary of components in material",
            doc="""A dict of the components of interest in the mixture.
        Keys are component names and values are configuration arguments to
        be passed to Component on construction.
        """,
        ),
    )
    CONFIG.declare(
        "phases",
        ConfigValue(
            description="Dictionary of phases of interest",
            doc="""A dict of the phases of interest in the mixture.
        Keys are phases names and values are configuration arguments to
        be passed to Phase on construction.
        """,
        ),
    )

    # TODO : Should we allow different state variables in each phase?
    CONFIG.declare(
        "state_definition",
        ConfigValue(
            # default=FPhx,
            description="Choice of State Variables",
            doc="""Flag indicating the set of state variables to use for property
        package. Values should be a valid Python method which creates the
        required state variables.""",
        ),
    )
    CONFIG.declare(
        "state_bounds",
        ConfigValue(
            domain=dict,
            description="Bounds for state variables",
            doc="""A dict containing bounds to use for state variables.""",
        ),
    )
    CONFIG.declare(
        "state_components",
        ConfigValue(
            default=StateIndex.true,
            domain=In(StateIndex),
            doc="Index state variables by true or apparent components",
            description="Argument indicating whether the true or apparent species "
            "set should be used for indexing state variables. Must be "
            "StateIndex.true or StateIndex.apparent.",
        ),
    )

    # Reference State
    CONFIG.declare(
        "pressure_ref", ConfigValue(description="Pressure at reference state")
    )
    CONFIG.declare(
        "temperature_ref", ConfigValue(description="Temperature at reference state")
    )

    # Phase equilibrium config arguments
    CONFIG.declare(
        "phases_in_equilibrium",
        ConfigValue(
            default=None,
            domain=list,
            description="List of phase pairs which are in equilibrium",
            doc="""List of phase pairs for which equilibrium constraints should be
        constructed. Values should be a 2-tuples containing valid phase
        names. Default = None.""",
        ),
    )
    CONFIG.declare(
        "phase_equilibrium_state",
        ConfigValue(
            default=None,
            domain=dict,
            description="Formulation to use when calculating equilibrium state",
            doc="""Method to use for calculating phase equilibrium state and
        how to handle disappearing phases. Value should be a valid Python
        method or None. Default = None, indicating no phase equilibrium will
        occur.""",
        ),
    )

    # Bubble and dew point methods
    CONFIG.declare(
        "bubble_dew_method",
        ConfigValue(
            default=LogBubbleDew,
            description="Method to use to calculate bubble and dew points",
            doc="""Flag indicating what formulation to use for calculating bubble
        and dew points. Value should be a valid Python class.""",
        ),
    )

    # General parameter data dict
    CONFIG.declare(
        "parameter_data",
        ConfigValue(
            default={},
            domain=dict,
            description="Dict containing initialization data for parameters",
        ),
    )

    # Base units of measurement
    CONFIG.declare(
        "base_units",
        ConfigValue(
            default={},
            domain=dict,
            description="Base units for property package",
            doc="Dict containing definition of base units of measurement to use "
            "with property package.",
        ),
    )

    # Property package options
    CONFIG.declare(
        "include_enthalpy_of_formation",
        ConfigValue(
            default=True,
            domain=Bool,
            description="Include enthalpy of formation in property calculations",
            doc="Flag indicating whether enthalpy of formation should be included"
            " when calculating specific enthalpies.",
        ),
    )

    # Config arguments for inherent reactions
    CONFIG.declare(
        "reaction_basis",
        ConfigValue(
            default=MaterialFlowBasis.molar,
            domain=In(MaterialFlowBasis),
            doc="Basis of reactions",
            description="Argument indicating basis of reaction terms. Should be "
            "an instance of a MaterialFlowBasis Enum",
        ),
    )

    CONFIG.declare(
        "inherent_reactions",
        ConfigBlock(implicit=True, implicit_domain=equil_rxn_config),
    )

    # User-defined default scaling factors
    CONFIG.declare(
        "default_scaling_factors",
        ConfigValue(
            domain=dict,
            description="DEPRECATED: Set default scaling factors on the scaler object instead",
            doc="DEPRECATED: Set default scaling factors on the scaler object instead",
        ),
    )

    def build(self):
        """
        Callable method for Block construction.
        """
        # Call super.build() to initialize Block
        super(GenericParameterData, self).build()

        # Set base units of measurement
        self.get_metadata().add_default_units(self.config.base_units)

        # Call configure method to set construction arguments
        self.configure()

        # Build core components
        self._state_block_class = GenericStateBlock

        # Add Phase objects
        if self.config.phases is None:
            raise ConfigurationError(
                f"{self.name} was not provided with a phases argument. "
                "Did you forget to unpack the configurations dictionary?"
            )

        # Add a flag indicating whether this is an electrolyte system or not
        self._electrolyte = False

        for p, d in self.config.phases.items():
            # Create a copy of the phase config dict
            d = dict(d)

            ptype = d.pop("type", None)

            if ptype is None:
                _log.warning(
                    "{} phase {} was not assigned a type. "
                    "Using generic Phase object.".format(self.name, p)
                )
                ptype = Phase
            elif ptype not in __all_phases__:
                raise TypeError(
                    "{} phase {} was assigned unrecognised type {}.".format(
                        self.name, p, str(ptype)
                    )
                )
            elif ptype is AqueousPhase:
                # If there is an aqueous phase, set _electrolyte = True
                self._electrolyte = True
                # Check that specified property package supports electrolytes
                eos = d["equation_of_state"]
                if (
                    not hasattr(eos, "electrolyte_support")
                    or not eos.electrolyte_support
                ):
                    raise ConfigurationError(
                        "{} aqueous phase {} was set to use an equation of "
                        "state which does not support electrolytes: {}".format(
                            self.name, p, eos
                        )
                    )

            self.add_component(str(p), ptype(**d))

        # Check if we need to create electrolyte component lists
        if self._electrolyte:
            self.add_component(
                "anion_set",
                Set(ordered=True, doc="Set of anions present in aqueous phase"),
            )
            self.add_component(
                "cation_set",
                Set(ordered=True, doc="Set of cations present in aqueous phase"),
            )
            self.add_component(
                "solvent_set",
                Set(ordered=True, doc="Set of solvent species in aqueous phase"),
            )
            self.add_component(
                "solute_set",
                Set(ordered=True, doc="Set of molecular solutes in aqueous phase"),
            )
            self.add_component(
                "_apparent_set",
                Set(ordered=True, doc="Set of apparent-only species in aqueous phase"),
            )
            self.add_component(
                "_non_aqueous_set",
                Set(ordered=True, doc="Set of components not present in aqueous phase"),
            )

        # Add Component objects
        if self.config.components is None:
            raise ConfigurationError(
                "{} was not provided with a components argument.".format(self.name)
            )

        for c, d in self.config.components.items():
            # Create a copy of the component config dict
            d = dict(d)

            ctype = d.pop("type", None)
            d["_electrolyte"] = self._electrolyte

            if ctype is None:
                _log.warning(
                    "{} component {} was not assigned a type. "
                    "Using generic Component object.".format(self.name, c)
                )
                ctype = Component
            elif ctype not in __all_components__:
                raise TypeError(
                    "{} component {} was assigned unrecognised type {}.".format(
                        self.name, c, str(ctype)
                    )
                )

            self.add_component(c, ctype(**d))

        # If this is an electrolyte system, we now need to build the actual
        # component lists
        if self._electrolyte:
            true_species = []
            apparent_species = []
            all_species = []

            for j in self.anion_set:
                true_species.append(j)
                all_species.append(j)
            for j in self.cation_set:
                true_species.append(j)
                all_species.append(j)
            for j in self.solvent_set:
                true_species.append(j)
                apparent_species.append(j)
                all_species.append(j)
            for j in self.solute_set:
                true_species.append(j)
                apparent_species.append(j)
                all_species.append(j)
            for j in self._apparent_set:
                apparent_species.append(j)
                all_species.append(j)
            for j in self._non_aqueous_set:
                true_species.append(j)
                apparent_species.append(j)
                all_species.append(j)

            self.add_component(
                "component_list",
                Set(
                    initialize=all_species,
                    ordered=True,
                    doc="Master set of all components in mixture",
                ),
            )
            self.add_component(
                "true_species_set",
                Set(
                    initialize=true_species,
                    ordered=True,
                    doc="Set of true components in mixture",
                ),
            )
            self.add_component(
                "apparent_species_set",
                Set(
                    initialize=apparent_species,
                    ordered=True,
                    doc="Set of apparent components in mixture",
                ),
            )
            self.add_component(
                "ion_set",
                Set(
                    initialize=self.anion_set | self.cation_set,
                    ordered=True,
                    doc="Master set of all ions in mixture",
                ),
            )

        # Validate phase-component lists, and build _phase_component_set
        if not self._electrolyte:
            pc_set = []
            for p in self.phase_list:
                pobj = self.get_phase(p)
                pc_list = self.get_phase(p).config.component_list
                if pc_list is None:
                    # No phase-component list, look at components to determine
                    # which are valid in current phase
                    for j in self.component_list:
                        if self.get_component(j)._is_phase_valid(pobj):
                            # If component says phase is valid, add to set
                            pc_set.append((p, j))
                else:
                    # Validate that component names are valid and add to pc_set
                    for j in pc_list:
                        if j not in self.component_list:
                            # Unrecognised component
                            raise ConfigurationError(
                                "{} phase-component list for phase {} "
                                "contained component {} which is not in the "
                                "master component list".format(self.name, p, j)
                            )
                        # Check that phase is valid for component
                        if not self.get_component(j)._is_phase_valid(pobj):
                            raise ConfigurationError(
                                "{} phase-component list for phase {} "
                                "contained component {}, however this "
                                "component is not valid for the given "
                                "PhaseType".format(self.name, p, j)
                            )
                        pc_set.append((p, j))
            self._phase_component_set = Set(initialize=pc_set, ordered=True)
        else:
            pc_set_appr = []
            pc_set_true = []
            for p in self.phase_list:
                pobj = self.get_phase(p)
                pc_list = self.get_phase(p).config.component_list
                if pc_list is None:
                    # No phase-component list, look at components to determine
                    # which are valid in current phase
                    for j in self.true_species_set:
                        if self.get_component(j)._is_phase_valid(pobj):
                            # If component says phase is valid, add to set
                            pc_set_true.append((p, j))
                    for j in self.apparent_species_set:
                        if self.get_component(j)._is_phase_valid(pobj):
                            # If component says phase is valid, add to set
                            pc_set_appr.append((p, j))

                            if not isinstance(pobj, AqueousPhase):
                                # Also need to add apparent species
                                if (p, j) not in pc_set_true:
                                    pc_set_true.append((p, j))

                else:
                    # Validate that component names are valid and add to pc_set
                    for j in pc_list:
                        if (
                            j not in self.true_species_set
                            and j not in self.apparent_species_set
                        ):
                            # Unrecognised component
                            raise ConfigurationError(
                                "{} phase-component list for phase {} "
                                "contained component {} which is not in the "
                                "master component list".format(self.name, p, j)
                            )
                        # Check that phase is valid for component
                        if not self.get_component(j)._is_phase_valid(pobj):
                            raise ConfigurationError(
                                "{} phase-component list for phase {} "
                                "contained component {}, however this "
                                "component is not valid for the given "
                                "PhaseType".format(self.name, p, j)
                            )
                        if j in self.true_species_set:
                            pc_set_true.append((p, j))
                        if j in self.apparent_species_set:
                            pc_set_appr.append((p, j))
            self.true_phase_component_set = Set(initialize=pc_set_true, ordered=True)
            self.apparent_phase_component_set = Set(
                initialize=pc_set_appr, ordered=True
            )
            add_object_reference(
                self, "_phase_component_set", self.true_phase_component_set
            )

        # Check that each component appears phase-component set
        for j in self.component_list:
            count = 0
            for p in self.phase_list:
                if self._electrolyte:
                    if (p, j) in self.true_phase_component_set or (
                        p,
                        j,
                    ) in self.apparent_phase_component_set:
                        count += 1
                elif (p, j) in self._phase_component_set:
                    count += 1
            if count == 0:
                raise ConfigurationError(
                    "{} Component {} does not appear to be valid in any "
                    "phase. Please check the component lists defined for each "
                    "phase, and be sure you do not have generic Components "
                    "in single-phase aqueous systems.".format(self.name, j)
                )

        # Validate and construct elemental composition objects as appropriate
        element_comp = {}
        for c in self.component_list:
            cobj = self.get_component(c)
            e_comp = cobj.config.elemental_composition

            if e_comp is None:
                # Do nothing
                continue
            else:
                for k, v in e_comp.items():
                    if not isinstance(v, int):
                        raise ConfigurationError(
                            "{} values in elemental_composition must be "
                            "integers (not floats): {}: {}.".format(
                                self.name, k, str(v)
                            )
                        )
                element_comp[c] = e_comp

        if len(element_comp) == 0:
            # No elemental compositions defined, don't define components
            pass
        elif len(element_comp) != len(self.component_list):
            # Not all components defined elemental compositions
            raise ConfigurationError(
                "{} not all Components declared an elemental_composition "
                "argument. Either all Components must declare this, or none.".format(
                    self.name
                )
            )
        else:
            # Add elemental composition components
            self.element_list = Set(ordered=True)

            # Iterate through all components and collect composing elements
            # Add these to element_list
            for ec in element_comp.values():
                for e in ec.keys():
                    if e not in self.element_list:
                        self.element_list.add(e)

            self.element_comp = {}
            for c in self.component_list:
                cobj = self.get_component(c)

                self.element_comp[c] = {}
                for e in self.element_list:

                    if e not in cobj.config.elemental_composition:
                        self.element_comp[c][e] = 0
                    else:
                        self.element_comp[c][e] = cobj.config.elemental_composition[e]

        # Validate state definition
        if self.config.state_definition is None:
            raise ConfigurationError(
                "{} Generic Property Package was not provided with a "
                "state_definition configuration argument. Please fix "
                "your property parameter definition to include this.".format(self.name)
            )

        units = self.get_metadata().derived_units

        # Validate reference state and create Params
        if self.config.pressure_ref is None:
            raise ConfigurationError(
                "{} Generic Property Package was not provided with a "
                "pressure_ref configuration argument. Please fix "
                "your property parameter definition to include this.".format(self.name)
            )
        else:
            self.pressure_ref = Param(mutable=True, units=units.PRESSURE)
            set_param_value(self, "pressure_ref", units.PRESSURE)

        if self.config.temperature_ref is None:
            raise ConfigurationError(
                "{} Generic Property Package was not provided with a "
                "temperature_ref configuration argument. Please fix "
                "your property parameter definition to include this.".format(self.name)
            )
        else:
            self.temperature_ref = Param(mutable=True, units=units.TEMPERATURE)
            set_param_value(self, "temperature_ref", units.TEMPERATURE)

        # Validate equations of state
        for p in self.phase_list:
            if self.get_phase(p).config.equation_of_state is None:
                raise ConfigurationError(
                    "{} phase {} was not provided with an "
                    "equation_of_state configuration argument. Please fix "
                    "your property parameter definition to include this.".format(
                        self.name, p
                    )
                )

        # Validate and build phase equilibrium list
        if self.config.phases_in_equilibrium is not None:
            # List of interacting phases - assume all matching components
            # in phase pairs are in equilibrium
            pe_dict = {}
            pe_set = []
            counter = 1

            # Validate phase equilibrium formulation
            if self.config.phase_equilibrium_state is None:
                raise ConfigurationError(
                    "{} Generic Property Package provided with a "
                    "phases_in_equilibrium argument but no method was "
                    "specified for phase_equilibrium_state.".format(self.name)
                )
            pie_config = self.config.phase_equilibrium_state

            for pp in self.config.phases_in_equilibrium:
                if (
                    pp not in pie_config.keys()
                    and (pp[1], pp[0]) not in pie_config.keys()
                ):
                    raise ConfigurationError(
                        "{} Generic Property Package provided with a "
                        "phases_in_equilibrium argument but "
                        "phase_equilibrium_state was not specified "
                        "for all phase pairs.".format(self.name)
                    )

                for j in self.component_list:
                    if (pp[0], j) in self._phase_component_set and (
                        pp[1],
                        j,
                    ) in self._phase_component_set:
                        # Component j is in both phases, in equilibrium
                        pe_dict["PE" + str(counter)] = [j, (pp[0], pp[1])]
                        pe_set.append("PE" + str(counter))
                        counter += 1

                        # Validate that component has an equilibrium form
                        a = self.get_component(j).config.phase_equilibrium_form
                        if a is None:
                            raise ConfigurationError(
                                "{} Generic Property Package component {} is "
                                "in equilibrium but phase_equilibrium_form "
                                "was not specified.".format(self.name, j)
                            )
                        elif pp not in a.keys() and (pp[1], pp[0]) not in a.keys():
                            raise ConfigurationError(
                                "{} Generic Property Package component {} is "
                                "in equilibrium but phase_equilibrium_form "
                                "was not specified for all appropriate phase "
                                "pairs.".format(self.name, j)
                            )

            # Construct phase_equilibrium_list and phase_equilibrium_idx
            self._pe_pairs = Set(
                initialize=self.config.phases_in_equilibrium, ordered=True
            )
            self.phase_equilibrium_list = pe_dict
            self.phase_equilibrium_idx = Set(initialize=pe_set, ordered=True)

        # Construct parameters
        for c in self.component_list:
            cobj = self.get_component(c)
            for a, v in cobj.config.items():
                # Check to see if v has an attribute build_parameters
                if hasattr(v, "build_parameters"):
                    build_parameters = v.build_parameters
                else:
                    # If not, guess v is a class holding property subclasses
                    try:
                        build_parameters = getattr(v, a).build_parameters
                    except AttributeError:
                        # If all else fails, assume no build_parameters method
                        build_parameters = None

                # Call build_parameters if it exists
                if build_parameters is not None:
                    try:
                        build_parameters(cobj)
                    except KeyError:
                        raise ConfigurationError(
                            "{} values were not defined for parameter {} in "
                            "component {}. Please check the parameter_data "
                            "argument to ensure values are provided.".format(
                                self.name, a, c
                            )
                        )

            # Validate and construct Henry parameters (indexed by phase)
            if cobj.config.henry_component is not None:
                for p, d in cobj.config.henry_component.items():
                    # First validate that p is a phase
                    if p not in self.phase_list:
                        raise ConfigurationError(
                            "{} component {} was marked as a Henry's Law "
                            "component in phase {}, but this is not a valid "
                            "phase name.".format(self.name, c, p)
                        )
                    elif not self.get_phase(p).is_liquid_phase():
                        raise ConfigurationError(
                            "{} component {} was marked as a Henry's Law "
                            "component in phase {}, but this is not a Liquid "
                            "phase.".format(self.name, c, p)
                        )
                    else:
                        # Check that dict has necessary information
                        if "method" not in d.keys():
                            raise ConfigurationError(
                                f"{self.name} component {c} was marked as a "
                                f"Henry's Law component in phase {p}, but no "
                                f"method argument was provided."
                            )
                        elif "type" not in d.keys():
                            raise ConfigurationError(
                                f"{self.name} component {c} was marked as a "
                                f"Henry's Law component in phase {p}, but no "
                                f"type argument was provided."
                            )
                        elif not isinstance(d["type"], HenryType):
                            raise ConfigurationError(
                                f"{self.name} component {c} was marked as a "
                                f"Henry's Law component in phase {p}, but "
                                f"type argument was not an instance of "
                                f"HenryType."
                            )
                        elif (
                            self.config.phases_in_equilibrium is not None
                            and d["type"] != HenryType.Kpx
                        ):
                            raise PropertyNotSupportedError(
                                f"{self.name} currently only Kpx type Henry's "
                                f"constants are supported with full phase "
                                f"equilibrium. Support for other forms is a "
                                f"work-in-progress."
                            )
                        elif self._electrolyte and "basis" not in d.keys():
                            raise ConfigurationError(
                                f"{self.name} component {c} was marked as a "
                                f"Henry's Law component in phase {p}, but no "
                                f"basis argument was provided. Property "
                                f"packages using electrolytes must provide a "
                                f"basis in addition to a method and type."
                            )
                        try:
                            d["method"].build_parameters(cobj, p, d["type"])
                        except AttributeError:
                            # Method provided has no build_parameters method
                            # Assume it is not needed and continue
                            pass

        # Validate and other phase indexed props
        phase_indexed_props = [
            "diffus_phase_comp",
            "visc_d_phase_comp",
            "therm_cond_phase_comp",
        ]
        for prop in phase_indexed_props:
            for j in self.component_list:
                cobj = self.get_component(j)
                if cobj.config[prop] is not None:
                    for p, meth in cobj.config[prop].items():
                        # First validate that p is a phase
                        if p not in self.phase_list:
                            raise ConfigurationError(
                                f"{self.name} property {prop} definition "
                                f"contained unrecognised phase {p}."
                            )
                        else:
                            if hasattr(meth, "build_parameters"):
                                build_parameters = meth.build_parameters
                            else:
                                # If not, guess meth is a class holding property subclasses
                                try:
                                    build_parameters = getattr(
                                        meth, prop
                                    ).build_parameters
                                except AttributeError:
                                    # If all else fails, assume no build_parameters method
                                    build_parameters = None

                            # Call build_parameters if it exists
                            if build_parameters is not None:
                                try:
                                    build_parameters(cobj, p)
                                except KeyError:
                                    raise ConfigurationError(
                                        "{} values were not defined for parameter {} in "
                                        "component {}. Please check the parameter_data "
                                        "argument to ensure values are provided.".format(
                                            self.name, prop, j
                                        )
                                    )

        for p in self.phase_list:
            pobj = self.get_phase(p)

            for a, v in pobj.config.items():
                # Check to see if v has an attribute build_parameters
                if hasattr(v, "build_parameters"):
                    build_parameters = v.build_parameters
                else:
                    # If not, guess v is a class holding property subclasses
                    try:
                        build_parameters = getattr(v, a).build_parameters
                    except AttributeError:
                        # If all else fails, assume no build_parameters method
                        build_parameters = None

                # Call build_parameters if it exists
                if build_parameters is not None:
                    try:
                        build_parameters(pobj)
                    except KeyError as err:
                        raise ConfigurationError(
                            f"{self.name} - values were not defined for parameter {a} in "
                            f"phase {p}. {str(err)}"
                        )

        # Next, add inherent reactions if they exist
        if len(self.config.inherent_reactions) > 0:
            # Set has_inherent_reactions flag
            self._has_inherent_reactions = True

            # Construct inherent reaction index
            self.inherent_reaction_idx = Set(
                initialize=self.config.inherent_reactions.keys()
            )

            # Construct inherent reaction stoichiometry dict
            if self._electrolyte:
                pcset = self.true_phase_component_set
            else:
                pcset = self._phase_component_set

            self.inherent_reaction_stoichiometry = {}
            for r, rxn in self.config.inherent_reactions.items():
                for p, j in pcset:
                    self.inherent_reaction_stoichiometry[(r, p, j)] = 0

                if rxn.stoichiometry is None:
                    raise ConfigurationError(
                        "{} inherent reaction {} was not provided with a "
                        "stoichiometry configuration argument.".format(self.name, r)
                    )
                else:
                    for k, v in rxn.stoichiometry.items():
                        if k[0] not in self.phase_list:
                            raise ConfigurationError(
                                "{} stoichiometry for inherent reaction {} "
                                "included unrecognised phase {}.".format(
                                    self.name, r, k[0]
                                )
                            )
                        if k[1] not in self.component_list:
                            raise ConfigurationError(
                                "{} stoichiometry for inherent reaction {} "
                                "included unrecognised component {}.".format(
                                    self.name, r, k[1]
                                )
                            )
                        self.inherent_reaction_stoichiometry[(r, k[0], k[1])] = v

                # Check that a method was provided for the equilibrium form
                if rxn.equilibrium_form is None:
                    raise ConfigurationError(
                        "{} inherent reaction {} was not provided with a "
                        "equilibrium_form configuration argument.".format(self.name, r)
                    )

                # Construct blocks to contain parameters for each reaction
                self.add_component("reaction_" + str(r), Block())

                rblock = getattr(self, "reaction_" + r)
                r_config = self.config.inherent_reactions[r]

                order_init = {}
                for p, j in pcset:
                    if "reaction_order" in r_config.parameter_data:
                        try:
                            order_init[p, j] = r_config.parameter_data[
                                "reaction_order"
                            ][p, j]
                        except KeyError:
                            order_init[p, j] = 0
                    else:
                        # Assume elementary reaction and use stoichiometry
                        try:
                            # Here we use the stoic. coeff. directly
                            # However, solids should be excluded as they
                            # normally do not appear in the equilibrium
                            # relationship
                            pobj = self.get_phase(p)
                            if not pobj.is_solid_phase():
                                order_init[p, j] = r_config.stoichiometry[p, j]
                            else:
                                order_init[p, j] = 0
                        except KeyError:
                            order_init[p, j] = 0

                rblock.reaction_order = Var(
                    pcset, initialize=order_init, doc="Reaction order", units=None
                )

                for val in self.config.inherent_reactions[r].values():
                    try:
                        val.build_parameters(rblock, self.config.inherent_reactions[r])
                    except AttributeError:
                        pass

        # Call custom user parameter method
        self.parameters()

        # For safety, fix all Vars in Component objects
        for v in self.component_objects(Var, descend_into=True):
            for i in v:
                if v[i].value is None:
                    if i is None:  # Scalar Var
                        raise ConfigurationError(
                            "{} parameter {} was not assigned"
                            " a value. Please check your configuration "
                            "arguments.".format(self.name, v.local_name)
                        )
                    else:  # Indexed Var
                        raise ConfigurationError(
                            "{} parameter {}[{}] was not assigned"
                            " a value. Please check your configuration "
                            "arguments.".format(self.name, v.local_name, i)
                        )
                v[i].fix()

        self.config.state_definition.set_metadata(self)

        # Set default scaling factors
        # First, call set_default_scaling_factors method from state definition
        try:
            self.config.state_definition.define_default_scaling_factors(self)
        except AttributeError:
            pass
        # Next, apply any user-defined scaling factors
        if self.config.default_scaling_factors is not None:
            self.default_scaling_factor.update(self.config.default_scaling_factors)
        # Finally, call populate_default_scaling_factors method to fill blanks
        iscale.populate_default_scaling_factors(self)

    def configure(self):
        """
        Placeholder method to allow users to specify config arguments via a
        class. The user class should inherit from this one and implement a
        configure() method which sets the values of the desired config
        arguments.
        Args:
            None
        Returns:
            None
        """

    def parameters(self):
        """
        Placeholder method to allow users to specify parameters via a
        class. The user class should inherit from this one and implement a
        parameters() method which creates the required components.
        Args:
            None
        Returns:
            None
        """

    @classmethod
    def define_metadata(cls, obj):
        """Define properties supported and units."""
        # TODO : Need to fix to have methods for things that may or may not be
        # created by state var methods
        # TODO: Leverage new metadata to define what is supported by a given instance?
        # TODO: Add code to determine whether a StandardPropertySet or ElectrolytePropertySet is needed.
        obj.define_property_set(ElectrolytePropertySet)
        obj.add_properties(
            {
                "flow_mol": {"method": "_flow_mol"},
                "flow_vol": {"method": "_flow_vol"},
                "flow_mass": {"method": "_flow_mass"},
                "flow_mass_phase": {"method": "_flow_mass_phase"},
                "flow_vol_phase": {"method": "_flow_vol_phase"},
                "flow_mol_phase": {"method": "_flow_mol_phase"},
                "flow_mass_comp": {"method": "_flow_mass_comp"},
                "flow_mol_comp": {"method": "_flow_mol_comp"},
                "flow_mass_phase_comp": {"method": "_flow_mass_phase_comp"},
                "flow_mol_phase_comp": {"method": "_flow_mol_phase_comp"},
                "mole_frac_comp": {"method": "_mole_frac_comp"},
                "mole_frac_phase_comp": {"method": None},
                "phase_frac": {
                    "method": None
                },  # Molar phase fraction TODO: fix ambiguity between mole and mass basis
                "temperature": {"method": None},
                "pressure": {"method": None},
                "act_phase_comp": {"method": "_act_phase_comp"},
                "act_phase_comp_true": {"method": "_act_phase_comp_true"},
                "act_phase_comp_apparent": {"method": "_act_phase_comp_apparent"},
                "act_coeff_phase_comp": {"method": "_act_coeff_phase_comp"},
                "act_coeff_phase_comp_true": {"method": "_act_coeff_phase_comp_true"},
                "act_coeff_phase_comp_apparent": {
                    "method": "_act_coeff_phase_comp_apparent"
                },
                "compress_fact_phase": {"method": "_compress_fact_phase"},
                "compress_fact_crit": {"method": "_critical_props"},
                "conc_mol_comp": {"method": "_conc_mol_comp"},
                "conc_mol_phase_comp": {"method": "_conc_mol_phase_comp"},
                "conc_mol_phase_comp_apparent": {
                    "method": "_conc_mol_phase_comp_apparent"
                },
                "conc_mol_phase_comp_true": {"method": "_conc_mol_phase_comp_true"},
                "cp_mass_phase": {"method": "_cp_mass_phase"},
                "cp_mol": {"method": "_cp_mol"},
                "cp_mol_phase": {"method": "_cp_mol_phase"},
                "cp_mol_phase_comp": {"method": "_cp_mol_phase_comp"},
                "cv_mass_phase": {"method": "_cv_mass_phase"},
                "cv_mol": {"method": "_cv_mol"},
                "cv_mol_phase": {"method": "_cv_mol_phase"},
                "cv_mol_phase_comp": {"method": "_cv_mol_phase_comp"},
                "diffus_phase_comp": {"method": "_diffus_phase_comp"},
                "diffus_phase_comp_apparent": {"method": "_diffus_phase_comp_apparent"},
                "diffus_phase_comp_true": {"method": "_diffus_phase_comp_true"},
                "heat_capacity_ratio_phase": {"method": "_heat_capacity_ratio_phase"},
                "dens_mass": {"method": "_dens_mass"},
                "dens_mass_phase": {"method": "_dens_mass_phase"},
                "dens_mol": {"method": "_dens_mol"},
                "dens_mol_crit": {"method": "_critical_props"},
                "dens_mol_phase": {"method": "_dens_mol_phase"},
                "energy_internal_mol": {"method": "_energy_internal_mol"},
                "energy_internal_mol_phase": {"method": "_energy_internal_mol_phase"},
                "energy_internal_mol_phase_comp": {
                    "method": "_energy_internal_mol_phase_comp"
                },
                "enth_mol": {"method": "_enth_mol"},
                "enth_mol_phase": {"method": "_enth_mol_phase"},
                "enth_mol_phase_comp": {"method": "_enth_mol_phase_comp"},
                "entr_mol": {"method": "_entr_mol"},
                "entr_mol_phase": {"method": "_entr_mol_phase"},
                "entr_mol_phase_comp": {"method": "_entr_mol_phase_comp"},
                "fug_phase_comp": {"method": "_fug_phase_comp"},
                "fug_coeff_phase_comp": {"method": "_fug_coeff_phase_comp"},
                "gibbs_mol": {"method": "_gibbs_mol"},
                "gibbs_mol_phase": {"method": "_gibbs_mol_phase"},
                "gibbs_mol_phase_comp": {"method": "_gibbs_mol_phase_comp"},
                "isentropic_speed_sound_phase": {
                    "method": "_isentropic_speed_sound_phase"
                },
                "isothermal_speed_sound_phase": {
                    "method": "_isothermal_speed_sound_phase"
                },
                "henry": {"method": "_henry"},
                "mass_frac_phase_comp": {"method": "_mass_frac_phase_comp"},
                "mass_frac_phase_comp_apparent": {
                    "method": "_mass_frac_phase_comp_apparent"
                },
                "mass_frac_phase_comp_true": {"method": "_mass_frac_phase_comp_true"},
                "molality_phase_comp": {"method": "_molality_phase_comp"},
                "molality_phase_comp_apparent": {
                    "method": "_molality_phase_comp_apparent"
                },
                "molality_phase_comp_true": {"method": "_molality_phase_comp_true"},
                "mw": {"method": "_mw"},
                "mw_comp": {"method": "_mw_comp"},
                "mw_phase": {"method": "_mw_phase"},
                "prandtl_number_phase": {"method": "_prandtl_number_phase"},
                "pressure_crit": {"method": "_critical_props"},
                "pressure_phase_comp": {"method": "_pressure_phase_comp"},
                "pressure_phase_comp_true": {"method": "_pressure_phase_comp_true"},
                "pressure_phase_comp_apparent": {
                    "method": "_pressure_phase_comp_apparent"
                },
                "pressure_bubble": {"method": "_pressure_bubble"},
                "pressure_dew": {"method": "_pressure_dew"},
                "pressure_osm_phase": {"method": "_pressure_osm_phase"},
                "pressure_sat_comp": {"method": "_pressure_sat_comp"},
                "surf_tens_phase": {"method": "_surf_tens_phase"},
                "temperature_crit": {"method": "_critical_props"},
                "temperature_bubble": {"method": "_temperature_bubble"},
                "temperature_dew": {"method": "_temperature_dew"},
                "therm_cond_phase": {"method": "_therm_cond_phase"},
                "visc_d_phase": {"method": "_visc_d_phase"},
                "vol_mol_phase": {"method": "_vol_mol_phase"},
                "vol_mol_phase_comp": {"method": "_vol_mol_phase_comp"},
                "dh_rxn": {"method": "_dh_rxn"},
                "log_act_phase_comp": {"method": "_log_act_phase_comp"},
                "log_act_phase_solvents": {"method": "_log_act_phase_solvents"},
                "log_act_phase_comp_true": {"method": "_log_act_phase_comp_true"},
                "log_act_phase_comp_apparent": {
                    "method": "_log_act_phase_comp_apparent"
                },
                "log_conc_mol_phase_comp": {"method": "_log_conc_mol_phase_comp"},
                "log_conc_mol_phase_comp_true": {
                    "method": "_log_conc_mol_phase_comp_true"
                },
                "log_mass_frac_phase_comp": {"method": "_log_mass_frac_phase_comp"},
                "log_mass_frac_phase_comp_apparent": {
                    "method": "_log_mass_frac_phase_comp_apparent"
                },
                "log_mass_frac_phase_comp_true": {
                    "method": "_log_mass_frac_phase_comp_true"
                },
                "log_molality_phase_comp": {"method": "_log_molality_phase_comp"},
                "log_molality_phase_comp_apparent": {
                    "method": "_log_molality_phase_comp_apparent"
                },
                "log_molality_phase_comp_true": {
                    "method": "_log_molality_phase_comp_true"
                },
                "log_mole_frac_comp": {"method": "_log_mole_frac_comp"},
                "log_mole_frac_tbub": {"method": "_log_mole_frac_tbub"},
                "log_mole_frac_tdew": {"method": "_log_mole_frac_tdew"},
                "log_mole_frac_pbub": {"method": "_log_mole_frac_pbub"},
                "log_mole_frac_pdew": {"method": "_log_mole_frac_pdew"},
                "log_mole_frac_phase_comp": {"method": "_log_mole_frac_phase_comp"},
                "log_mole_frac_phase_comp_apparent": {
                    "method": "_log_mole_frac_phase_comp_apparent"
                },
                "log_mole_frac_phase_comp_true": {
                    "method": "_log_mole_frac_phase_comp_true"
                },
                "log_pressure_phase_comp": {"method": "_log_pressure_phase_comp"},
                "log_pressure_phase_comp_apparent": {
                    "method": "_log_pressure_phase_comp_apparent"
                },
                "log_pressure_phase_comp_true": {
                    "method": "_log_pressure_phase_comp_true"
                },
                "log_k_eq": {"method": "_log_k_eq"},
            }
        )


class ModularPropertiesInitializer(InitializerBase):
    """
    General Initializer for modular property packages.

    This Initializer uses a hierarchical routine to initialize the
    property package using the following steps:

    1. Initialize bubble and dew point calculations (if present)
    2. Estimate vapor-liquid equilibrium T_eq (if present)
    3. Solve for phase-equilibrium conditions
    4. Initialize all remaining properties

    Note that for systems without vapor-liquid equilibrium the generic
    BlockTriangularizationInitializer is probably sufficient for initializing
    the property package.

    """

    CONFIG = InitializerBase.CONFIG()
    CONFIG.declare(
        "solver",
        ConfigValue(
            default="ipopt_v2",
            description="Solver to use for initialization",
        ),
    )
    CONFIG.declare(
        "solver_options",
        ConfigDict(
            implicit=True,
            description="Dict of options to pass to solver",
        ),
    )
    CONFIG.declare(
        "solver_writer_config",
        ConfigDict(
            implicit=True,
            description="Dict of writer_config arguments to pass to solver",
        ),
    )
    CONFIG.declare(
        "calculate_variable_options",
        ConfigDict(
            implicit=True,
            description="Dict of options to pass to 1x1 block solver",
            doc="Dict of options to pass to calc_var_kwds argument in "
            "solve_strongly_connected_components method. NOTE: models "
            "involving ExternalFunctions must set "
            "'diff_mode=differentiate.Modes.reverse_numeric'",
        ),
    )

    def __init__(self, **kwargs):
        super().__init__(**kwargs)

        self._solver = None

    def initialization_routine(
        self,
        model: Block,
    ):
        """
        Sequential initialization routine for modular properties.

        Args:
            model: model to be initialized

        Returns:
            None
        """
        # Setup loggers
        init_log = idaeslog.getInitLogger(
            model.name, self.get_output_level(), tag="properties"
        )
        solve_log = idaeslog.getSolveLogger(
            model.name, self.get_output_level(), tag="properties"
        )

        # Create solver object
        solver_obj = get_solver(
            solver=self.config.solver,
            solver_options=self.config.solver_options,
            writer_config=self.config.solver_writer_config,
        )

        scaler_block = [blk for blk in model.values()][0]

        if hasattr(scaler_block, "inherent_equilibrium_constraint") and (
<<<<<<< HEAD
            not scaler_block.params._electrolyte
=======
            not scaler_block.params._electrolyte  # Why do we need this check?
>>>>>>> 7a42e3ab
            or scaler_block.params.config.state_components == StateIndex.true
        ):
            init_log.debug(
                "Cannot converge inherent reaction constraints "
<<<<<<< HEAD
                "at the state block level. They need to be solved "
                "at the control volume level, when material and "
                "energy balances are included. Ignoring "
                "constraints with large residuals."
            )
            self.config.constraint_tolerance = float("inf")

        if "flow_mol_phase_comp" in scaler_block.define_state_vars():
=======
                "at the state block level. They can only be solved "
                "at the control volume level, when material and "
                "energy balances are included. If initialization "
                "of the control volume (or whichever block contains "
                "material and energy balances) fails, a specialized "
                "initialization method may be needed."
                "Ignoring constraints with large residuals."
            )
            self.config.constraint_tolerance = float("inf")

        if (
            "flow_mol_phase_comp"
            or "mole_frac_phase_comp" in scaler_block.define_state_vars()
        ):
>>>>>>> 7a42e3ab
            init_log.debug(
                "Cannot converge phase equilibrium constraints "
                "at the state block level due to using phase component "
                "flows as state variables. These constraints need to be "
                "solved at the control volume level, when material and "
<<<<<<< HEAD
                "energy balances are included. Ignoring "
                "constraints with large residuals."
=======
                "energy balances are included. If initialization "
                "of the control volume (or whichever block contains "
                "material and energy balances) fails, a specialized "
                "initialization method may be needed. "
                "Ignoring constraints with large residuals."
>>>>>>> 7a42e3ab
            )
            self.config.constraint_tolerance = float("inf")

        init_log.info("Starting initialization routine")

        for k in model.values():
            # Deactivate the constraints specific for outlet block i.e.
            # when defined state is False
            if k.config.defined_state is False:
                try:
                    k.sum_mole_frac_out.deactivate()
                except AttributeError:
                    pass

                if hasattr(k, "inherent_equilibrium_constraint") and (
                    not k.params._electrolyte
                    or k.params.config.state_components == StateIndex.true
                ):
                    k.inherent_equilibrium_constraint.deactivate()

        # ---------------------------------------------------------------------
        # If present, initialize bubble, dew, and critical point calculations
        for k in model.values():
            T_units = k.params.get_metadata().default_units.TEMPERATURE

            # List of bubble and dew point constraints
            cons_list = [
                "eq_pressure_dew",
                "eq_pressure_bubble",
                "eq_temperature_dew",
                "eq_temperature_bubble",
                "eq_mole_frac_tbub",
                "eq_mole_frac_tdew",
                "eq_mole_frac_pbub",
                "eq_mole_frac_pdew",
                "log_mole_frac_tbub_eqn",
                "log_mole_frac_tdew_eqn",
                "log_mole_frac_pbub_eqn",
                "log_mole_frac_pdew_eqn",
                "mole_frac_comp_eq",
                "log_mole_frac_comp_eqn",
            ]

            # Critical point
            with k.lock_attribute_creation_context():
                # Only need to look for one, as it is all-or-nothing
                if hasattr(k, "pressure_crit"):
                    # Initialize critical point properties
                    _initialize_critical_props(k)
                    # Add critical point constraints to cons_list
                    ref_phase = k._get_critical_ref_phase()
                    p_config = k.params.get_phase(ref_phase).config
                    cons_list += (
                        p_config.equation_of_state.list_critical_property_constraint_names()
                    )

            # Bubble temperature initialization
            if hasattr(k, "_mole_frac_tbub"):
                _init_Tbub(k, T_units)

            # Dew temperature initialization
            if hasattr(k, "_mole_frac_tdew"):
                _init_Tdew(k, T_units)

            # Bubble pressure initialization
            if hasattr(k, "_mole_frac_pbub"):
                _init_Pbub(k)

            # Dew pressure initialization
            if hasattr(k, "_mole_frac_pdew"):
                _init_Pdew(k)

            # Solve bubble, dew, and critical point constraints
            for c in k.component_objects(Constraint):
                # Deactivate all constraints not associated with bubble and dew
                # points or critical points
                if c.local_name not in cons_list:
                    c.deactivate()

        # If StateBlock has active constraints (i.e. has bubble, dew, or critical
        # point calculations), solve the block to converge these
        solve_blocks = False
        for b in model.values():
            if number_activated_constraints(b) > 0:
                if not degrees_of_freedom(b) == 0:
                    raise InitializationError(
                        f"{b.name} Unexpected degrees of freedom during "
                        f"initialization at bubble, dew, and critical point step: "
                        f"{degrees_of_freedom(b)}."
                    )
                solve_blocks = True
        if solve_blocks > 0:
            with idaeslog.solver_log(solve_log, idaeslog.DEBUG) as slc:
                solve_indexed_blocks(solver_obj, model, tee=slc.tee)
        init_log.info("Bubble, dew, and critical point initialization completed.")

        # ---------------------------------------------------------------------
        # Calculate _teq if required
        for k in model.values():
            if k.params.config.phases_in_equilibrium is not None and (
                not k.config.defined_state or k.always_flash
            ):
                for pp in k.params._pe_pairs:
                    k.params.config.phase_equilibrium_state[pp].calculate_teq(k, pp)

        init_log.info("Equilibrium temperature initialization completed.")

        # ---------------------------------------------------------------------
        # Initialize flow rates and compositions
        for k in model.values():

            k.params.config.state_definition.state_initialization(k)

            if k.params._electrolyte:
                if k.params.config.state_components == StateIndex.true:
                    # First calculate initial values for apparent species flows
                    for p, j in k.params.apparent_phase_component_set:
                        calculate_variable_from_constraint(
                            k.flow_mol_phase_comp_apparent[p, j],
                            k.true_to_appr_species[p, j],
                        )
                    # Need to calculate all flows before doing mole fractions
                    for p, j in k.params.apparent_phase_component_set:
                        sum_flow = sum(
                            k.flow_mol_phase_comp_apparent[p, jj]
                            for jj in k.params.apparent_species_set
                            if (p, jj) in k.params.apparent_phase_component_set
                        )
                        if value(sum_flow) == 0:
                            x = 1
                        else:
                            x = value(k.flow_mol_phase_comp_apparent[p, j] / sum_flow)
                        lb = k.mole_frac_phase_comp_apparent[p, j].lb
                        if lb is not None and x <= lb:
                            k.mole_frac_phase_comp_apparent[p, j].set_value(lb)
                        else:
                            k.mole_frac_phase_comp_apparent[p, j].set_value(x)
                elif k.params.config.state_components == StateIndex.apparent:
                    # First calculate initial values for true species flows
                    for p, j in k.params.true_phase_component_set:
                        calculate_variable_from_constraint(
                            k.flow_mol_phase_comp_true[p, j],
                            k.appr_to_true_species[p, j],
                        )
                    # Need to calculate all flows before doing mole fractions
                    for p, j in k.params.true_phase_component_set:
                        sum_flow = sum(
                            k.flow_mol_phase_comp_true[p, jj]
                            for jj in k.params.true_species_set
                            if (p, jj) in k.params.true_phase_component_set
                        )
                        if value(sum_flow) == 0:
                            x = 1
                        else:
                            x = value(k.flow_mol_phase_comp_true[p, j] / sum_flow)
                        lb = k.mole_frac_phase_comp_true[p, j].lb
                        if lb is not None and x <= lb:
                            k.mole_frac_phase_comp_true[p, j].set_value(lb)
                        else:
                            k.mole_frac_phase_comp_true[p, j].set_value(x)

            # If state block has phase equilibrium, use the average of all
            # _teq's as an initial guess for T
            if (
                k.params.config.phases_in_equilibrium is not None
                and isinstance(k.temperature, Var)
                and not k.temperature.fixed
            ):
                k.temperature.value = value(
                    sum(k._teq[i] for i in k.params._pe_pairs) / len(k.params._pe_pairs)
                )

        init_log.info("State variable initialization completed.")

        # ---------------------------------------------------------------------
        Tfix = {}  # In enth based state defs, need to also fix T until later
        for k, b in model.items():
            if b.params.config.phase_equilibrium_state is not None and (
                not b.config.defined_state or b.always_flash
            ):
                if not b.temperature.fixed:
                    b.temperature.fix()
                    Tfix[k] = True
                for c in b.component_objects(Constraint):
                    # Activate common constraints
                    if c.local_name in (
                        "total_flow_balance",
                        "component_flow_balances",
                        "sum_mole_frac",
                        "phase_fraction_constraint",
                        "mole_frac_phase_comp_eq",
                        "mole_frac_comp_eq",
                    ):
                        c.activate()
                    if c.local_name == "log_mole_frac_phase_comp_eqn":
                        c.activate()
                        for p, j in b.params._phase_component_set:
                            calculate_variable_from_constraint(
                                b.log_mole_frac_phase_comp[p, j],
                                b.log_mole_frac_phase_comp_eqn[p, j],
                            )
                    elif c.local_name == "equilibrium_constraint":
                        # For systems where the state variables fully define the
                        # phase equilibrium, we cannot activate the equilibrium
                        # constraint at this stage.
                        if (
                            "flow_mol_phase_comp" not in b.define_state_vars()
                            and "mole_frac_phase_comp" not in b.define_state_vars()
                        ):
                            c.activate()

                for pp in b.params._pe_pairs:
                    # Activate formulation specific constraints
                    b.params.config.phase_equilibrium_state[
                        pp
                    ].phase_equil_initialization(b, pp)

        if number_activated_constraints(model) > 0:
            dof = degrees_of_freedom(model)
            if dof == 0:
                with idaeslog.solver_log(solve_log, idaeslog.DEBUG) as slc:
                    solve_indexed_blocks(solver_obj, [model], tee=slc.tee)
            elif dof > 0:
                raise InitializationError(
                    f"{model.name} Unexpected degrees of freedom during "
                    f"initialization at phase equilibrium step: {dof}."
                )
            # Skip solve if DoF < 0 - this is probably due to a
            # phase-component flow state with flash

        init_log.info("Phase equilibrium initialization completed.")

        # ---------------------------------------------------------------------
        # Initialize other properties
        for k, b in model.items():
            for c in b.component_objects(Constraint):
                # Activate all constraints except flagged do_not_initialize
                if c.local_name not in (
                    b.params.config.state_definition.do_not_initialize
                ):
                    c.activate()
            if k in Tfix:
                b.temperature.unfix()

            # Initialize log-form variables
            log_form_vars = [
                "act_phase_comp",
                "act_phase_comp_apparent",
                "act_phase_comp_true",
                "conc_mol_phase_comp",
                "conc_mol_phase_comp_apparent",
                "conc_mol_phase_comp_true",
                "mass_frac_phase_comp",
                "mass_frac_phase_comp_apparent",
                "mass_frac_phase_comp_true",
                "molality_phase_comp",
                "molality_phase_comp_apparent",
                "molality_phase_comp_true",
                "mole_frac_comp",  # Might have already been initialized
                "mole_frac_phase_comp",  # Might have already been initialized
                "mole_frac_phase_comp_apparent",
                "mole_frac_phase_comp_true",
                "pressure_phase_comp",
                "pressure_phase_comp_apparent",
                "pressure_phase_comp_true",
            ]

            for prop in log_form_vars:
                if b.is_property_constructed("log_" + prop):
                    comp = getattr(b, prop)
                    lcomp = getattr(b, "log_" + prop)
                    for k2, v in lcomp.items():
                        c = value(comp[k2])
                        if c <= 0:
                            c = 1e-8
                        lc = log(c)
                        v.set_value(value(lc))

        if number_activated_constraints(model) > 0:
            dof = degrees_of_freedom(model)
            if dof == 0:
                with idaeslog.solver_log(solve_log, idaeslog.DEBUG) as slc:
                    result = solve_indexed_blocks(solver_obj, model, tee=slc.tee)
            elif dof > 0:
                raise InitializationError(
                    f"{model.name} Unexpected degrees of freedom during "
                    f"initialization at phase equilibrium step: {dof}."
                )
            else:
                result = None
            # Skip solve if DoF < 0 - this is probably due to a
            # phase-component flow state with flash
        else:
            result = None
        init_log.info("Property initialization routine finished.")

        return result


class _GenericStateBlock(StateBlock):
    """
    This Class contains methods which should be applied to Property Blocks as a
    whole, rather than individual elements of indexed Property Blocks.
    """

    default_initializer = ModularPropertiesInitializer
    default_scaler = ModularPropertiesScaler

    def _return_component_list(self):
        # Overload the _return_component_list method to handle electrolyte
        # systems where we have two component lists to choose from
        params = self._get_parameter_block()

        if not params._electrolyte:
            return params.component_list

        if params.config["state_components"] == StateIndex.true:
            return params.true_species_set
        elif params.config["state_components"] == StateIndex.apparent:
            return params.apparent_species_set
        else:
            raise BurntToast(
                "{} unrecognized value for configuration argument "
                "'state_components'; this should never happen. Please contact "
                "the IDAES developers with this bug.".format(self.name)
            )

    def _return_phase_component_set(self):
        # Overload the _return_phase_component_set method to handle electrolyte
        # systems where we have two component lists to choose from
        params = self._get_parameter_block()

        if not params._electrolyte:
            return params._phase_component_set

        if params.config["state_components"] == StateIndex.true:
            return params.true_phase_component_set
        elif params.config["state_components"] == StateIndex.apparent:
            return params.apparent_phase_component_set
        else:
            raise BurntToast(
                "{} unrecognized value for configuration argument "
                "'state_components'; this should never happen. Please contact "
                "the IDAES developers with this bug.".format(self.name)
            )

    def _include_inherent_reactions(self):
        params = self._get_parameter_block()

        if params.config["state_components"] == StateIndex.true:
            return params.has_inherent_reactions
        elif params.config["state_components"] == StateIndex.apparent:
            # If using apparent species basis, ignore inherent reactions
            return False
        else:
            raise BurntToast(
                "{} unrecognized value for configuration argument "
                "'state_components'; this should never happen. Please contact "
                "the IDAES developers with this bug.".format(self.name)
            )

    def fix_initialization_states(self):
        """
        Fixes state variables for state blocks.

        Returns:
            None
        """
        # Fix state variables
        fix_state_vars(self)

        for k in self.values():
            # Also need to deactivate sum of mole fraction constraint
            try:
                k.sum_mole_frac_out.deactivate()
            except AttributeError:
                pass
            # Don't need equilibrium constraint for phase component flows
<<<<<<< HEAD
            if "flow_mol_phase_comp" in k.define_state_vars():
                k.equilibrium_constraint.deactivate()
            # TODO Inherent reactions with a true component basis will fail here too
=======
            if (
                "flow_mol_phase_comp" in k.define_state_vars()
                or "mole_frac_phase_comp" in k.define_state_vars()
            ):
                k.equilibrium_constraint.deactivate()

            if k.is_property_constructed("inherent_equilibrium_constraint") and (
                not k.params._electrolyte
                or k.params.config.state_components == StateIndex.true
            ):
                k.inherent_equilibrium_constraint.deactivate()
>>>>>>> 7a42e3ab

    def initialize(
        blk,
        state_args=None,
        state_vars_fixed=False,
        hold_state=False,
        outlvl=idaeslog.NOTSET,
        solver=None,
        optarg=None,
    ):
        """
        Initialization routine for property package.
        Keyword Arguments:
            state_args : a dict of initial values for the state variables
                    defined by the property package.
            outlvl : sets output level of initialization routine
            optarg : solver options dictionary object (default=None, use
                     default solver options)
            state_vars_fixed: Flag to denote if state vars have already been
                              fixed.
                              - True - states have already been fixed by the
                                       control volume 1D. Control volume 0D
                                       does not fix the state vars, so will
                                       be False if this state block is used
                                       with 0D blocks.
                             - False - states have not been fixed. The state
                                       block will deal with fixing/unfixing.
            solver : str indicating which solver to use during
                     initialization (default = None, use default solver)
            hold_state : flag indicating whether the initialization routine
                         should unfix any state variables fixed during
                         initialization (default=False).
                         - True - states variables are not unfixed, and
                                 a dict of returned containing flags for
                                 which states were fixed during
                                 initialization.
                        - False - state variables are unfixed after
                                 initialization by calling the
                                 release_state method
        Returns:
            If hold_states is True, returns a dict containing flags for
            which states were fixed during initialization.
        """
        init_log = idaeslog.getInitLogger(blk.name, outlvl, tag="properties")
        solve_log = idaeslog.getSolveLogger(blk.name, outlvl, tag="properties")

        init_log.info("Starting initialization")

        res = None

        for k in blk.values():
            # Deactivate the constraints specific for outlet block i.e.
            # when defined state is False
            if k.config.defined_state is False:
                try:
                    k.sum_mole_frac_out.deactivate()
                except AttributeError:
                    pass

            if k.is_property_constructed("inherent_equilibrium_constraint") and (
                not k.params._electrolyte
                or k.params.config.state_components == StateIndex.true
            ):
                k.inherent_equilibrium_constraint.deactivate()

        # Fix state variables if not already fixed
        if state_vars_fixed is False:
            flag_dict = fix_state_vars(blk, state_args)
            # Confirm DoF for sanity
            for k in blk.values():
                if k.always_flash:
                    # If not always flash, DoF is probably less than zero
                    # We will handle this elsewhere
                    dof = degrees_of_freedom(k)
                    if dof != 0:
                        raise BurntToast(
                            "Degrees of freedom were not zero [{}] "
                            "after trying to fix state variables. "
                            "Something broke in the generic property "
                            "package code - please inform the IDAES "
                            "developers.".format(dof)
                        )
        else:
            # When state vars are fixed, check that DoF is 0
            for k in blk.values():
                if degrees_of_freedom(k) != 0:
                    # PYLINT-TODO
                    # pylint: disable-next=broad-exception-raised
                    raise Exception(
                        "State vars fixed but degrees of "
                        "freedom for state block is not zero "
                        "during initialization."
                    )

        # Create solver
        opt = get_solver(solver, optarg)

        # ---------------------------------------------------------------------
        # If present, initialize bubble, dew , and critical point calculations
        for k in blk.values():
            T_units = k.params.get_metadata().default_units.TEMPERATURE

            # List of bubble and dew point constraints
            cons_list = [
                "eq_pressure_dew",
                "eq_pressure_bubble",
                "eq_temperature_dew",
                "eq_temperature_bubble",
                "eq_mole_frac_tbub",
                "eq_mole_frac_tdew",
                "eq_mole_frac_pbub",
                "eq_mole_frac_pdew",
                "log_mole_frac_tbub_eqn",
                "log_mole_frac_tdew_eqn",
                "log_mole_frac_pbub_eqn",
                "log_mole_frac_pdew_eqn",
                "mole_frac_comp_eq",
                "log_mole_frac_comp_eqn",
            ]

            # Critical point
            with k.lock_attribute_creation_context():
                # Only need to look for one, as it is all-or-nothing
                if hasattr(k, "pressure_crit"):
                    # Initialize critical point properties
                    _initialize_critical_props(k)
                    # Add critical point constraints to cons_list
                    cons_list += k.list_critical_property_constraint_names()

            # Bubble temperature initialization
            if hasattr(k, "_mole_frac_tbub"):
                _init_Tbub(k, T_units)

            # Dew temperature initialization
            if hasattr(k, "_mole_frac_tdew"):
                _init_Tdew(k, T_units)

            # Bubble pressure initialization
            if hasattr(k, "_mole_frac_pbub"):
                _init_Pbub(k)

            # Dew pressure initialization
            if hasattr(k, "_mole_frac_pdew"):
                _init_Pdew(k)

            # Solve bubble, dew, and critical point constraints
            for c in k.component_objects(Constraint):
                # Deactivate all constraints not associated with bubble, dew,
                # or critical points
                if c.local_name not in cons_list:
                    c.deactivate()

        # If StateBlock has active constraints (i.e. has bubble, dew, or critical
        # point calculations), solve the block to converge these
        n_cons = 0
        dof = 0
        for k in blk.values():
            n_cons += number_activated_constraints(k)
            dof += degrees_of_freedom(k)
        if n_cons > 0:
            if dof > 0:
                raise InitializationError(
                    f"{blk.name} Unexpected degrees of freedom during "
                    f"initialization at bubble, dew, and critical point step: {dof}."
                )
            with idaeslog.solver_log(solve_log, idaeslog.DEBUG) as slc:
                res = solve_indexed_blocks(opt, [blk], tee=slc.tee)
            init_log.info(
                "Bubble, dew, and critical point initialization: {}.".format(
                    idaeslog.condition(res)
                )
            )
        # ---------------------------------------------------------------------
        # Calculate _teq if required
        # Using iterator k outside of for loop - this should be OK as we just need
        # a valid StateBlockData an assume they are all the same.
        if k.params.config.phases_in_equilibrium is not None and (
            not k.config.defined_state or k.always_flash
        ):
            for k in blk.values():
                for pp in k.params._pe_pairs:
                    k.params.config.phase_equilibrium_state[pp].calculate_teq(k, pp)

            init_log.info("Equilibrium temperature initialization completed.")

        # ---------------------------------------------------------------------
        # Initialize flow rates and compositions
        for k in blk.values():

            k.params.config.state_definition.state_initialization(k)

            if k.params._electrolyte:
                if k.params.config.state_components == StateIndex.true:
                    # First calculate initial values for apparent species flows
                    for p, j in k.params.apparent_phase_component_set:
                        calculate_variable_from_constraint(
                            k.flow_mol_phase_comp_apparent[p, j],
                            k.true_to_appr_species[p, j],
                        )
                    # Need to calculate all flows before doing mole fractions
                    for p, j in k.params.apparent_phase_component_set:
                        sum_flow = sum(
                            k.flow_mol_phase_comp_apparent[p, jj]
                            for jj in k.params.apparent_species_set
                            if (p, jj) in k.params.apparent_phase_component_set
                        )
                        if value(sum_flow) == 0:
                            x = 1
                        else:
                            x = value(k.flow_mol_phase_comp_apparent[p, j] / sum_flow)
                        lb = k.mole_frac_phase_comp_apparent[p, j].lb
                        if lb is not None and x <= lb:
                            k.mole_frac_phase_comp_apparent[p, j].set_value(lb)
                        else:
                            k.mole_frac_phase_comp_apparent[p, j].set_value(x)
                elif k.params.config.state_components == StateIndex.apparent:
                    # First calculate initial values for true species flows
                    for p, j in k.params.true_phase_component_set:
                        calculate_variable_from_constraint(
                            k.flow_mol_phase_comp_true[p, j],
                            k.appr_to_true_species[p, j],
                        )
                    # Need to calculate all flows before doing mole fractions
                    for p, j in k.params.true_phase_component_set:
                        sum_flow = sum(
                            k.flow_mol_phase_comp_true[p, jj]
                            for jj in k.params.true_species_set
                            if (p, jj) in k.params.true_phase_component_set
                        )
                        if value(sum_flow) == 0:
                            x = 1
                        else:
                            x = value(k.flow_mol_phase_comp_true[p, j] / sum_flow)
                        lb = k.mole_frac_phase_comp_true[p, j].lb
                        if lb is not None and x <= lb:
                            k.mole_frac_phase_comp_true[p, j].set_value(lb)
                        else:
                            k.mole_frac_phase_comp_true[p, j].set_value(x)

            # If state block has phase equilibrium, use the average of all
            # _teq's as an initial guess for T
            if (
                k.params.config.phases_in_equilibrium is not None
                and isinstance(k.temperature, Var)
                and not k.temperature.fixed
            ):
                k.temperature.value = value(
                    sum(k._teq[i] for i in k.params._pe_pairs) / len(k.params._pe_pairs)
                )

        if outlvl > 0:  # TODO: Update to use logger Enum
            init_log.info("State variable initialization completed.")

        # ---------------------------------------------------------------------
        n_cons = 0
        dof = 0
        skip = False
        Tfix = {}  # In enth based state defs, need to also fix T until later
        for k, b in blk.items():
            if b.params.config.phase_equilibrium_state is not None and (
                not b.config.defined_state or b.always_flash
            ):
                if not b.temperature.fixed:
                    b.temperature.fix()
                    Tfix[k] = True
                for c in b.component_objects(Constraint):
                    # Activate common constraints
                    if c.local_name in (
                        "total_flow_balance",
                        "component_flow_balances",
                        "sum_mole_frac",
                        "phase_fraction_constraint",
                        "mole_frac_phase_comp_eq",
                        "mole_frac_comp_eq",
                    ):
                        c.activate()
                    if c.local_name == "log_mole_frac_phase_comp_eqn":
                        c.activate()
                        for p, j in b.params._phase_component_set:
                            calculate_variable_from_constraint(
                                b.log_mole_frac_phase_comp[p, j],
                                b.log_mole_frac_phase_comp_eqn[p, j],
                            )
                    elif c.local_name == "equilibrium_constraint":
                        # For systems where the state variables fully define the
                        # phase equilibrium, we cannot activate the equilibrium
                        # constraint at this stage.
                        if "flow_mol_phase_comp" not in b.define_state_vars():
                            c.activate()

                for pp in b.params._pe_pairs:
                    # Activate formulation specific constraints
                    b.params.config.phase_equilibrium_state[
                        pp
                    ].phase_equil_initialization(b, pp)

            n_cons += number_activated_constraints(b)
            dof += degrees_of_freedom(b)
            if degrees_of_freedom(b) < 0:
                # Skip solve if DoF < 0 - this is probably due to a
                # phase-component flow state with flash
                skip = True

        if n_cons > 0 and not skip:
            if dof > 0:
                raise InitializationError(
                    f"{blk.name} Unexpected degrees of freedom during "
                    f"initialization at phase equilibrium step: {dof}."
                )
            with idaeslog.solver_log(solve_log, idaeslog.DEBUG) as slc:
                res = solve_indexed_blocks(opt, [blk], tee=slc.tee)
            init_log.info(
                "Phase equilibrium initialization: {}.".format(idaeslog.condition(res))
            )

        # ---------------------------------------------------------------------
        # Initialize other properties
        for k, b in blk.items():
            for c in b.component_objects(Constraint):
                # Activate all constraints except flagged do_not_initialize
                if c.local_name not in (
                    b.params.config.state_definition.do_not_initialize
                ):
                    c.activate()
            if k in Tfix:
                b.temperature.unfix()

            # Initialize log-form variables
            # log_mole_frac_comp and log_mole_frac_phase_comp
            # might already have been initialized

            for prop in _log_form_vars:
                if b.is_property_constructed("log_" + prop):
                    comp = getattr(b, prop)
                    lcomp = getattr(b, "log_" + prop)
                    for k2, v in lcomp.items():
                        c = value(comp[k2])
                        if c <= 0:
                            c = 1e-8
                        lc = log(c)
                        v.set_value(value(lc))

        n_cons = 0
        dof = 0
        skip = False
        for k in blk.values():
            if degrees_of_freedom(k) < 0:
                # Skip solve if DoF < 0 - this is probably due to a
                # phase-component flow state with flash
                skip = True
            n_cons += number_activated_constraints(k)
            dof += degrees_of_freedom(k)
        if n_cons > 0 and not skip:
            if dof > 0:
                raise InitializationError(
                    f"{blk.name} Unexpected degrees of freedom during "
                    f"initialization at property initialization step: {dof}."
                )
            with idaeslog.solver_log(solve_log, idaeslog.DEBUG) as slc:
                res = solve_indexed_blocks(opt, [blk], tee=slc.tee)
            init_log.info(
                "Property initialization: {}.".format(idaeslog.condition(res))
            )

        # ---------------------------------------------------------------------
        # Return constraints to initial state
        for k in blk.values():
            for c in k.component_objects(Constraint):
                if c.local_name in (k.params.config.state_definition.do_not_initialize):
                    c.activate()

        if res is not None and not check_optimal_termination(res):
            raise InitializationError(
                f"{blk.name} failed to initialize successfully. Please check "
                f"the output logs for more information."
            )

        if state_vars_fixed is False:
            if hold_state is True:
                return flag_dict
            else:
                blk.release_state(flag_dict)

        init_log.info(
            "Property package initialization: {}.".format(idaeslog.condition(res))
        )

    def release_state(blk, flags, outlvl=idaeslog.NOTSET):
        """
        Method to release state variables fixed during initialization.
        Keyword Arguments:
            flags : dict containing information of which state variables
                    were fixed during initialization, and should now be
                    unfixed. This dict is returned by initialize if
                    hold_state=True.
            outlvl : sets output level of initialization routine
        """
        revert_state_vars(blk, flags)
        init_log = idaeslog.getInitLogger(blk.name, outlvl, tag="properties")
        init_log.info_high("State released.")


@declare_process_block_class("GenericStateBlock", block_class=_GenericStateBlock)
class GenericStateBlockData(StateBlockData):
    """
    Modular State Block class.
    """

    CONFIG = StateBlockData.CONFIG()

    default_initializer = ModularPropertiesInitializer

    def build(self):
        super(GenericStateBlockData, self).build()

        # Add state variables and associated methods
        self.params.config.state_definition.define_state(self)

        # Add equilibrium temperature variable if required
        if self.params.config.phases_in_equilibrium is not None and (
            not self.config.defined_state or self.always_flash
        ):

            t_units = self.params.get_metadata().default_units.TEMPERATURE
            if self.temperature.value is not None:
                t_value = value(self.temperature)
            else:
                t_value = None
            self._teq = Var(
                self.params._pe_pairs,
                initialize=t_value,
                doc="Temperature for calculating phase equilibrium",
                units=t_units,
            )

        # Create common components for each property package
        for p in self.phase_list:
            pobj = self.params.get_phase(p)
            pobj.config.equation_of_state.common(self, pobj)

        # Check to see if state definition uses enthalpy
        if self.is_property_constructed("enth_mol"):
            # State definition uses enthalpy, need to add constraint on phase enthalpies
            @self.Constraint(doc="Total molar enthalpy mixing rule")
            def enth_mol_eqn(b):
                return b.enth_mol == sum(
                    b.enth_mol_phase[p] * b.phase_frac[p] for p in b.phase_list
                )

        # Add phase equilibrium constraints if necessary
        if self.params.config.phases_in_equilibrium is not None and (
            not self.config.defined_state or self.always_flash
        ):

            pe_form_config = self.params.config.phase_equilibrium_state
            for pp in self.params._pe_pairs:
                pe_form_config[pp].phase_equil(self, pp)

            def rule_equilibrium(b, phase1, phase2, j):
                if (phase1, j) not in b.phase_component_set or (
                    phase2,
                    j,
                ) not in b.phase_component_set:
                    return Constraint.Skip
                config = b.params.get_component(j).config
                try:
                    e_mthd = config.phase_equilibrium_form[
                        (phase1, phase2)
                    ].return_expression
                except KeyError:
                    e_mthd = config.phase_equilibrium_form[
                        (phase2, phase1)
                    ].return_expression
                if e_mthd is None:
                    raise GenericPropertyPackageError(b, "phase_equilibrium_form")
                return e_mthd(self, phase1, phase2, j)

            self.equilibrium_constraint = Constraint(
                self.params._pe_pairs, self.component_list, rule=rule_equilibrium
            )

        # Add inherent reaction constraints if necessary
        if self.params.has_inherent_reactions and (
            not self.config.defined_state
            or (
                self.params._electrolyte
                and self.params.config.state_components == StateIndex.apparent
            )
        ):

            def equil_rule(b, r):
                rblock = getattr(b.params, "reaction_" + r)

                carg = b.params.config.inherent_reactions[r]

                return carg["equilibrium_form"].return_expression(
                    b, rblock, r, b.temperature
                )

            def keq_rule(b, r):
                rblock = getattr(b.params, "reaction_" + r)

                carg = b.params.config.inherent_reactions[r]

                return carg["equilibrium_constant"].return_expression(
                    b, rblock, r, b.temperature
                )

            self.k_eq = Expression(
                self.params.inherent_reaction_idx,
                doc="Equilibrium constant for inherent reactions",
                rule=keq_rule,
            )

            self.inherent_equilibrium_constraint = Constraint(
                self.params.inherent_reaction_idx,
                doc="Inherent reaction equilibrium constraint",
                rule=equil_rule,
            )

    def calculate_scaling_factors(self):
        # Get default scale factors and do calculations from base classes
        super().calculate_scaling_factors()

        # Scale state variables and associated constraints
        self.params.config.state_definition.calculate_scaling_factors(self)

        sf_T = iscale.get_scaling_factor(self.temperature, default=1, warning=True)
        sf_P = iscale.get_scaling_factor(self.pressure, default=1, warning=True)
        sf_mf = {}
        for i, v in self.mole_frac_phase_comp.items():
            sf_mf[i] = iscale.get_scaling_factor(v, default=1e3, warning=True)

        # Add scaling for components in build method
        # Phase equilibrium temperature
        if hasattr(self, "_teq"):
            for v in self._teq.values():
                if iscale.get_scaling_factor(v) is None:
                    iscale.set_scaling_factor(v, sf_T)

        # Other EoS variables and constraints
        for p in self.phase_list:
            pobj = self.params.get_phase(p)
            pobj.config.equation_of_state.calculate_scaling_factors(self, pobj)

        # Flow and density terms
        if self.is_property_constructed("_enthalpy_flow_term"):
            for k, v in self._enthalpy_flow_term.items():
                if iscale.get_scaling_factor(v) is None:
                    sf_flow_phase = iscale.get_scaling_factor(
                        self.flow_mol_phase[k],
                        default=1,
                        warning=True,
                        hint="for _enthalpy_flow_term",
                    )
                    sf_h = iscale.get_scaling_factor(
                        self.enth_mol_phase[k],
                        default=1,
                        warning=True,
                        hint="for _enthalpy_flow_term",
                    )
                    iscale.set_scaling_factor(v, sf_flow_phase * sf_h)

        if self.is_property_constructed("_material_density_term"):
            for (p, j), v in self._material_density_term.items():
                if iscale.get_scaling_factor(v) is None:
                    sf_rho = iscale.get_scaling_factor(
                        self.dens_mol_phase[p], default=1, warning=True
                    )
                    sf_x = iscale.get_scaling_factor(
                        self.mole_frac_phase_comp[p, j], default=1, warning=True
                    )
                    iscale.set_scaling_factor(v, sf_rho * sf_x)

        if self.is_property_constructed("_energy_density_term"):
            for k, v in self._energy_density_term.items():
                if iscale.get_scaling_factor(v) is None:
                    sf_rho = iscale.get_scaling_factor(
                        self.dens_mol_phase[k], default=1, warning=True
                    )
                    sf_u = iscale.get_scaling_factor(
                        self.energy_internal_mol_phase[k], default=1, warning=True
                    )
                    iscale.set_scaling_factor(v, sf_rho * sf_u)

        if self.is_property_constructed("cp_mol_phase"):
            for p in self.phase_list:
                # Cp of air is 30 J/mol K, Cp of liquid water is 75 J/mol K, 1/50 is a good default value
                # for small molecules. For large molecules, this value will be inappropriate
                iscale.set_scaling_factor(self.cp_mol_phase[p], 1 / 50, overwrite=False)

        if self.is_property_constructed("fug_phase_comp"):
            for idx in self.fug_phase_comp:
                sf_x = iscale.get_scaling_factor(
                    self.mole_frac_phase_comp[idx],
                    default=1e3,
                    warning=True,
                )
                sf_P = iscale.get_scaling_factor(
                    self.pressure, default=1e-5, warning=True
                )
                iscale.set_scaling_factor(
                    self.fug_phase_comp[idx], sf_P * sf_x, overwrite=False
                )

        # Phase equilibrium constraint
        if hasattr(self, "equilibrium_constraint"):
            pe_form_config = self.params.config.phase_equilibrium_state
            for pp in self.params._pe_pairs:
                pe_form_config[pp].calculate_scaling_factors(self, pp)

            for k in self.equilibrium_constraint:
                try:
                    sf_fug = (
                        self.params.get_component(k[2])
                        .config.phase_equilibrium_form[(k[0], k[1])]
                        .calculate_scaling_factors(self, k[0], k[1], k[2])
                    )
                    iscale.constraint_scaling_transform(
                        self.equilibrium_constraint[k], sf_fug, overwrite=False
                    )
                except KeyError:  # component not in phase
                    pass

        # Inherent reactions
        if hasattr(self, "k_eq"):
            for r in self.params.inherent_reaction_idx:
                rblock = getattr(self.params, "reaction_" + r)
                carg = self.params.config.inherent_reactions[r]

                sf_keq = iscale.get_scaling_factor(self.k_eq[r])
                if sf_keq is None:
                    sf_keq = carg["equilibrium_constant"].calculate_scaling_factors(
                        self, rblock
                    )
                    iscale.set_scaling_factor(self.k_eq[r], sf_keq)

                sf_const = carg["equilibrium_form"].calculate_scaling_factors(
                    self, sf_keq
                )

                iscale.constraint_scaling_transform(
                    self.inherent_equilibrium_constraint[r], sf_const, overwrite=False
                )

        # Add scaling for additional Vars and Constraints
        # Bubble and dew points
        def bubble_dew_scaling(b, pt_var):
            # Ditch the m.fs.unit.control_volume...
            short_name = pt_var.name.split(".")[-1]

            if short_name.startswith("temperature"):
                abbrv = "t"
                sf_pt = sf_T
            elif short_name.startswith("pressure"):
                abbrv = "p"
                sf_pt = sf_P
            else:
                _raise_dev_burnt_toast()

            if short_name.endswith("bubble"):
                phase = VaporPhase
                abbrv += "bub"
            elif short_name.endswith("dew"):
                phase = LiquidPhase
                abbrv += "dew"

            x_var = getattr(b, "_mole_frac_" + abbrv)

            if b.is_property_constructed("log_mole_frac_" + abbrv):
                log_eq = getattr(b, "log_mole_frac_" + abbrv + "_eqn")
            else:
                log_eq = None

            # Directly scale the bubble/dew temperature/pressure variable
            for v in pt_var.values():
                if iscale.get_scaling_factor(v) is None:
                    iscale.set_scaling_factor(v, sf_pt)

            # Scale mole fractions for bubble/dew calcs
            for i, v in x_var.items():
                if iscale.get_scaling_factor(v) is None:
                    if b.params.config.phases[i[0]]["type"] is phase:
                        p = i[0]
                    elif b.params.config.phases[i[1]]["type"] is phase:
                        p = i[1]
                    else:
                        # We create bubble/dew variables for all phase
                        # equilibrium pairs, regardless of whether it makes
                        # sense. If the pair doesn't make sense, the constraint
                        # is not created and the scaling factor is arbitrary
                        p = i[0]
                    try:
                        iscale.set_scaling_factor(v, sf_mf[p, i[2]])
                        if log_eq is not None and (
                            iscale.get_scaling_factor(log_eq[i]) is None
                        ):
                            iscale.constraint_scaling_transform(
                                log_eq[i], sf_mf[p, i[2]], overwrite=False
                            )
                    except KeyError:
                        # component i[2] is not in the new phase, so this
                        # variable is likely unused and scale doesn't matter
                        iscale.set_scaling_factor(v, 1)

            scaling_method = getattr(
                b.params.config.bubble_dew_method, "scale_" + short_name
            )
            scaling_method(b, overwrite=False)

            return

        if self.is_property_constructed("temperature_bubble"):
            bubble_dew_scaling(self, self.temperature_bubble)

        if self.is_property_constructed("temperature_dew"):
            bubble_dew_scaling(self, self.temperature_dew)

        if self.is_property_constructed("pressure_bubble"):
            bubble_dew_scaling(self, self.pressure_bubble)

        if self.is_property_constructed("pressure_dew"):
            bubble_dew_scaling(self, self.pressure_dew)

        # Scale log form constraints
        if self.is_property_constructed("log_mole_frac_comp"):
            for j, v in self.log_mole_frac_comp_eqn.items():
                sf_x = iscale.get_scaling_factor(
                    self.mole_frac_comp[j],
                    default=1e3,
                    warning=True,
                    hint="for log_mole_frac_comp",
                )
                iscale.constraint_scaling_transform(v, sf_x, overwrite=False)

        # Activity is generally of similar order to mole fractions
        if self.is_property_constructed("log_act_phase_comp"):
            for (p, j), v in self.log_act_phase_comp_eq.items():
                sf_x = iscale.get_scaling_factor(
                    self.mole_frac_phase_comp[p, j],
                    default=1e-3,
                    warning=True,
                    hint="for log_mole_frac_phase_comp",
                )
                iscale.constraint_scaling_transform(v, sf_x, overwrite=False)

        if self.is_property_constructed("log_act_phase_comp_apparent"):
            for (p, j), v in self.log_act_phase_comp_apparent_eq.items():
                sf_x = iscale.get_scaling_factor(
                    self.mole_frac_phase_comp_apparent[p, j],
                    default=1e-3,
                    warning=True,
                    hint="for log_mole_frac_phase_comp_apparent",
                )
                iscale.constraint_scaling_transform(v, sf_x, overwrite=False)

        if self.is_property_constructed("log_act_phase_comp_true"):
            for (p, j), v in self.log_act_phase_comp_true_eq.items():
                sf_x = iscale.get_scaling_factor(
                    self.mole_frac_phase_comp_true[p, j],
                    default=1e-3,
                    warning=True,
                    hint="for log_mole_frac_phase_comp_true",
                )
                iscale.constraint_scaling_transform(v, sf_x, overwrite=False)

        if (
            self.is_property_constructed("log_act_phase_solvents")
            and len(self.params.solvent_set) > 1
        ):
            for p, v in self.log_act_phase_solvents_eq.items():
                iscale.constraint_scaling_transform(v, 1e-3, overwrite=False)

        if self.is_property_constructed("log_conc_mol_phase_comp"):
            for (p, j), v in self.log_conc_mol_phase_comp_eq.items():
                sf_dens_mol = iscale.get_scaling_factor(
                    self.dens_mol_phase[p],
                    default=55e3,
                    warning=True,
                    hint="for log_conc_mol_phase_comp",
                )
                sf_x = iscale.get_scaling_factor(
                    self.mole_frac_phase_comp[p, j],
                    default=1,
                    warning=True,
                    hint="for log_conc_mol_phase_comp",
                )
                iscale.constraint_scaling_transform(
                    v, sf_dens_mol * sf_x, overwrite=False
                )

        if self.is_property_constructed("log_conc_mol_phase_comp_true"):
            for (p, j), v in self.log_conc_mol_phase_comp_true_eq.items():
                sf_dens_mol = iscale.get_scaling_factor(
                    self.dens_mol_phase[p],
                    default=55e3,
                    warning=True,
                    hint="for log_conc_mol_phase_comp_true",
                )
                sf_x = iscale.get_scaling_factor(
                    self.mole_frac_phase_comp_true[p, j],
                    default=1,
                    warning=True,
                    hint="for log_conc_mol_phase_comp_true",
                )
                iscale.constraint_scaling_transform(
                    v, sf_dens_mol * sf_x, overwrite=False
                )

        if self.is_property_constructed("log_mass_frac_phase_comp"):
            for (p, j), v in self.log_mass_frac_phase_comp_eq.items():
                sf_x = iscale.get_scaling_factor(
                    self.mass_frac_phase_comp[p, j],
                    default=1e-3,
                    warning=True,
                    hint="for log_mass_frac_phase_comp",
                )
                iscale.constraint_scaling_transform(v, sf_x, overwrite=False)

        if self.is_property_constructed("log_mass_frac_phase_comp_apparent"):
            for (p, j), v in self.log_mass_frac_phase_comp_apparent_eq.items():
                sf_x = iscale.get_scaling_factor(
                    self.mass_frac_phase_comp_apparent[p, j],
                    default=1e-3,
                    warning=True,
                    hint="for log_mass_frac_phase_comp_apparent",
                )
                iscale.constraint_scaling_transform(v, sf_x, overwrite=False)

        if self.is_property_constructed("log_mass_frac_phase_comp_true"):
            for (p, j), v in self.log_mass_frac_phase_comp_true_eq.items():
                sf_x = iscale.get_scaling_factor(
                    self.mass_frac_phase_comp_true[p, j],
                    default=1e-3,
                    warning=True,
                    hint="for log_mass_frac_phase_comp_true",
                )
                iscale.constraint_scaling_transform(v, sf_x, overwrite=False)

        if self.is_property_constructed("log_molality_phase_comp"):
            for (p, j), v in self.log_molality_phase_comp_eq.items():
                sf_x = iscale.get_scaling_factor(
                    self.molality_phase_comp[p, j],
                    default=1,
                    warning=True,
                    hint="for log_molality_phase_comp",
                )
                iscale.constraint_scaling_transform(v, sf_x, overwrite=False)

        if self.is_property_constructed("log_molality_phase_comp_apparent"):
            for (p, j), v in self.log_molality_phase_comp_apparent_eq.items():
                sf_x = iscale.get_scaling_factor(
                    self.molality_phase_comp_apparent[p, j],
                    default=1,
                    warning=True,
                    hint="for log_molality_phase_comp_apparent",
                )
                iscale.constraint_scaling_transform(v, sf_x, overwrite=False)

        if self.is_property_constructed("log_molality_phase_comp_true"):
            for (p, j), v in self.log_molality_phase_comp_true_eq.items():
                sf_x = iscale.get_scaling_factor(
                    self.molality_phase_comp_true[p, j],
                    default=1,
                    warning=True,
                    hint="for log_molality_phase_comp_true",
                )
                iscale.constraint_scaling_transform(v, sf_x, overwrite=False)

        if self.is_property_constructed("log_mole_frac_phase_comp"):
            for (p, j), v in self.log_mole_frac_phase_comp_eqn.items():
                sf_x = iscale.get_scaling_factor(
                    self.mole_frac_phase_comp[p, j],
                    default=1e3,
                    warning=True,
                    hint="for log_mole_frac_phase_comp",
                )
                iscale.constraint_scaling_transform(v, sf_x, overwrite=False)

        if self.is_property_constructed("log_mole_frac_phase_comp_apparent"):
            for (p, j), v in self.log_mole_frac_phase_comp_apparent_eq.items():
                sf_x = iscale.get_scaling_factor(
                    self.mole_frac_phase_comp_apparent[p, j],
                    default=1e-3,
                    warning=True,
                    hint="for log_mole_frac_phase_comp_apparent",
                )
                iscale.constraint_scaling_transform(v, sf_x, overwrite=False)

        if self.is_property_constructed("log_mole_frac_phase_comp_true"):
            for (p, j), v in self.log_mole_frac_phase_comp_true_eq.items():
                sf_x = iscale.get_scaling_factor(
                    self.mole_frac_phase_comp_true[p, j],
                    default=1e-3,
                    warning=True,
                    hint="for log_mole_frac_phase_comp_true",
                )
                iscale.constraint_scaling_transform(v, sf_x, overwrite=False)

        if self.is_property_constructed("therm_cond_phase"):
            for p in self.phase_list:
                pobj = self.params.get_phase(p)
                if pobj.is_vapor_phase():
                    sf_default = 100
                elif pobj.is_liquid_phase():
                    sf_default = 10
                elif pobj.is_solid_phase():
                    sf_default = 1 / 10
                else:
                    sf_default = 1
                iscale.set_scaling_factor(
                    self.therm_cond_phase[p], sf_default, overwrite=False
                )

        if self.is_property_constructed("visc_d_phase"):
            for p in self.phase_list:
                pobj = self.params.get_phase(p)
                if pobj.is_vapor_phase():
                    sf_default = 1e5
                elif pobj.is_liquid_phase():
                    # Works well for water and small organic molecules, not for honey or syrup
                    sf_default = 1e3
                else:
                    sf_default = 1
                iscale.set_scaling_factor(
                    self.visc_d_phase[p], sf_default, overwrite=False
                )

    def components_in_phase(self, phase):
        """
        Generator method which yields components present in a given phase.
        As this method is used only for property calculations, it should use the
        true species sset if one exists.

        Args:
            phase - phase for which to yield components

        Yields:
            components present in phase.
        """
        if not self.params._electrolyte:
            component_list = self.component_list
            pc_set = self.phase_component_set
        else:
            config = self.params.get_phase(phase).config
            if (
                config.equation_of_state_options is not None
                and "property_basis" in config.equation_of_state_options
                and config.equation_of_state_options["property_basis"] == "apparent"
            ):
                component_list = self.params.apparent_species_set
                pc_set = self.params.apparent_phase_component_set
            else:
                component_list = self.params.true_species_set
                pc_set = self.params.true_phase_component_set

        for j in component_list:
            if (phase, j) in pc_set:
                yield j

    def get_mole_frac(self, phase=None):
        """
        Property calculations generally depend on phase_component mole fractions
        for mixing rules, but in some cases there are multiple component lists
        to work from. This method is used to return the correct phase-component
        indexed mole fraction component for the given circumstances.

        Returns:
            mole fraction object
        """
        if not self.params._electrolyte:
            return self.mole_frac_phase_comp
        else:
            if phase is not None:
                config = self.params.get_phase(phase).config
                if (
                    config.equation_of_state_options is not None
                    and "property_basis" in config.equation_of_state_options
                    and config.equation_of_state_options["property_basis"] == "apparent"
                ):
                    return self.mole_frac_phase_comp_apparent
            return self.mole_frac_phase_comp_true

    # -------------------------------------------------------------------------
    # Mixture critical point
    # Critical properties will be based off liquid phase if present, as we assume
    # supercritical fluid is liquid-like.
    def _get_critical_ref_phase(self):
        ref_phase = None
        vap_phase = None
        # First, look for VLE pair and use liquid phase if present
        if self.params.config.phases_in_equilibrium is not None:
            for pp in self.params.config.phases_in_equilibrium:
                p1 = self.params.get_phase(pp[0])
                p2 = self.params.get_phase(pp[1])

                if p1.is_liquid_phase() and p2.is_vapor_phase():
                    return pp[0]
                elif p2.is_liquid_phase() and p1.is_vapor_phase():
                    return pp[1]

        # Next, iterate all phases and return either the first liquid phase
        # Also collect vapor phase for final fall back
        for p in self.params.phase_list:
            if self.params.get_phase(p).is_liquid_phase():
                return p
            elif self.params.get_phase(p).is_vapor_phase():
                vap_phase = p

        if ref_phase is None and vap_phase is not None:
            # Use vapor phase for reference phase
            return vap_phase
        if ref_phase is None:
            # If still no reference phase, raise an exception
            raise PropertyPackageError(
                "No liquid or vapor phase found to use as reference phase "
                "for calculating critical properties."
            )

    def _critical_props(self):
        ref_phase = self._get_critical_ref_phase()

        try:
            base_units = self.params.get_metadata().default_units

            self.compress_fact_crit = Var(
                doc="Critical compressibility factor of mixture",
                units=pyunits.dimensionless,
            )

            self.dens_mol_crit = Var(
                doc="Critical molar density of mixture",
                units=base_units.DENSITY_MOLE,
            )

            self.pressure_crit = Var(
                doc="Critical pressure of mixture",
                units=base_units.PRESSURE,
            )

            self.temperature_crit = Var(
                doc="Critical temperature of mixture",
                units=base_units.TEMPERATURE,
            )

            p_config = self.params.get_phase(ref_phase).config
            p_config.equation_of_state.build_critical_properties(self, ref_phase)

        except AttributeError:
            self.del_component(self.compress_fact_crit)
            self.del_component(self.dens_mol_crit)
            self.del_component(self.pressure_crit)
            self.del_component(self.temperature_crit)
            raise

    # -------------------------------------------------------------------------
    # Bubble and Dew Points

    def _temperature_bubble(b):
        _temperature_pressure_bubble_dew(b, "temperature_bubble")

    def _log_mole_frac_tbub(b):
        _log_mole_frac_bubble_dew(b, "log_mole_frac_tbub")

    def _temperature_dew(b):
        _temperature_pressure_bubble_dew(b, "temperature_dew")

    def _log_mole_frac_tdew(b):
        _log_mole_frac_bubble_dew(b, "log_mole_frac_tdew")

    def _pressure_bubble(b):
        _temperature_pressure_bubble_dew(b, "pressure_bubble")

    def _log_mole_frac_pbub(b):
        _log_mole_frac_bubble_dew(b, "log_mole_frac_pbub")

    def _pressure_dew(b):
        _temperature_pressure_bubble_dew(b, "pressure_dew")

    def _log_mole_frac_pdew(b):
        _log_mole_frac_bubble_dew(b, "log_mole_frac_pdew")

    # -------------------------------------------------------------------------
    # Property Methods
    def _act_phase_comp(self):
        try:

            def rule_act_phase_comp(b, p, j):
                p_config = b.params.get_phase(p).config
                return p_config.equation_of_state.act_phase_comp(b, p, j)

            self.act_phase_comp = Expression(
                self.phase_component_set,
                doc="Component activity in each phase",
                rule=rule_act_phase_comp,
            )
        except AttributeError:
            self.del_component(self.act_phase_comp)
            raise

    def _act_phase_comp_true(self):
        try:

            def rule_act_phase_comp_true(b, p, j):
                p_config = b.params.get_phase(p).config
                return p_config.equation_of_state.act_phase_comp_true(b, p, j)

            self.act_phase_comp_true = Expression(
                self.params.true_phase_component_set,
                doc="Component activity in each phase",
                rule=rule_act_phase_comp_true,
            )
        except AttributeError:
            self.del_component(self.act_phase_comp_true)
            raise

    def _act_phase_comp_apparent(self):
        try:

            def rule_act_phase_comp_apparent(b, p, j):
                p_config = b.params.get_phase(p).config
                return p_config.equation_of_state.act_phase_comp_apparent(b, p, j)

            self.act_phase_comp_apparent = Expression(
                self.params.apparent_phase_component_set,
                doc="Component activity in each phase",
                rule=rule_act_phase_comp_apparent,
            )
        except AttributeError:
            self.del_component(self.act_phase_comp_apparent)
            raise

    def _act_coeff_phase_comp(self):
        try:

            def rule_act_coeff_phase_comp(b, p, j):
                p_config = b.params.get_phase(p).config
                return p_config.equation_of_state.act_coeff_phase_comp(b, p, j)

            self.act_coeff_phase_comp = Expression(
                self.phase_component_set,
                doc="Component activity coefficient in each phase",
                rule=rule_act_coeff_phase_comp,
            )
        except AttributeError:
            self.del_component(self.act_coeff_phase_comp)
            raise

    def _act_coeff_phase_comp_true(self):
        try:

            def rule_act_coeff_phase_comp_true(b, p, j):
                p_config = b.params.get_phase(p).config
                return p_config.equation_of_state.act_coeff_phase_comp_true(b, p, j)

            self.act_coeff_phase_comp_true = Expression(
                self.params.true_phase_component_set,
                doc="Component activity coefficient in each phase",
                rule=rule_act_coeff_phase_comp_true,
            )
        except AttributeError:
            self.del_component(self.act_coeff_phase_comp_true)
            raise

    def _act_coeff_phase_comp_apparent(self):
        try:

            def rule_act_coeff_phase_comp_apparent(b, p, j):
                p_config = b.params.get_phase(p).config
                return p_config.equation_of_state.act_coeff_phase_comp_apparent(b, p, j)

            self.act_coeff_phase_comp_apparent = Expression(
                self.params.apparent_phase_component_set,
                doc="Component activity coefficient in each phase",
                rule=rule_act_coeff_phase_comp_apparent,
            )
        except AttributeError:
            self.del_component(self.act_coeff_phase_comp_apparent)
            raise

    def _compress_fact_phase(self):
        try:

            def rule_Z_phase(b, p):
                p_config = b.params.get_phase(p).config
                return p_config.equation_of_state.compress_fact_phase(b, p)

            self.compress_fact_phase = Expression(
                self.phase_list, doc="Compressibility of each phase", rule=rule_Z_phase
            )
        except AttributeError:
            self.del_component(self.compress_fact_phase)
            raise

    def _conc_mol_comp(self):
        try:

            def rule_conc_mol_comp(b, j):
                return b.dens_mol * b.mole_frac_comp[j]

            self.conc_mol_comp = Expression(
                self.component_list,
                rule=rule_conc_mol_comp,
                doc="Molar concentration of component",
            )
        except AttributeError:
            self.del_component(self.conc_mol_comp)
            raise

    def _conc_mol_phase_comp(self):
        try:

            def rule_conc_mol_phase_comp(b, p, j):
                return b.dens_mol_phase[p] * b.mole_frac_phase_comp[p, j]

            self.conc_mol_phase_comp = Expression(
                self.phase_component_set,
                rule=rule_conc_mol_phase_comp,
                doc="Molar concentration of component by phase",
            )
        except AttributeError:
            self.del_component(self.conc_mol_phase_comp)
            raise

    def _conc_mol_phase_comp_apparent(self):
        try:

            def rule_conc_mol_phase_comp_apparent(b, p, j):
                return b.dens_mol_phase[p] * b.mole_frac_phase_comp_apparent[p, j]

            self.conc_mol_phase_comp_apparent = Expression(
                self.params.apparent_phase_component_set,
                rule=rule_conc_mol_phase_comp_apparent,
                doc="Molar concentration of apparent component by phase",
            )
        except AttributeError:
            self.del_component(self.conc_mol_phase_comp_apparent)
            raise

    def _conc_mol_phase_comp_true(self):
        try:

            def rule_conc_mol_phase_comp_true(b, p, j):
                return b.dens_mol_phase[p] * b.mole_frac_phase_comp_true[p, j]

            self.conc_mol_phase_comp_true = Expression(
                self.params.true_phase_component_set,
                rule=rule_conc_mol_phase_comp_true,
                doc="Molar concentration of true component by phase",
            )
        except AttributeError:
            self.del_component(self.conc_mol_phase_comp_true)
            raise

    def _cp_mass_phase(self):
        try:

            def rule_cp_mass_phase(b, p):
                p_config = b.params.get_phase(p).config
                return p_config.equation_of_state.cp_mass_phase(b, p)

            self.cp_mass_phase = Expression(self.phase_list, rule=rule_cp_mass_phase)
        except AttributeError:
            self.del_component(self.cp_mass_phase)
            raise

    def _cp_mol(self):
        try:

            def rule_cp_mol(b):
                return sum(b.cp_mol_phase[p] * b.phase_frac[p] for p in b.phase_list)

            self.cp_mol = Expression(
                rule=rule_cp_mol, doc="Mixture molar heat capacity"
            )
        except AttributeError:
            self.del_component(self.cp_mol)
            raise

    def _cp_mol_phase(self):
        try:

            def rule_cp_mol_phase(b, p):
                p_config = b.params.get_phase(p).config
                return p_config.equation_of_state.cp_mol_phase(b, p)

            self.cp_mol_phase = Expression(self.phase_list, rule=rule_cp_mol_phase)
        except AttributeError:
            self.del_component(self.cp_mol_phase)
            raise

    def _cp_mol_phase_comp(self):
        try:

            def rule_cp_mol_phase_comp(b, p, j):
                p_config = b.params.get_phase(p).config
                return p_config.equation_of_state.cp_mol_phase_comp(b, p, j)

            self.cp_mol_phase_comp = Expression(
                self.phase_component_set, rule=rule_cp_mol_phase_comp
            )
        except AttributeError:
            self.del_component(self.cp_mol_phase_comp)
            raise

    def _cv_mol(self):
        try:

            def rule_cv_mol(b):
                return sum(b.cv_mol_phase[p] * b.phase_frac[p] for p in b.phase_list)

            self.cv_mol = Expression(
                rule=rule_cv_mol, doc="Mixture molar heat capacity"
            )
        except AttributeError:
            self.del_component(self.cv_mol)
            raise

    def _cv_mass_phase(self):
        try:

            def rule_cv_mass_phase(b, p):
                p_config = b.params.get_phase(p).config
                return p_config.equation_of_state.cv_mass_phase(b, p)

            self.cv_mass_phase = Expression(self.phase_list, rule=rule_cv_mass_phase)
        except AttributeError:
            self.del_component(self.cv_mass_phase)
            raise

    def _cv_mol_phase(self):
        try:

            def rule_cv_mol_phase(b, p):
                p_config = b.params.get_phase(p).config
                return p_config.equation_of_state.cv_mol_phase(b, p)

            self.cv_mol_phase = Expression(self.phase_list, rule=rule_cv_mol_phase)
        except AttributeError:
            self.del_component(self.cv_mol_phase)
            raise

    def _cv_mol_phase_comp(self):
        try:

            def rule_cv_mol_phase_comp(b, p, j):
                p_config = b.params.get_phase(p).config
                return p_config.equation_of_state.cv_mol_phase_comp(b, p, j)

            self.cv_mol_phase_comp = Expression(
                self.phase_component_set, rule=rule_cv_mol_phase_comp
            )
        except AttributeError:
            self.del_component(self.cv_mol_phase_comp)
            raise

    def _heat_capacity_ratio_phase(self):
        try:

            def rule_heat_capacity_ratio_phase(b, p):
                p_config = b.params.get_phase(p).config
                return p_config.equation_of_state.heat_capacity_ratio_phase(b, p)

            self.heat_capacity_ratio_phase = Expression(
                self.phase_list,
                rule=rule_heat_capacity_ratio_phase,
                doc="Heat capacity ratio by phase",
            )
        except AttributeError:
            self.del_component(self.heat_capacity_ratio_phase)
            raise

    def _dens_mass(self):
        try:

            def rule_dens_mass(b):
                return sum(b.dens_mass_phase[p] * b.phase_frac[p] for p in b.phase_list)

            self.dens_mass = Expression(doc="Mixture mass density", rule=rule_dens_mass)
        except AttributeError:
            self.del_component(self.dens_mass)
            raise

    def _dens_mass_phase(self):
        try:

            def rule_dens_mass_phase(b, p):
                p_config = b.params.get_phase(p).config
                return p_config.equation_of_state.dens_mass_phase(b, p)

            self.dens_mass_phase = Expression(
                self.phase_list,
                doc="Mass density of each phase",
                rule=rule_dens_mass_phase,
            )
        except AttributeError:
            self.del_component(self.dens_mass_phase)
            raise

    def _dens_mol(self):
        try:

            def rule_dens_mol(b):
                return sum(b.dens_mol_phase[p] * b.phase_frac[p] for p in b.phase_list)

            self.dens_mol = Expression(doc="Mixture molar density", rule=rule_dens_mol)
        except AttributeError:
            self.del_component(self.dens_mol)
            raise

    def _dens_mol_phase(self):
        try:

            def rule_dens_mol_phase(b, p):
                p_config = b.params.get_phase(p).config
                return p_config.equation_of_state.dens_mol_phase(b, p)

            self.dens_mol_phase = Expression(
                self.phase_list,
                doc="Molar density of each phase",
                rule=rule_dens_mol_phase,
            )
        except AttributeError:
            self.del_component(self.dens_mol_phase)
            raise

    def _diffus_phase_comp(self):
        try:

            def rule_diffus_phase_comp(b, p, j):
                cobj = b.params.get_component(j)
                if (
                    cobj.config.diffus_phase_comp is not None
                    and p in cobj.config.diffus_phase_comp
                ):
                    return cobj.config.diffus_phase_comp[p].return_expression(
                        b, p, j, b.temperature
                    )
                else:
                    return Expression.Skip

            self.diffus_phase_comp = Expression(
                self.phase_component_set,
                doc="Diffusivity for each phase-component pair",
                rule=rule_diffus_phase_comp,
            )
        except AttributeError:
            self.del_component(self.diffus_phase_comp)
            raise

    def _diffus_phase_comp_apparent(self):
        try:

            def rule_diffus_phase_comp_apparent(b, p, j):
                cobj = b.params.get_component(j)
                if (
                    cobj.config.diffus_phase_comp is not None
                    and p in cobj.config.diffus_phase_comp
                ):
                    return cobj.config.diffus_phase_comp[p].return_expression(
                        b, p, j, b.temperature
                    )
                else:
                    return Expression.Skip

            self.diffus_phase_comp_apparent = Expression(
                self.params.apparent_phase_component_set,
                doc="Diffusivity for apparent components in each phase",
                rule=rule_diffus_phase_comp_apparent,
            )
        except AttributeError:
            self.del_component(self.diffus_phase_comp_apparent)
            raise

    def _diffus_phase_comp_true(self):
        try:

            def rule_diffus_phase_comp_true(b, p, j):
                cobj = b.params.get_component(j)
                if (
                    cobj.config.diffus_phase_comp is not None
                    and p in cobj.config.diffus_phase_comp
                ):
                    return cobj.config.diffus_phase_comp[p].return_expression(
                        b, p, j, b.temperature
                    )
                else:
                    return Expression.Skip

            self.diffus_phase_comp_true = Expression(
                self.params.true_phase_component_set,
                doc="Diffusivity for true components in each phase",
                rule=rule_diffus_phase_comp_true,
            )
        except AttributeError:
            self.del_component(self.diffus_phase_comp_true)
            raise

    def _energy_internal_mol(self):
        try:

            def rule_energy_internal_mol(b):
                return sum(
                    b.energy_internal_mol_phase[p] * b.phase_frac[p]
                    for p in b.phase_list
                )

            self.energy_internal_mol = Expression(
                rule=rule_energy_internal_mol, doc="Mixture molar internal energy"
            )
        except AttributeError:
            self.del_component(self.energy_internal_mol)
            raise

    def _energy_internal_mol_phase(self):
        try:

            def rule_energy_internal_mol_phase(b, p):
                eos = b.params.get_phase(p).config.equation_of_state
                return eos.energy_internal_mol_phase(b, p)

            self.energy_internal_mol_phase = Expression(
                self.phase_list, rule=rule_energy_internal_mol_phase
            )
        except AttributeError:
            self.del_component(self.energy_internal_mol_phase)
            raise

    def _energy_internal_mol_phase_comp(self):
        try:

            def rule_energy_internal_mol_phase_comp(b, p, j):
                eos = b.params.get_phase(p).config.equation_of_state
                return eos.energy_internal_mol_phase_comp(b, p, j)

            self.energy_internal_mol_phase_comp = Expression(
                self.phase_component_set, rule=rule_energy_internal_mol_phase_comp
            )
        except AttributeError:
            self.del_component(self.energy_internal_mol_phase_comp)
            raise

    def _enth_mol(self):
        try:

            def rule_enth_mol(b):
                return sum(b.enth_mol_phase[p] * b.phase_frac[p] for p in b.phase_list)

            self.enth_mol = Expression(rule=rule_enth_mol, doc="Mixture molar enthalpy")
        except AttributeError:
            self.del_component(self.enth_mol)
            raise

    def _enth_mol_phase(self):
        try:

            def rule_enth_mol_phase(b, p):
                p_config = b.params.get_phase(p).config
                return p_config.equation_of_state.enth_mol_phase(b, p)

            self.enth_mol_phase = Expression(self.phase_list, rule=rule_enth_mol_phase)
        except AttributeError:
            self.del_component(self.enth_mol_phase)
            raise

    def _enth_mol_phase_comp(self):
        try:

            def rule_enth_mol_phase_comp(b, p, j):
                p_config = b.params.get_phase(p).config
                return p_config.equation_of_state.enth_mol_phase_comp(b, p, j)

            self.enth_mol_phase_comp = Expression(
                self.phase_component_set, rule=rule_enth_mol_phase_comp
            )
        except AttributeError:
            self.del_component(self.enth_mol_phase_comp)
            raise

    def _entr_mol(self):
        try:

            def rule_entr_mol(b):
                return sum(b.entr_mol_phase[p] * b.phase_frac[p] for p in b.phase_list)

            self.entr_mol = Expression(rule=rule_entr_mol, doc="Mixture molar entropy")
        except AttributeError:
            self.del_component(self.entr_mol)
            raise

    def _entr_mol_phase(self):
        try:

            def rule_entr_mol_phase(b, p):
                p_config = b.params.get_phase(p).config
                return p_config.equation_of_state.entr_mol_phase(b, p)

            self.entr_mol_phase = Expression(self.phase_list, rule=rule_entr_mol_phase)
        except AttributeError:
            self.del_component(self.entr_mol_phase)
            raise

    def _entr_mol_phase_comp(self):
        try:

            def rule_entr_mol_phase_comp(b, p, j):
                p_config = b.params.get_phase(p).config
                return p_config.equation_of_state.entr_mol_phase_comp(b, p, j)

            self.entr_mol_phase_comp = Expression(
                self.phase_component_set, rule=rule_entr_mol_phase_comp
            )
        except AttributeError:
            self.del_component(self.entr_mol_phase_comp)
            raise

    def _flow_mass(self):
        try:
            if self.get_material_flow_basis() == MaterialFlowBasis.mass:
                self.flow_mass = Expression(
                    expr=sum(self.flow_mass_comp[j] for j in self.component_list),
                    doc="Mass flow rate",
                )
            elif self.get_material_flow_basis() == MaterialFlowBasis.molar:
                self.flow_mass = Expression(
                    expr=self.mw * self.flow_mol, doc="Mass flow rate"
                )
            else:
                raise PropertyPackageError(
                    "{} Generic Property Package set to use unsupported "
                    "material flow basis: {}".format(
                        self.name, self.get_material_flow_basis()
                    )
                )
        except AttributeError:
            self.del_component(self.flow_mass)
            raise

    def _flow_mass_phase(self):
        try:

            def rule_flow_mass_phase(b, p):
                if b.get_material_flow_basis() == MaterialFlowBasis.mass:
                    return b.flow_mass * b.phase_frac[p]
                elif self.get_material_flow_basis() == MaterialFlowBasis.molar:
                    return b.mw_phase[p] * b.flow_mol_phase[p]
                else:
                    raise PropertyPackageError(
                        "{} Generic Property Package set to use unsupported "
                        "material flow basis: {}".format(
                            self.name, self.get_material_flow_basis()
                        )
                    )

            self.flow_mass_phase = Expression(
                self.phase_list,
                doc="Mass flow rate of each phase",
                rule=rule_flow_mass_phase,
            )
        except AttributeError:
            self.del_component(self.flow_mass_phase)
            raise

    def _flow_mass_comp(self):
        try:

            def rule_flow_mass_comp(b, i):
                if b.get_material_flow_basis() == MaterialFlowBasis.mass:
                    return self.mass_frac_comp[i] * self.flow_mass
                elif b.get_material_flow_basis() == MaterialFlowBasis.molar:
                    return b.flow_mol_comp[i] * b.mw_comp[i]
                else:
                    raise PropertyPackageError(
                        "{} Generic Property Package set to use unsupported "
                        "material flow basis: {}".format(
                            self.name, self.get_material_flow_basis()
                        )
                    )

            self.flow_mass_comp = Expression(
                self.component_list,
                doc="Component mass flow rate",
                rule=rule_flow_mass_comp,
            )
        except AttributeError:
            self.del_component(self.flow_mass_comp)
            raise

    def _flow_mass_phase_comp(self):
        try:

            def rule_flow_mass_phase_comp(b, p, i):
                if b.get_material_flow_basis() == MaterialFlowBasis.mass:
                    raise PropertyPackageError(
                        "{} Generic property Package set to use material flow "
                        "basis {}, but flow_mass_phase_comp was not created "
                        "by state definition."
                    )
                elif b.get_material_flow_basis() == MaterialFlowBasis.molar:
                    return b.flow_mol_phase_comp[p, i] * b.mw_comp[i]
                else:
                    raise PropertyPackageError(
                        "{} Generic Property Package set to use unsupported "
                        "material flow basis: {}".format(
                            self.name, self.get_material_flow_basis()
                        )
                    )

            self.flow_mass_phase_comp = Expression(
                self.phase_component_set,
                doc="Phase-component mass flow rate",
                rule=rule_flow_mass_phase_comp,
            )
        except AttributeError as e:
            print(e)
            self.del_component(self.flow_mass_phase_comp)
            raise

    def _flow_mol(self):
        try:
            if self.get_material_flow_basis() == MaterialFlowBasis.molar:
                self.flow_mol = Expression(
                    expr=sum(self.flow_mol_comp[j] for j in self.component_list),
                    doc="Total molar flow rate",
                )
            elif self.get_material_flow_basis() == MaterialFlowBasis.mass:
                self.flow_mol = Expression(
                    expr=self.flow_mass / self.mw, doc="Total molar flow rate"
                )
            else:
                raise PropertyPackageError(
                    "{} Generic Property Package set to use unsupported "
                    "material flow basis: {}".format(
                        self.name, self.get_material_flow_basis()
                    )
                )
        except AttributeError:
            self.del_component(self.flow_mol)
            raise

    def _flow_mol_phase(self):
        try:

            def rule_flow_mol_phase(b, p):
                if b.get_material_flow_basis() == MaterialFlowBasis.molar:
                    return b.flow_mol * b.phase_frac[p]
                elif b.get_material_flow_basis() == MaterialFlowBasis.mass:
                    return b.flow_mass_phase[p] / b.mw_phase[p]
                else:
                    raise PropertyPackageError(
                        "{} Generic Property Package set to use unsupported "
                        "material flow basis: {}".format(
                            self.name, self.get_material_flow_basis()
                        )
                    )

            self.flow_mol_phase = Expression(
                self.phase_list,
                doc="Molar flow rate of each phase",
                rule=rule_flow_mol_phase,
            )
        except AttributeError:
            self.del_component(self.flow_mol_phase)
            raise

    def _flow_mol_comp(self):
        try:

            def rule_flow_mol_comp(b, i):
                if b.get_material_flow_basis() == MaterialFlowBasis.molar:
                    return self.mole_frac_comp[i] * self.flow_mol
                elif b.get_material_flow_basis() == MaterialFlowBasis.mass:
                    return b.flow_mass_comp[i] / b.mw_comp[i]
                else:
                    raise PropertyPackageError(
                        "{} Generic Property Package set to use unsupported "
                        "material flow basis: {}".format(
                            self.name, self.get_material_flow_basis()
                        )
                    )

            self.flow_mol_comp = Expression(
                self.component_list,
                doc="Component molar flow rate",
                rule=rule_flow_mol_comp,
            )
        except AttributeError:
            self.del_component(self.flow_mol_comp)
            raise

    def _flow_mol_phase_comp(self):
        try:

            def rule_flow_mol_phase_comp(b, p, i):
                if b.get_material_flow_basis() == MaterialFlowBasis.molar:
                    raise PropertyPackageError(
                        "{} Generic property Package set to use material flow "
                        "basis {}, but flow_mol_phase_comp was not created "
                        "by state definition."
                    )
                elif b.get_material_flow_basis() == MaterialFlowBasis.mass:
                    return b.flow_mass_phase_comp[p, i] / b.mw_comp[i]
                else:
                    raise PropertyPackageError(
                        "{} Generic Property Package set to use unsupported "
                        "material flow basis: {}".format(
                            self.name, self.get_material_flow_basis()
                        )
                    )

            self.flow_mol_phase_comp = Expression(
                self.phase_component_set,
                doc="Phase-component molar flow rate",
                rule=rule_flow_mol_phase_comp,
            )
        except AttributeError:
            self.del_component(self.flow_mol_phase_comp)
            raise

    def _flow_vol(self):
        try:

            def _flow_vol_rule(b):
                if b.get_material_flow_basis() == MaterialFlowBasis.molar:
                    return self.flow_mol / self.dens_mol
                elif b.get_material_flow_basis() == MaterialFlowBasis.mass:
                    return self.flow_mass / self.dens_mass
                else:
                    raise PropertyPackageError(
                        "{} Generic Property Package set to use unsupported "
                        "material flow basis: {}".format(
                            self.name, self.get_material_flow_basis()
                        )
                    )

            self.flow_vol = Expression(rule=_flow_vol_rule, doc="Volumetric flow rate")
        except AttributeError:
            self.del_component(self.flow_vol)
            raise

    def _flow_vol_phase(self):
        try:

            def rule_flow_vol_phase(b, p):
                if b.get_material_flow_basis() == MaterialFlowBasis.molar:
                    return b.flow_mol_phase[p] / b.dens_mol_phase[p]
                elif b.get_material_flow_basis() == MaterialFlowBasis.mass:
                    return b.flow_mass_phase[p] / b.dens_mass_phase[p]
                else:
                    raise PropertyPackageError(
                        "{} Generic Property Package set to use unsupported "
                        "material flow basis: {}".format(
                            self.name, self.get_material_flow_basis()
                        )
                    )

            self.flow_vol_phase = Expression(
                self.phase_list,
                doc="Volumetric flow rate of each phase",
                rule=rule_flow_vol_phase,
            )
        except AttributeError:
            self.del_component(self.flow_vol_phase)
            raise

    def _fug_phase_comp(self):
        try:

            def rule_fug_phase_comp(b, p, j):
                p_config = b.params.get_phase(p).config
                return p_config.equation_of_state.fug_phase_comp(b, p, j)

            self.fug_phase_comp = Expression(
                self.phase_component_set, rule=rule_fug_phase_comp
            )
        except AttributeError:
            self.del_component(self.fug_phase_comp)
            raise

    def _fug_coeff_phase_comp(self):
        try:

            def rule_fug_coeff_phase_comp(b, p, j):
                p_config = b.params.get_phase(p).config
                return p_config.equation_of_state.fug_coeff_phase_comp(b, p, j)

            self.fug_coeff_phase_comp = Expression(
                self.phase_component_set, rule=rule_fug_coeff_phase_comp
            )
        except AttributeError:
            self.del_component(self.fug_coeff_phase_comp)
            raise

    def _gibbs_mol(self):
        try:

            def rule_gibbs_mol(b):
                return sum(b.gibbs_mol_phase[p] * b.phase_frac[p] for p in b.phase_list)

            self.gibbs_mol = Expression(
                rule=rule_gibbs_mol, doc="Mixture molar Gibbs energy"
            )
        except AttributeError:
            self.del_component(self.gibbs_mol)
            raise

    def _gibbs_mol_phase(self):
        try:

            def rule_gibbs_mol_phase(b, p):
                p_config = b.params.get_phase(p).config
                return p_config.equation_of_state.gibbs_mol_phase(b, p)

            self.gibbs_mol_phase = Expression(
                self.phase_list, rule=rule_gibbs_mol_phase
            )
        except AttributeError:
            self.del_component(self.gibbs_mol_phase)
            raise

    def _gibbs_mol_phase_comp(self):
        try:

            def rule_gibbs_mol_phase_comp(b, p, j):
                p_config = b.params.get_phase(p).config
                return p_config.equation_of_state.gibbs_mol_phase_comp(b, p, j)

            self.gibbs_mol_phase_comp = Expression(
                self.phase_component_set, rule=rule_gibbs_mol_phase_comp
            )
        except AttributeError:
            self.del_component(self.gibbs_mol_phase_comp)
            raise

    def _isentropic_speed_sound_phase(self):
        try:

            def rule_isentropic_speed_sound_phase(b, p):
                p_config = b.params.get_phase(p).config
                return p_config.equation_of_state.isentropic_speed_sound_phase(b, p)

            self.isentropic_speed_sound_phase = Expression(
                self.phase_list,
                doc="Isentropic speed of sound in each phase",
                rule=rule_isentropic_speed_sound_phase,
            )
        except AttributeError:
            self.del_component(self.isentropic_speed_sound_phase)
            raise

    def _isothermal_speed_sound_phase(self):
        try:

            def rule_isothermal_speed_sound_phase(b, p):
                p_config = b.params.get_phase(p).config
                return p_config.equation_of_state.isothermal_speed_sound_phase(b, p)

            self.isothermal_speed_sound_phase = Expression(
                self.phase_list,
                doc="Isothermal speed of sound in each phase",
                rule=rule_isothermal_speed_sound_phase,
            )
        except AttributeError:
            self.del_component(self.isothermal_speed_sound_phase)
            raise

    def _henry(self):
        try:

            def henry_rule(b, p, j):
                cobj = b.params.get_component(j)
                if (
                    cobj.config.henry_component is not None
                    and p in cobj.config.henry_component
                ):
                    return cobj.config.henry_component[p]["method"].return_expression(
                        b, p, j, b.temperature
                    )
                else:
                    return Expression.Skip

            self.henry = Expression(self.phase_component_set, rule=henry_rule)
        except AttributeError:
            self.del_component(self.henry)
            raise

    def _mass_frac_phase_comp(self):
        # If this doesn't exist yet, assume it needs to be built from mole_frac
        try:

            def rule_mass_frac(b, p, j):
                return (
                    b.mw_comp[j]
                    * b.mole_frac_phase_comp[p, j]
                    / sum(
                        b.mw_comp[k] * b.mole_frac_phase_comp[p, k]
                        for k in b.component_list
                        if (p, k) in b.phase_component_set
                    )
                )

            self.mass_frac_phase_comp = Expression(
                self.phase_component_set,
                rule=rule_mass_frac,
                doc="Phase-component mass fractions",
            )
        except AttributeError:
            self.del_component(self.mass_frac_phase_comp)
            raise

    def _mass_frac_phase_comp_apparent(self):
        # If this doesn't exist yet, assume it needs to be built from mole_frac
        try:

            def rule_mass_frac_apparent(b, p, j):
                return (
                    b.mw_comp[j]
                    * b.mole_frac_phase_comp_apparent[p, j]
                    / sum(
                        b.mw_comp[k] * b.mole_frac_phase_comp_apparent[p, k]
                        for k in b.params.apparent_species_set
                        if (p, k) in b.params.apparent_phase_component_set
                    )
                )

            self.mass_frac_phase_comp_apparent = Expression(
                self.params.apparent_phase_component_set,
                rule=rule_mass_frac_apparent,
                doc="Phase-component mass fractions",
            )
        except AttributeError:
            self.del_component(self.mass_frac_phase_comp_apparent)
            raise

    def _mass_frac_phase_comp_true(self):
        # If this doesn't exist yet, assume it needs to be built from mole_frac
        try:

            def rule_mass_frac_true(b, p, j):
                return (
                    b.mw_comp[j]
                    * b.mole_frac_phase_comp_true[p, j]
                    / sum(
                        b.mw_comp[k] * b.mole_frac_phase_comp_true[p, k]
                        for k in b.params.true_species_set
                        if (p, k) in b.paramas.true_phase_component_set
                    )
                )

            self.mass_frac_phase_comp_true = Expression(
                self.params.true_phase_component_set,
                rule=rule_mass_frac_true,
                doc="Phase-component mass fractions",
            )
        except AttributeError:
            self.del_component(self.mass_frac_phase_comp_true)
            raise

    def _mw(self):
        try:
            self.mw = Expression(
                doc="Average molecular weight",
                expr=sum(
                    self.phase_frac[p]
                    * sum(
                        (
                            self.mole_frac_phase_comp[p, j]
                            * self.params.get_component(j).mw
                            if (p, j) in self.phase_component_set
                            else 0
                        )
                        for j in self.component_list
                    )
                    for p in self.phase_list
                ),
            )
        except AttributeError:
            self.del_component(self.mw)
            raise

    def _molality_phase_comp(self):
        try:

            def rule_molality(b, p, j):
                pobj = b.params.get_phase(p)
                if not isinstance(pobj, LiquidPhase):
                    # Molality is defined per mass of solvent so only makes
                    # sense in liquid phases
                    return Expression.Skip
                else:
                    return b.mole_frac_phase_comp[p, j] / sum(
                        b.mw_comp[k] * b.mole_frac_phase_comp[p, k]
                        for k in b.params.solvent_set
                    )

            self.molality_phase_comp = Expression(
                self.phase_component_set,
                rule=rule_molality,
                doc="Component molalitites",
            )
        except AttributeError:
            self.del_component(self.molality_phase_comp)
            raise

    def _molality_phase_comp_apparent(self):
        try:

            def rule_molality_apparent(b, p, j):
                pobj = b.params.get_phase(p)
                if not isinstance(pobj, LiquidPhase):
                    # Molality is defined per mass of solvent so only makes
                    # sense in liquid phases
                    return Expression.Skip
                else:
                    return b.mole_frac_phase_comp_apparent[p, j] / sum(
                        b.mw_comp[k] * b.mole_frac_phase_comp_apparent[p, k]
                        for k in b.params.solvent_set
                    )

            self.molality_phase_comp_apparent = Expression(
                self.phase_component_set,
                rule=rule_molality_apparent,
                doc="Component molalitites",
            )
        except AttributeError:
            self.del_component(self.molality_phase_comp_apparent)
            raise

    def _molality_phase_comp_true(self):
        try:

            def rule_molality_true(b, p, j):
                pobj = b.params.get_phase(p)
                if not isinstance(pobj, LiquidPhase):
                    # Molality is defined per mass of solvent so only makes
                    # sense in liquid phases
                    return Expression.Skip
                else:
                    return b.mole_frac_phase_comp_true[p, j] / sum(
                        b.mw_comp[k] * b.mole_frac_phase_comp_true[p, k]
                        for k in b.params.solvent_set
                    )

            self.molality_phase_comp_true = Expression(
                self.phase_component_set,
                rule=rule_molality_true,
                doc="Component molalitites",
            )
        except AttributeError:
            self.del_component(self.molality_phase_comp_true)
            raise

    def _mole_frac_comp(self):
        """If mole_frac_comp not state var assume mole_frac_phase_comp is"""
        try:

            def rule_mole_frac_comp(b, i):
                return sum(
                    b.phase_frac[p] * b.mole_frac_phase_comp[p, i] for p in b.phase_list
                )

            self.mole_frac_comp = Expression(
                self.component_list,
                doc="Mole fraction of each component",
                rule=rule_mole_frac_comp,
            )
        except AttributeError:
            self.del_component(self.mole_frac_comp)
            raise

    def _mw_comp(self):
        try:

            def rule_mw_comp(b, j):
                return b.params.get_component(j).mw

            self.mw_comp = Expression(
                self.component_list,
                doc="Molecular weight of each component",
                rule=rule_mw_comp,
            )
        except AttributeError:
            self.del_component(self.mw_comp)
            raise

    def _mw_phase(self):
        try:

            def rule_mw_phase(b, p):
                return sum(
                    (
                        b.mole_frac_phase_comp[p, j] * b.params.get_component(j).mw
                        if (p, j) in b.phase_component_set
                        else 0
                    )
                    for j in b.component_list
                )

            self.mw_phase = Expression(
                self.phase_list,
                doc="Average molecular weight of each phase",
                rule=rule_mw_phase,
            )
        except AttributeError:
            self.del_component(self.mw_phase)
            raise

    def _prandtl_number_phase(self):
        try:

            def rule_prandtl_number_phase(b, p):
                return b.cp_mass_phase[p] * b.visc_d_phase[p] / b.therm_cond_phase[p]

            self.prandtl_number_phase = Expression(
                self.phase_list,
                rule=rule_prandtl_number_phase,
                doc="Prandtl number by phase",
            )
        except AttributeError:
            self.del_component(self.prandtl_number_phase)
            raise

    def _pressure_phase_comp(self):
        try:

            def rule_partial_pressure(b, p, i):
                return b.mole_frac_phase_comp[p, i] * b.pressure

            self.pressure_phase_comp = Expression(
                self.phase_component_set,
                doc="Component partial pressure in phase",
                rule=rule_partial_pressure,
            )
        except AttributeError:
            self.del_component(self.pressure_phase_comp)
            raise

    def _pressure_phase_comp_true(self):
        try:

            def rule_partial_pressure(b, p, i):
                return b.mole_frac_phase_comp_true[p, i] * b.pressure

            self.pressure_phase_comp_true = Expression(
                self.phase_component_set,
                doc="Component partial pressure in phase",
                rule=rule_partial_pressure,
            )
        except AttributeError:
            self.del_component(self.pressure_phase_comp_true)
            raise

    def _pressure_phase_comp_apparent(self):
        try:

            def rule_partial_pressure(b, p, i):
                return b.mole_frac_phase_comp_apparent[p, i] * b.pressure

            self.pressure_phase_comp_apparent = Expression(
                self.phase_component_set,
                doc="Component partial pressure in phase",
                rule=rule_partial_pressure,
            )
        except AttributeError:
            self.del_component(self.pressure_phase_comp_apparent)
            raise

    def _pressure_osm_phase(self):
        try:

            def rule_posm_phase(b, p):
                pobj = b.params.get_phase(p)
                if isinstance(pobj, LiquidPhase):
                    p_config = pobj.config
                    return p_config.equation_of_state.pressure_osm_phase(b, p)
                else:
                    return Expression.Skip

            self.pressure_osm_phase = Expression(
                self.phase_list,
                doc="Osmotic pressure in each phase",
                rule=rule_posm_phase,
            )
        except AttributeError:
            self.del_component(self.pressure_osm_phase)
            raise

    def _pressure_sat_comp(self):
        try:

            def rule_pressure_sat_comp(b, j):
                cobj = b.params.get_component(j)
                try:
                    return get_method(b, "pressure_sat_comp", j)(b, cobj, b.temperature)
                except GenericPropertyPackageError:
                    # There is the possibility this is a Henry component
                    if cobj.config.henry_component is not None:
                        # Assume it is a Henry component and skip
                        _log.debug(
                            "{} Component {} does not have a method for"
                            " pressure_sat_comp, but is marked as being"
                            " Henry component in at least one phase. "
                            "It will be assumed that saturation "
                            "pressure is not required for this "
                            "component.".format(b.name, j)
                        )
                        return Expression.Skip
                    else:
                        raise

            self.pressure_sat_comp = Expression(
                self.component_list, rule=rule_pressure_sat_comp
            )
        except AttributeError:
            self.del_component(self.pressure_sat_comp)
            raise

    def _surf_tens_phase(self):
        try:

            def rule_surf_tens_phase(b, p):
                pobj = b.params.get_phase(p)
                if isinstance(pobj, LiquidPhase):
                    return get_phase_method(b, "surf_tens_phase", p)(b, p)
                else:
                    return Expression.Skip

            self.surf_tens_phase = Expression(
                self.phase_list,
                doc="Surface tension for each phase",
                rule=rule_surf_tens_phase,
            )
        except AttributeError:
            self.del_component(self.surf_tens_phase)
            raise

    def _therm_cond_phase(self):
        try:

            def rule_therm_cond_phase(b, p):
                return get_phase_method(b, "therm_cond_phase", p)(b, p)

            self.therm_cond_phase = Expression(
                self.phase_list,
                doc="Thermal conductivity for each phase",
                rule=rule_therm_cond_phase,
            )
        except AttributeError:
            self.del_component(self.therm_cond_phase)
            raise

    # Constructor for internal property
    def _make_therm_cond_phase_comp(self):
        try:

            def rule_therm_cond_phase_comp(b, p, j):
                cobj = b.params.get_component(j)
                if (
                    cobj.config.therm_cond_phase_comp is not None
                    and p in cobj.config.therm_cond_phase_comp
                    and cobj.config.therm_cond_phase_comp[p] is not None
                ):
                    return cobj.config.therm_cond_phase_comp[
                        p
                    ].therm_cond_phase_comp.return_expression(b, cobj, p, b.temperature)
                else:
                    # Handle case where thermal conductivity isn't defined for a particular phase-component pair
                    return Expression.Skip

            self._therm_cond_phase_comp = Expression(
                self.phase_component_set,
                doc="Pure component thermal conductivity for each phase-component pair",
                rule=rule_therm_cond_phase_comp,
            )
        except AttributeError:
            self.del_component(self.therm_cond_phase_comp)
            raise

    def _visc_d_phase(self):
        try:

            def rule_visc_d_phase(b, p):
                return get_phase_method(b, "visc_d_phase", p)(b, p)

            self.visc_d_phase = Expression(
                self.phase_list,
                doc="Dynamic viscosity for each phase",
                rule=rule_visc_d_phase,
            )

        except AttributeError:
            self.del_component(self.visc_d_phase)
            raise

    # Constructor for internal property
    def _make_visc_d_phase_comp(self):
        try:

            def rule_visc_d_phase_comp(b, p, j):
                cobj = b.params.get_component(j)
                if (
                    cobj.config.visc_d_phase_comp is not None
                    and p in cobj.config.visc_d_phase_comp
                    and cobj.config.visc_d_phase_comp[p] is not None
                ):
                    return cobj.config.visc_d_phase_comp[
                        p
                    ].visc_d_phase_comp.return_expression(b, cobj, p, b.temperature)
                else:
                    # Handle case where viscosity isn't defined for a particular phase-component pair
                    return Expression.Skip

            self._visc_d_phase_comp = Expression(
                self.phase_component_set,
                doc="Pure component dynamic viscosity for each phase-component pair",
                rule=rule_visc_d_phase_comp,
            )
        except AttributeError:
            self.del_component(self.visc_d_phase_comp)
            self.del_component(self.visc_d_phase_comp_eqn)
            raise

    def _vol_mol_phase(self):
        try:

            def rule_vol_mol_phase(b, p):
                p_config = b.params.get_phase(p).config
                return p_config.equation_of_state.vol_mol_phase(b, p)

            self.vol_mol_phase = Expression(
                self.phase_list,
                doc="Molar volume of each phase",
                rule=rule_vol_mol_phase,
            )
        except AttributeError:
            self.del_component(self.vol_mol_phase)
            raise

    def _vol_mol_phase_comp(self):
        try:

            def rule_vol_mol_phase_comp(b, p, j):
                p_config = b.params.get_phase(p).config
                return p_config.equation_of_state.vol_mol_phase_comp(b, p, j)

            self.vol_mol_phase_comp = Expression(
                self.phase_list,
                self.component_list,
                doc="Partial molar volume of component j",
                rule=rule_vol_mol_phase_comp,
            )
        except AttributeError:
            self.del_component(self.vol_mol_phase_comp)
            raise

    def _dh_rxn(self):
        def dh_rule(b, r):
            rblock = getattr(b.params, "reaction_" + r)

            carg = b.params.config.inherent_reactions[r]

            return carg["heat_of_reaction"].return_expression(
                b, rblock, r, b.temperature
            )

        self.dh_rxn = Expression(
            self.params.inherent_reaction_idx,
            doc="Specific heat of reaction for inherent reactions",
            rule=dh_rule,
        )

    def _log_act_phase_comp(self):
        try:
            self.log_act_phase_comp = Var(
                self.phase_component_set,
                initialize=1,
                bounds=(-50, 1),
                units=pyunits.dimensionless,
                doc="Log of activity of component by phase",
            )

            def rule_log_act_phase_comp(b, p, j):
                p_config = b.params.get_phase(p).config
                return exp(
                    b.log_act_phase_comp[p, j]
                ) == p_config.equation_of_state.act_phase_comp(b, p, j)

            self.log_act_phase_comp_eq = Constraint(
                self.phase_component_set,
                doc="Natural log of component activity in each phase",
                rule=rule_log_act_phase_comp,
            )
        except AttributeError:
            self.del_component(self.log_act_phase_comp)
            self.del_component(self.log_act_phase_comp_eq)
            raise

    def _log_act_phase_solvents(self):
        if len(self.params.solvent_set) == 1:
            self.log_act_phase_solvents = Reference(
                self.log_act_phase_comp[:, self.params.solvent_set.first()]
            )
        else:
            try:
                self.log_act_phase_solvents = Var(
                    self.phase_list,
                    initialize=1,
                    bounds=(-50, 1),
                    units=pyunits.dimensionless,
                    doc="Log of activities summed across solvents by phase",
                )

                def rule_log_act_phase_solvents(b, p):
                    p_obj = b.params.get_phase(p)
                    p_config = b.params.get_phase(p).config
                    if not isinstance(p_obj, LiquidPhase):
                        return Expression.Skip
                    else:
                        return exp(b.log_act_phase_solvents[p]) == sum(
                            p_config.equation_of_state.act_phase_comp(b, p, j)
                            for j in b.params.solvent_set
                        )

                self.log_act_phase_solvents_eq = Constraint(
                    self.phase_list,
                    doc="Natural log of solvent activity in each phase",
                    rule=rule_log_act_phase_solvents,
                )
            except AttributeError:
                self.del_component(self.log_act_phase_solvents)
                self.del_component(self.log_act_phase_solvents_eq)
                raise

    def _log_act_phase_comp_true(self):
        try:
            self.log_act_phase_comp_true = Var(
                self.params.true_phase_component_set,
                initialize=1,
                bounds=(-50, 1),
                units=pyunits.dimensionless,
                doc="Log of activity of component by phase",
            )

            def rule_log_act_phase_comp_true(b, p, j):
                p_config = b.params.get_phase(p).config
                return exp(
                    b.log_act_phase_comp_true[p, j]
                ) == p_config.equation_of_state.act_phase_comp_true(b, p, j)

            self.log_act_phase_comp_true_eq = Constraint(
                self.params.true_phase_component_set,
                doc="Natural log of component activity in each phase",
                rule=rule_log_act_phase_comp_true,
            )
        except AttributeError:
            self.del_component(self.log_act_phase_comp_true)
            self.del_component(self.log_act_phase_comp_true_eq)
            raise

    def _log_act_phase_comp_apparent(self):
        try:
            self.log_act_phase_comp_apparent = Var(
                self.params.apparent_phase_component_set,
                initialize=1,
                bounds=(-50, 1),
                units=pyunits.dimensionless,
                doc="Log of activity of component by phase",
            )

            def rule_log_act_phase_comp_apparent(b, p, j):
                p_config = b.params.get_phase(p).config
                return exp(
                    b.log_act_phase_comp_apparent[p, j]
                ) == p_config.equation_of_state.act_phase_comp_apparent(b, p, j)

            self.log_act_phase_comp_apparent_eq = Constraint(
                self.params.apparent_phase_component_set,
                doc="Natural log of component activity in each phase",
                rule=rule_log_act_phase_comp_apparent,
            )
        except AttributeError:
            self.del_component(self.log_act_phase_comp_apparent)
            self.del_component(self.log_act_phase_comp_apparent_eq)
            raise

    def _log_conc_mol_phase_comp(self):
        try:
            self.log_conc_mol_phase_comp = Var(
                self.phase_component_set,
                initialize=1,
                bounds=(-50, None),
                units=pyunits.dimensionless,
                doc="Log of molar concentration of component by phase",
            )

            def rule_log_conc_mol_phase_comp(b, p, j):
                return exp(b.log_conc_mol_phase_comp[p, j]) == (
                    b.conc_mol_phase_comp[p, j]
                    / pyunits.get_units(b.conc_mol_phase_comp[p, j])
                )

            self.log_conc_mol_phase_comp_eq = Constraint(
                self.phase_component_set,
                rule=rule_log_conc_mol_phase_comp,
                doc="Constraint for log of molar concentration",
            )
        except AttributeError:
            self.del_component(self.log_conc_mol_phase_comp)
            self.del_component(self.log_conc_mol_phase_comp_eq)
            raise

    def _log_conc_mol_phase_comp_true(self):
        try:
            self.log_conc_mol_phase_comp_true = Var(
                self.params.true_phase_component_set,
                initialize=1,
                bounds=(-50, None),
                units=pyunits.dimensionless,
                doc="Log of molar concentration of component by phase",
            )

            def rule_log_conc_mol_phase_comp_true(b, p, j):
                return exp(b.log_conc_mol_phase_comp_true[p, j]) == (
                    b.conc_mol_phase_comp_true[p, j]
                    / pyunits.get_units(b.conc_mol_phase_comp_true[p, j])
                )

            self.log_conc_mol_phase_comp_true_eq = Constraint(
                self.params.true_phase_component_set,
                rule=rule_log_conc_mol_phase_comp_true,
                doc="Constraint for log of molar concentration",
            )
        except AttributeError:
            self.del_component(self.log_conc_mol_phase_comp_true)
            self.del_component(self.log_conc_mol_phase_comp_true_eq)
            raise

    def _log_mass_frac_phase_comp(self):
        try:
            self.log_mass_frac_phase_comp = Var(
                self.phase_component_set,
                initialize=0,
                bounds=(-50, 0),
                units=pyunits.dimensionless,
                doc="Log of mass fractions of component by phase",
            )

            def rule_log_mass_frac_phase_comp(b, p, j):
                return exp(b.log_mass_frac_phase_comp[p, j]) == (
                    b.mass_frac_phase_comp[p, j]
                )

            self.log_mass_frac_phase_comp_eq = Constraint(
                self.phase_component_set,
                rule=rule_log_mass_frac_phase_comp,
                doc="Constraint for log of mass fractions",
            )
        except AttributeError:
            self.del_component(self.log_mass_frac_phase_comp)
            self.del_component(self.log_mass_frac_phase_comp_eq)
            raise

    def _log_mass_frac_phase_comp_apparent(self):
        try:
            self.log_mass_frac_phase_comp_apparent = Var(
                self.params.apparent_phase_component_set,
                initialize=0,
                bounds=(-50, 0),
                units=pyunits.dimensionless,
                doc="Log of mass fractions of component by phase",
            )

            def rule_log_mass_frac_phase_comp_appr(b, p, j):
                return exp(b.log_mass_frac_phase_comp_apparent[p, j]) == (
                    b.mass_frac_phase_comp_apparent[p, j]
                )

            self.log_mass_frac_phase_comp_apparent_eq = Constraint(
                self.params.apparent_phase_component_set,
                rule=rule_log_mass_frac_phase_comp_appr,
                doc="Constraint for log of mass fractions",
            )
        except AttributeError:
            self.del_component(self.log_mass_frac_phase_comp_apparent)
            self.del_component(self.log_mass_frac_phase_comp_apparent_eq)
            raise

    def _log_mass_frac_phase_comp_true(self):
        try:
            self.log_mass_frac_phase_comp_true = Var(
                self.params.true_phase_component_set,
                initialize=0,
                bounds=(-50, 0),
                units=pyunits.dimensionless,
                doc="Log of mass fractions of component by phase",
            )

            def rule_log_mass_frac_phase_comp_true(b, p, j):
                return exp(b.log_mass_frac_phase_comp_true[p, j]) == (
                    b.mass_frac_phase_comp_true[p, j]
                )

            self.log_mass_frac_phase_comp_true_eq = Constraint(
                self.params.true_phase_component_set,
                rule=rule_log_mass_frac_phase_comp_true,
                doc="Constraint for log of mass fractions",
            )
        except AttributeError:
            self.del_component(self.log_mass_frac_phase_comp_true)
            self.del_component(self.log_mass_frac_phase_comp_true_eq)
            raise

    def _log_molality_phase_comp(self):
        try:
            self.log_molality_phase_comp = Var(
                self.phase_component_set,
                initialize=1,
                bounds=(-50, None),
                units=pyunits.dimensionless,
                doc="Log of molality of component by phase",
            )

            def rule_log_molality_phase_comp(b, p, j):
                pobj = b.params.get_phase(p)
                if not isinstance(pobj, LiquidPhase):
                    # Molality is defined per mass of solvent so only makes
                    # sense in liquid phases
                    return Expression.Skip
                return exp(b.log_molality_phase_comp[p, j]) == (
                    b.molality_phase_comp[p, j]
                )

            self.log_molality_phase_comp_eq = Constraint(
                self.phase_component_set,
                rule=rule_log_molality_phase_comp,
                doc="Constraint for log of molality",
            )
        except AttributeError:
            self.del_component(self.log_molality_phase_comp)
            self.del_component(self.log_molality_phase_comp_eq)
            raise

    def _log_molality_phase_comp_apparent(self):
        try:
            self.log_molality_phase_comp_apparent = Var(
                self.params.apparent_phase_component_set,
                initialize=1,
                bounds=(-50, None),
                units=pyunits.dimensionless,
                doc="Log of molality of component by phase",
            )

            def rule_log_molality_phase_comp_appr(b, p, j):
                pobj = b.params.get_phase(p)
                if not isinstance(pobj, LiquidPhase):
                    # Molality is defined per mass of solvent so only makes
                    # sense in liquid phases
                    return Expression.Skip
                return exp(b.log_molality_phase_comp_apparent[p, j]) == (
                    b.molality_phase_comp_apparent[p, j]
                )

            self.log_molality_phase_comp_apparent_eq = Constraint(
                self.params.apparent_phase_component_set,
                rule=rule_log_molality_phase_comp_appr,
                doc="Constraint for log of molality",
            )
        except AttributeError:
            self.del_component(self.log_molality_phase_comp_apparent)
            self.del_component(self.log_molality_phase_comp_apparent_eq)
            raise

    def _log_molality_phase_comp_true(self):
        try:
            self.log_molality_phase_comp_true = Var(
                self.params.true_phase_component_set,
                initialize=1,
                units=pyunits.dimensionless,
                doc="Log of molality of component by phase",
            )

            def rule_log_molality_phase_comp_true(b, p, j):
                pobj = b.params.get_phase(p)
                if not isinstance(pobj, LiquidPhase):
                    # Molality is defined per mass of solvent so only makes
                    # sense in liquid phases
                    return Expression.Skip
                return exp(b.log_molality_phase_comp_true[p, j]) == (
                    b.molality_phase_comp_true[p, j]
                )

            self.log_molality_phase_comp_true_eq = Constraint(
                self.params.true_phase_component_set,
                rule=rule_log_molality_phase_comp_true,
                doc="Constraint for log of molality",
            )
        except AttributeError:
            self.del_component(self.log_molality_phase_comp_true)
            self.del_component(self.log_molality_phase_comp_true_eq)
            raise

    def _log_mole_frac_comp(self):
        try:
            self.log_mole_frac_comp = Var(
                self.component_list,
                initialize=-log(len(self.component_list)),
                bounds=(-100, log(1.001)),
                units=pyunits.dimensionless,
                doc="Log of mole fractions of component",
            )

            def rule_log_mole_frac_comp(b, j):
                return exp(b.log_mole_frac_comp[j]) == (b.mole_frac_comp[j])

            self.log_mole_frac_comp_eqn = Constraint(
                self.component_list,
                rule=rule_log_mole_frac_comp,
                doc="Constraint for log of mole fractions",
            )
        except AttributeError:
            self.del_component(self.log_mole_frac_comp)
            self.del_component(self.log_mole_frac_comp_eqn)
            raise

    def _log_mole_frac_phase_comp(self):
        try:
            self.log_mole_frac_phase_comp = Var(
                self.phase_component_set,
                initialize=-1,
                bounds=(-100, log(1.001)),
                units=pyunits.dimensionless,
                doc="Log of mole fractions of component by phase",
            )

            def rule_log_mole_frac_phase_comp(b, p, j):
                return exp(b.log_mole_frac_phase_comp[p, j]) == (
                    b.mole_frac_phase_comp[p, j]
                )

            self.log_mole_frac_phase_comp_eqn = Constraint(
                self.phase_component_set,
                rule=rule_log_mole_frac_phase_comp,
                doc="Constraint for log of mole fractions",
            )
        except AttributeError:
            self.del_component(self.log_mole_frac_phase_comp)
            self.del_component(self.log_mole_frac_phase_comp_eqn)
            raise

    def _log_mole_frac_phase_comp_apparent(self):
        try:
            self.log_mole_frac_phase_comp_apparent = Var(
                self.params.apparent_phase_component_set,
                initialize=-1,
                bounds=(-100, log(1.001)),
                units=pyunits.dimensionless,
                doc="Log of mole fractions of component by phase",
            )

            def rule_log_mole_frac_phase_comp_appr(b, p, j):
                return exp(b.log_mole_frac_phase_comp_apparent[p, j]) == (
                    b.mole_frac_phase_comp_apparent[p, j]
                )

            self.log_mole_frac_phase_comp_apparent_eq = Constraint(
                self.params.apparent_phase_component_set,
                rule=rule_log_mole_frac_phase_comp_appr,
                doc="Constraint for log of mole fractions",
            )
        except AttributeError:
            self.del_component(self.log_mole_frac_phase_comp_apparent)
            self.del_component(self.log_mole_frac_phase_comp_apparent_eq)
            raise

    def _log_mole_frac_phase_comp_true(self):
        try:
            self.log_mole_frac_phase_comp_true = Var(
                self.params.true_phase_component_set,
                initialize=-1,
                bounds=(-100, log(1.001)),
                units=pyunits.dimensionless,
                doc="Log of mole fractions of component by phase",
            )

            def rule_log_mole_frac_phase_comp_true(b, p, j):
                return exp(b.log_mole_frac_phase_comp_true[p, j]) == (
                    b.mole_frac_phase_comp_true[p, j]
                )

            self.log_mole_frac_phase_comp_true_eq = Constraint(
                self.params.true_phase_component_set,
                rule=rule_log_mole_frac_phase_comp_true,
                doc="Constraint for log of mole fractions",
            )
        except AttributeError:
            self.del_component(self.log_mole_frac_phase_comp_true)
            self.del_component(self.log_mole_frac_phase_comp_true_eq)
            raise

    def _log_pressure_phase_comp(self):
        try:
            self.log_pressure_phase_comp = Var(
                self.phase_component_set,
                initialize=12,
                bounds=(-50, None),
                units=pyunits.dimensionless,
                doc="Log of partial pressures of component by phase",
            )

            def rule_log_pressure_phase_comp(b, p, j):
                return exp(b.log_pressure_phase_comp[p, j]) == (
                    b.pressure_phase_comp[p, j]
                )

            self.log_pressure_phase_comp_eq = Constraint(
                self.phase_component_set,
                rule=rule_log_pressure_phase_comp,
                doc="Constraint for log of partial pressures",
            )
        except AttributeError:
            self.del_component(self.log_pressure_phase_comp)
            self.del_component(self.log_pressure_phase_comp_eq)
            raise

    def _log_pressure_phase_comp_apparent(self):
        try:
            self.log_pressure_phase_comp_apparent = Var(
                self.params.apparent_phase_component_set,
                initialize=12,
                bounds=(-50, None),
                units=pyunits.dimensionless,
                doc="Log of partial pressures of component by phase",
            )

            def rule_log_pressure_phase_comp_appr(b, p, j):
                return exp(b.log_pressure_phase_comp_apparent[p, j]) == (
                    b.pressure_phase_comp_apparent[p, j]
                )

            self.log_pressure_phase_comp_apparent_eq = Constraint(
                self.params.apparent_phase_component_set,
                rule=rule_log_pressure_phase_comp_appr,
                doc="Constraint for log of partial pressures",
            )
        except AttributeError:
            self.del_component(self.log_pressure_phase_comp_apparent)
            self.del_component(self.log_pressure_phase_comp_apparent_eq)
            raise

    def _log_pressure_phase_comp_true(self):
        try:
            self.log_pressure_phase_comp_true = Var(
                self.params.true_phase_component_set,
                initialize=12,
                bounds=(-50, None),
                units=pyunits.dimensionless,
                doc="Log of partial pressures of component by phase",
            )

            def rule_log_pressure_phase_comp_true(b, p, j):
                return exp(b.log_pressure_phase_comp_true[p, j]) == (
                    b.pressure_phase_comp_true[p, j]
                )

            self.log_pressure_phase_comp_true_eq = Constraint(
                self.params.true_phase_component_set,
                rule=rule_log_pressure_phase_comp_true,
                doc="Constraint for log of partial pressures",
            )
        except AttributeError:
            self.del_component(self.log_pressure_phase_comp_true)
            self.del_component(self.log_pressure_phase_comp_true_eq)
            raise

    def _log_k_eq(self):
        try:
            self.log_k_eq = Var(
                self.params.inherent_reaction_idx,
                initialize=1,
                doc="Log of equilibrium constant for inherent reactions",
            )

            def rule_log_k_eq(b, r):
                rblock = getattr(b.params, "reaction_" + r)

                carg = b.params.config.inherent_reactions[r]
                return carg["equilibrium_constant"].return_log_expression(
                    b, rblock, r, b.temperature
                )

            self.log_k_eq_constraint = Constraint(
                self.params.inherent_reaction_idx,
                rule=rule_log_k_eq,
                doc="Constraint for log of equilibrium constant",
            )
        except AttributeError:
            self.del_component(self.log_k_eq)
            self.del_component(self.log_k_eq_constraint)
            raise


def _raise_dev_burnt_toast():
    raise BurntToast(
        "Users shouldn't be calling this function. "
        "If you're a dev, you know what you did."
    )


def _valid_VL_component_list(blk, pp):
    raoult_comps = []
    henry_comps = []
    # Only need to do this for V-L pairs, so check
    pparams = blk.params
    if (
        pparams.get_phase(pp[0]).is_liquid_phase()
        and pparams.get_phase(pp[1]).is_vapor_phase()
    ) or (
        pparams.get_phase(pp[0]).is_vapor_phase()
        and pparams.get_phase(pp[1]).is_liquid_phase()
    ):

        for j in blk.component_list:
            if (pp[0], j) in blk.phase_component_set and (
                pp[1],
                j,
            ) in blk.phase_component_set:
                cobj = blk.params.get_component(j)
                if cobj.config.henry_component is not None and (
                    pp[0] in cobj.config.henry_component
                    or pp[1] in cobj.config.henry_component
                ):
                    henry_comps.append(j)
                else:
                    raoult_comps.append(j)

    return raoult_comps, henry_comps


def _temperature_pressure_bubble_dew(b, name):
    #  temperature/pressure bubble/dew
    splt = name.split("_")
    docstring_var = " point "
    docstring_mole_frac = " mole fractions at "
    if splt[1] == "dew":
        abbrv = "dew"
        docstring_var = "Dew" + docstring_var
        docstring_mole_frac = "Liquid" + docstring_mole_frac + "at dew "
    elif splt[1] == "bubble":
        abbrv = "bub"
        docstring_var = "Bubble" + docstring_var
        docstring_mole_frac = "Vapor" + docstring_mole_frac + "at bubble "
    else:
        _raise_dev_burnt_toast()

    if splt[0] == "temperature":
        abbrv = "t" + abbrv
        bounds = (b.temperature.lb, b.temperature.ub)
        units = b.params.get_metadata().default_units.TEMPERATURE
    elif splt[0] == "pressure":
        abbrv = "p" + abbrv
        bounds = (b.pressure.lb, b.pressure.ub)
        units_meta = b.params.get_metadata().derived_units
        units = units_meta.PRESSURE
    else:
        _raise_dev_burnt_toast()

    docstring_var += splt[0]
    docstring_mole_frac += splt[0]

    if b.params.config.bubble_dew_method is None:
        raise GenericPropertyPackageError(b, name)

    try:
        setattr(
            b,
            name,
            Var(b.params._pe_pairs, doc=docstring_var, bounds=bounds, units=units),
        )
        setattr(
            b,
            "_mole_frac_" + abbrv,
            Var(
                b.params._pe_pairs,
                b.component_list,
                initialize=1 / len(b.component_list),
                bounds=(0, None),
                doc=docstring_mole_frac,
                units=None,
            ),
        )

        tmp = getattr(b.params.config.bubble_dew_method, name)
        tmp(b)

    except AttributeError:
        if hasattr(b, name):
            var = getattr(b, name)
            b.del_component(var)
        if hasattr(b, "_mole_frac_" + abbrv):
            mole_frac = getattr(b, "_mole_frac_" + abbrv)
            b.del_component(mole_frac)
        raise


def _log_mole_frac_bubble_dew(b, name):
    abbrv = name.split("_")[-1]
    docstring_var = " log mole fractions at "
    docstring_eqn = "Constraint for log of "

    if abbrv.endswith("dew"):
        docstring_var = "Liquid" + docstring_var + "dew "
        docstring_eqn += "dew mole fractions"
    elif abbrv.endswith("bub"):
        docstring_var = "Vapor" + docstring_var + "bubble "
        docstring_eqn += "bubble mole fractions"
    else:
        _raise_dev_burnt_toast()

    if abbrv.startswith("t"):
        docstring_var += "temperature"
    elif abbrv.startswith("p"):
        docstring_var += "pressure"
    else:
        _raise_dev_burnt_toast()

    try:
        setattr(
            b,
            "log_mole_frac_" + abbrv,
            Var(
                b.params._pe_pairs,
                b.component_list,
                initialize=log(1 / len(b.component_list)),
                bounds=(None, 0.001),
                doc=docstring_var,
                units=None,
            ),
        )

        def rule_log_mole_frac(b, p1, p2, j):
            (
                l_phase,
                v_phase,
                vl_comps,
                henry_comps,
                l_only_comps,
                v_only_comps,
            ) = identify_VL_component_list(b, (p1, p2))

            if l_phase is None or v_phase is None:
                # Not a VLE pair
                return Constraint.Skip
            elif j not in set(vl_comps + henry_comps):
                return Constraint.Skip

            if abbrv.endswith("dew") and (l_only_comps != []):
                # Non-vaporisables present, no dew point
                return Constraint.Skip
            elif abbrv.endswith("bub") and (v_only_comps != []):
                # Non-condensables present, no bubble point
                return Constraint.Skip
            log_mole_frac = getattr(b, "log_mole_frac_" + abbrv)
            mole_frac = getattr(b, "_mole_frac_" + abbrv)

            return exp(log_mole_frac[p1, p2, j]) == mole_frac[p1, p2, j]

        setattr(
            b,
            "log_mole_frac_" + abbrv + "_eqn",
            Constraint(
                b.params._pe_pairs,
                b.component_list,
                rule=rule_log_mole_frac,
                doc=docstring_eqn,
            ),
        )
    except AttributeError:
        if hasattr(b, "log_mole_frac_" + abbrv):
            var = getattr(b, "log_mole_frac_" + abbrv)
            b.del_component(var)
        if hasattr(b, "log_mole_frac_" + abbrv + "_eqn"):
            eqn = getattr(b, "log_mole_frac_" + abbrv + "_eqn")
            b.del_component(eqn)
        raise


def _initialize_critical_props(state_data):
    params = state_data.params
    # Use mole weighted sum of component critical properties
    crit_props = [
        "compress_fact_crit",
        "dens_mol_crit",
        "pressure_crit",
        "temperature_crit",
    ]

    for prop in crit_props:
        try:
            getattr(state_data, prop).set_value(
                sum(
                    state_data.mole_frac_comp[j]
                    * getattr(params.get_component(j), prop)
                    for j in state_data.component_list
                )
            )
        except AttributeError:
            raise AttributeError(
                f"Missing attribute found when initializing {prop}. "
                f"Make sure you have provided values for {prop} in all Component "
                "declarations."
            )


def _init_Tbub(blk, T_units):
    for pp in blk.params._pe_pairs:
        l_phase, _, raoult_comps, henry_comps, _, _ = identify_VL_component_list(
            blk, pp
        )

        if raoult_comps == []:
            continue

        Tbub0 = estimate_Tbub(blk, T_units, raoult_comps, henry_comps, l_phase)

        blk.temperature_bubble[pp].set_value(Tbub0)

        for j in raoult_comps:
            blk._mole_frac_tbub[pp, j].value = value(
                blk.mole_frac_comp[j]
                * get_method(blk, "pressure_sat_comp", j)(
                    blk, blk.params.get_component(j), Tbub0 * T_units
                )
                / blk.pressure
            )
            if blk.is_property_constructed("log_mole_frac_tbub"):
                blk.log_mole_frac_tbub[pp, j].value = value(
                    log(blk._mole_frac_tbub[pp, j])
                )

        for j in henry_comps:
            blk._mole_frac_tbub[pp, j].value = value(
                blk.mole_frac_comp[j]
                * blk.params.get_component(j)
                .config.henry_component[l_phase]["method"]
                .return_expression(blk, l_phase, j, Tbub0 * T_units)
                / blk.pressure
            )
            if blk.is_property_constructed("log_mole_frac_tbub"):
                blk.log_mole_frac_tbub[pp, j].value = value(
                    log(blk._mole_frac_tbub[pp, j])
                )


def _init_Tdew(blk, T_units):
    for pp in blk.params._pe_pairs:
        l_phase, _, raoult_comps, henry_comps, _, _ = identify_VL_component_list(
            blk, pp
        )

        if raoult_comps == []:
            continue

        Tdew0 = estimate_Tdew(blk, T_units, raoult_comps, henry_comps, l_phase)

        blk.temperature_dew[pp].set_value(Tdew0)

        for j in raoult_comps:
            blk._mole_frac_tdew[pp, j].value = value(
                blk.mole_frac_comp[j]
                * blk.pressure
                / get_method(blk, "pressure_sat_comp", j)(
                    blk, blk.params.get_component(j), Tdew0 * T_units
                )
            )
            if blk.is_property_constructed("log_mole_frac_tdew"):
                blk.log_mole_frac_tdew[pp, j].value = value(
                    log(blk._mole_frac_tdew[pp, j])
                )
        for j in henry_comps:
            blk._mole_frac_tdew[pp, j].value = value(
                blk.mole_frac_comp[j]
                * blk.pressure
                / blk.params.get_component(j)
                .config.henry_component[l_phase]["method"]
                .return_expression(blk, l_phase, j, Tdew0 * T_units)
            )
            if blk.is_property_constructed("log_mole_frac_tdew"):
                blk.log_mole_frac_tdew[pp, j].value = value(
                    log(blk._mole_frac_tdew[pp, j])
                )


def _init_Pbub(blk):
    for pp in blk.params._pe_pairs:
        l_phase, _, raoult_comps, henry_comps, _, _ = identify_VL_component_list(
            blk, pp
        )

        if raoult_comps == []:
            continue

        blk.pressure_bubble[pp].set_value(
            estimate_Pbub(blk, raoult_comps, henry_comps, l_phase)
        )

        for j in raoult_comps:
            blk._mole_frac_pbub[pp, j].value = value(
                blk.mole_frac_comp[j]
                * blk.pressure_sat_comp[j]
                / blk.pressure_bubble[pp]
            )
            if blk.is_property_constructed("log_mole_frac_pbub"):
                blk.log_mole_frac_pbub[pp, j].value = value(
                    log(blk._mole_frac_pbub[pp, j])
                )
        for j in henry_comps:
            blk._mole_frac_pbub[pp, j].value = value(
                blk.mole_frac_comp[j] * blk.henry[l_phase, j] / blk.pressure_bubble[pp]
            )
            if blk.is_property_constructed("log_mole_frac_pbub"):
                blk.log_mole_frac_pbub[pp, j].value = value(
                    log(blk._mole_frac_pbub[pp, j])
                )


def _init_Pdew(blk):
    for pp in blk.params._pe_pairs:
        l_phase, _, raoult_comps, henry_comps, _, _ = identify_VL_component_list(
            blk, pp
        )

        if raoult_comps == []:
            continue

        blk.pressure_dew[pp].set_value(
            estimate_Pdew(blk, raoult_comps, henry_comps, l_phase)
        )

        for j in raoult_comps:
            blk._mole_frac_pdew[pp, j].value = value(
                blk.mole_frac_comp[j] * blk.pressure_dew[pp] / blk.pressure_sat_comp[j]
            )
            if blk.is_property_constructed("log_mole_frac_pdew"):
                blk.log_mole_frac_pdew[pp, j].value = value(
                    log(blk._mole_frac_pdew[pp, j])
                )
        for j in henry_comps:
            blk._mole_frac_pdew[pp, j].value = value(
                blk.mole_frac_comp[j] * blk.pressure_dew[pp] / blk.henry[l_phase, j]
            )
            if blk.is_property_constructed("log_mole_frac_pdew"):
                blk.log_mole_frac_pdew[pp, j].value = value(
                    log(blk._mole_frac_pdew[pp, j])
                )<|MERGE_RESOLUTION|>--- conflicted
+++ resolved
@@ -1769,25 +1769,11 @@
         scaler_block = [blk for blk in model.values()][0]
 
         if hasattr(scaler_block, "inherent_equilibrium_constraint") and (
-<<<<<<< HEAD
-            not scaler_block.params._electrolyte
-=======
             not scaler_block.params._electrolyte  # Why do we need this check?
->>>>>>> 7a42e3ab
             or scaler_block.params.config.state_components == StateIndex.true
         ):
             init_log.debug(
                 "Cannot converge inherent reaction constraints "
-<<<<<<< HEAD
-                "at the state block level. They need to be solved "
-                "at the control volume level, when material and "
-                "energy balances are included. Ignoring "
-                "constraints with large residuals."
-            )
-            self.config.constraint_tolerance = float("inf")
-
-        if "flow_mol_phase_comp" in scaler_block.define_state_vars():
-=======
                 "at the state block level. They can only be solved "
                 "at the control volume level, when material and "
                 "energy balances are included. If initialization "
@@ -1802,22 +1788,16 @@
             "flow_mol_phase_comp"
             or "mole_frac_phase_comp" in scaler_block.define_state_vars()
         ):
->>>>>>> 7a42e3ab
             init_log.debug(
                 "Cannot converge phase equilibrium constraints "
                 "at the state block level due to using phase component "
                 "flows as state variables. These constraints need to be "
                 "solved at the control volume level, when material and "
-<<<<<<< HEAD
-                "energy balances are included. Ignoring "
-                "constraints with large residuals."
-=======
                 "energy balances are included. If initialization "
                 "of the control volume (or whichever block contains "
                 "material and energy balances) fails, a specialized "
                 "initialization method may be needed. "
                 "Ignoring constraints with large residuals."
->>>>>>> 7a42e3ab
             )
             self.config.constraint_tolerance = float("inf")
 
@@ -2196,11 +2176,6 @@
             except AttributeError:
                 pass
             # Don't need equilibrium constraint for phase component flows
-<<<<<<< HEAD
-            if "flow_mol_phase_comp" in k.define_state_vars():
-                k.equilibrium_constraint.deactivate()
-            # TODO Inherent reactions with a true component basis will fail here too
-=======
             if (
                 "flow_mol_phase_comp" in k.define_state_vars()
                 or "mole_frac_phase_comp" in k.define_state_vars()
@@ -2212,7 +2187,6 @@
                 or k.params.config.state_components == StateIndex.true
             ):
                 k.inherent_equilibrium_constraint.deactivate()
->>>>>>> 7a42e3ab
 
     def initialize(
         blk,
