#################################################################################
# The Institute for the Design of Advanced Energy Systems Integrated Platform
# Framework (IDAES IP) was produced under the DOE Institute for the
# Design of Advanced Energy Systems (IDAES).
#
# Copyright (c) 2018-2023 by the software owners: The Regents of the
# University of California, through Lawrence Berkeley National Laboratory,
# National Technology & Engineering Solutions of Sandia, LLC, Carnegie Mellon
# University, West Virginia University Research Corporation, et al.
# All rights reserved.  Please see the files COPYRIGHT.md and LICENSE.md
# for full copyright and license information.
#################################################################################
"""
Tests for generic property package core code

Author: Andrew Lee
"""
import functools
import pytest
import re
from sys import modules
from types import MethodType

from pyomo.environ import value, Block, ConcreteModel, Param, Set, Var, units as pyunits
from pyomo.util.check_units import assert_units_equivalent

from idaes.models.properties.modular_properties.base.generic_property import (
    GenericParameterBlock,
    GenericParameterData,
    GenericStateBlock,
    _initialize_critical_props,
)
from idaes.models.properties.modular_properties.base.tests.dummy_eos import DummyEoS

from idaes.core import (
    declare_process_block_class,
    Component,
    FlowsheetBlock,
    Phase,
    LiquidPhase,
    VaporPhase,
    MaterialBalanceType,
    MaterialFlowBasis,
    Solvent,
    PhaseType as PT,
)
from idaes.core.util.exceptions import ConfigurationError, PropertyPackageError
<<<<<<< HEAD
from idaes.models.properties.modular_properties.phase_equil.henry import HenryType
from idaes.models.properties.modular_properties.eos.ceos import Cubic, CubicType
from idaes.models.properties.modular_properties.state_definitions import FTPx
=======
>>>>>>> 2ac64179
from idaes.core.base.property_meta import UnitSet
from idaes.core.initialization import BlockTriangularizationInitializer

from idaes.models.properties.modular_properties.phase_equil.henry import HenryType
from idaes.models.properties.modular_properties.examples.BT_ideal import (
    configuration as BTconfig,
)
from idaes.models.unit_models.flash import Flash

import idaes.logger as idaeslog


# -----------------------------------------------------------------------------
# Dummy method to avoid errors when setting metadata dict
def set_metadata(b):
    pass


def calculate_scaling_factors(b):
    b.scaling_check = True


# Dummy build_parameter methods for tests
def build_parameters(cobj, p, *args, **kwargs):
    cobj.add_component("test_param_" + p, Var(initialize=42))


# Declare a base units dict to save code later
base_units = {
    "time": pyunits.s,
    "length": pyunits.m,
    "mass": pyunits.kg,
    "amount": pyunits.mol,
    "temperature": pyunits.K,
}


@declare_process_block_class("DummyParameterBlock")
class DummyParameterData(GenericParameterData):
    def configure(self):
        self.configured = True


class TestGenericParameterBlock(object):
    @pytest.mark.unit
    def test_build(self):
        m = ConcreteModel()
        m.params = DummyParameterBlock(
            components={"a": {}, "b": {}, "c": {}},
            phases={
                "p1": {
                    "type": LiquidPhase,
                    "component_list": ["a", "b"],
                    "equation_of_state": DummyEoS,
                },
                "p2": {"equation_of_state": DummyEoS},
            },
            state_definition=modules[__name__],
            pressure_ref=100000.0,
            temperature_ref=300,
            base_units=base_units,
        )

        assert m.params.configured

        default_units = m.params.get_metadata().default_units
        assert isinstance(default_units, UnitSet)
        assert_units_equivalent(default_units.TIME, pyunits.s)
        assert_units_equivalent(default_units.LENGTH, pyunits.m)
        assert_units_equivalent(default_units.MASS, pyunits.kg)
        assert_units_equivalent(default_units.AMOUNT, pyunits.mol)
        assert_units_equivalent(default_units.TEMPERATURE, pyunits.K)
        assert_units_equivalent(default_units.CURRENT, pyunits.ampere)
        assert_units_equivalent(default_units.LUMINOUS_INTENSITY, pyunits.candela)

        assert isinstance(m.params.component_list, Set)
        assert len(m.params.component_list) == 3
        for j in m.params.component_list:
            assert j in ["a", "b", "c"]
            assert isinstance(m.params.get_component(j), Component)

        assert isinstance(m.params.phase_list, Set)
        assert len(m.params.phase_list) == 2
        for p in m.params.phase_list:
            assert p in ["p1", "p2"]
        assert isinstance(m.params.get_phase("p1"), LiquidPhase)
        assert isinstance(m.params.get_phase("p2"), Phase)
        assert m.params.p1.config.equation_of_state == DummyEoS
        assert m.params.p2.config.equation_of_state == DummyEoS

        assert isinstance(m.params._phase_component_set, Set)
        assert len(m.params._phase_component_set) == 5
        for i in m.params._phase_component_set:
            assert i in [
                ("p1", "a"),
                ("p1", "b"),
                ("p2", "a"),
                ("p2", "b"),
                ("p2", "c"),
            ]

        assert isinstance(m.params.pressure_ref, Param)
        assert m.params.pressure_ref.value == 1e5
        assert isinstance(m.params.temperature_ref, Param)
        assert m.params.temperature_ref.value == 300

        assert m.params.state_block_class is GenericStateBlock

        assert len(m.params.config.inherent_reactions) == 0
        assert m.params.config.reaction_basis == MaterialFlowBasis.molar

        assert not m.params.has_inherent_reactions

    @pytest.mark.unit
    def test_invalid_unit(self):
        m = ConcreteModel()

        with pytest.raises(
            PropertyPackageError,
            match=re.escape(
                "Unrecognized units of measurement for quantity TIME (foo)"
            ),
        ):
            m.params = DummyParameterBlock(
                components={"a": {}, "b": {}, "c": {}},
                phases={
                    "p1": {
                        "type": LiquidPhase,
                        "component_list": ["a", "b"],
                        "equation_of_state": DummyEoS,
                    },
                    "p2": {"equation_of_state": DummyEoS},
                },
                state_definition=modules[__name__],
                pressure_ref=100000.0,
                temperature_ref=300,
                base_units={
                    "time": "foo",
                    "length": pyunits.m,
                    "mass": pyunits.kg,
                    "amount": pyunits.mol,
                    "temperature": pyunits.K,
                },
            )

    @pytest.mark.unit
    def test_no_components(self):
        m = ConcreteModel()

        with pytest.raises(
            ConfigurationError,
            match="params was not provided with a components " "argument.",
        ):
            m.params = DummyParameterBlock(
                phases={
                    "p1": {"equation_of_state": "foo"},
                    "p2": {"equation_of_state": "bar"},
                },
                base_units=base_units,
            )

    @pytest.mark.unit
    def test_no_phases(self):
        m = ConcreteModel()

        with pytest.raises(
            ConfigurationError,
            match="params was not provided with a phases " "argument.",
        ):
            m.params = DummyParameterBlock(
                components={"a": {}, "b": {}, "c": {}}, base_units=base_units
            )

    @pytest.mark.unit
    def test_invalid_component_in_phase_component_list(self):
        m = ConcreteModel()

        with pytest.raises(
            ConfigurationError,
            match="params phase-component list for phase p1 "
            "contained component d which is not in the master "
            "component list",
        ):
            m.params = DummyParameterBlock(
                components={"a": {}, "b": {}, "c": {}},
                phases={
                    "p1": {
                        "type": LiquidPhase,
                        "component_list": ["a", "d"],
                        "equation_of_state": "foo",
                    },
                    "p2": {"equation_of_state": "bar"},
                },
                base_units=base_units,
            )

    @pytest.mark.unit
    def test_invalid_orphaned_component_in_phase_component_list(self):
        m = ConcreteModel()

        with pytest.raises(
            ConfigurationError,
            match="params Component c does not appear to be "
            "valid in any phase. Please check the component "
            "lists defined for each phase, and be sure you do "
            "not have generic Components in single-phase "
            "aqueous systems.",
        ):
            m.params = DummyParameterBlock(
                components={"a": {}, "b": {}, "c": {}},
                phases={
                    "p1": {
                        "type": LiquidPhase,
                        "component_list": ["a", "b"],
                        "equation_of_state": "foo",
                    }
                },
                base_units=base_units,
            )

    @pytest.mark.unit
    def test_invalid_component_in_phase_component_list_2(self):
        m = ConcreteModel()

        with pytest.raises(
            ConfigurationError,
            match="params phase-component list for phase p1 "
            "contained component a, however this component is "
            "not valid for the given PhaseType",
        ):
            m.params = DummyParameterBlock(
                components={
                    "a": {"valid_phase_types": PT.solidPhase},
                    "b": {},
                    "c": {},
                },
                phases={
                    "p1": {
                        "type": LiquidPhase,
                        "component_list": ["a", "b"],
                        "equation_of_state": "foo",
                    },
                    "p2": {"equation_of_state": "bar"},
                },
                base_units=base_units,
            )

    @pytest.mark.unit
    def test_phase_component_set_from_valid_phases(self):
        m = ConcreteModel()

        m.params = DummyParameterBlock(
            components={
                "a": {"valid_phase_types": PT.liquidPhase},
                "b": {"valid_phase_types": PT.vaporPhase},
                "c": {"valid_phase_types": [PT.liquidPhase, PT.vaporPhase]},
            },
            phases={
                "p1": {"type": LiquidPhase, "equation_of_state": DummyEoS},
                "p2": {"type": VaporPhase, "equation_of_state": DummyEoS},
            },
            state_definition=modules[__name__],
            pressure_ref=100000.0,
            temperature_ref=300,
            base_units=base_units,
        )

        assert len(m.params._phase_component_set) == 4
        for i in m.params._phase_component_set:
            assert i in [("p1", "a"), ("p1", "c"), ("p2", "b"), ("p2", "c")]

    @pytest.mark.unit
    def test_no_state_definition(self):
        m = ConcreteModel()

        with pytest.raises(
            ConfigurationError,
            match="params Generic Property Package was not "
            "provided with a state_definition configuration "
            "argument. Please fix your property parameter "
            "definition to include this.",
        ):
            m.params = DummyParameterBlock(
                components={"a": {}, "b": {}, "c": {}},
                phases={
                    "p1": {"equation_of_state": "foo"},
                    "p2": {"equation_of_state": "bar"},
                },
                base_units=base_units,
            )

    @pytest.mark.unit
    def test_no_pressure_ref(self):
        m = ConcreteModel()

        with pytest.raises(
            ConfigurationError,
            match="params Generic Property Package was not "
            "provided with a pressure_ref configuration "
            "argument. Please fix your property parameter "
            "definition to include this.",
        ):
            m.params = DummyParameterBlock(
                components={"a": {}, "b": {}, "c": {}},
                phases={"p1": {"equation_of_state": "foo"}, "p2": {}},
                state_definition="baz",
                base_units=base_units,
            )

    @pytest.mark.unit
    def test_convert_pressure_ref(self):
        m = ConcreteModel()

        # This will fail, but should set the reference pressure
        with pytest.raises(ConfigurationError):
            m.params = DummyParameterBlock(
                components={"a": {}, "b": {}, "c": {}},
                phases={"p1": {"equation_of_state": "foo"}, "p2": {}},
                state_definition="baz",
                pressure_ref=(1, pyunits.bar),
                base_units=base_units,
            )
        assert m.params.pressure_ref.value == 1e5

    @pytest.mark.unit
    def test_log_no_units_pressure_ref(self, caplog):
        m = ConcreteModel()

        caplog.set_level(
            idaeslog.DEBUG,
            logger=("idaes.models.properties.modular_properties.base.generic_property"),
        )

        # This will fail, but should set the reference pressure
        with pytest.raises(ConfigurationError):
            m.params = DummyParameterBlock(
                components={"a": {}, "b": {}, "c": {}},
                phases={"p1": {"equation_of_state": "foo"}, "p2": {}},
                state_definition="baz",
                pressure_ref=100000.0,
                base_units=base_units,
            )
        assert m.params.pressure_ref.value == 1e5
        assert (
            "params no units provided for parameter pressure_ref - "
            "assuming default units" in caplog.text
        )

    @pytest.mark.unit
    def test_no_temperature_ref(self):
        m = ConcreteModel()

        with pytest.raises(
            ConfigurationError,
            match="params Generic Property Package was not "
            "provided with a temperature_ref configuration "
            "argument. Please fix your property parameter "
            "definition to include this.",
        ):
            m.params = DummyParameterBlock(
                components={"a": {}, "b": {}, "c": {}},
                phases={"p1": {"equation_of_state": "foo"}, "p2": {}},
                state_definition="baz",
                pressure_ref=100000.0,
                base_units=base_units,
            )

    @pytest.mark.unit
    def test_log_no_units_temperature_ref(self, caplog):
        m = ConcreteModel()

        caplog.set_level(
            idaeslog.DEBUG,
            logger=("idaes.models.properties.modular_properties.base.generic_property"),
        )

        # This will fail, but should set the reference pressure
        with pytest.raises(ConfigurationError):
            m.params = DummyParameterBlock(
                components={"a": {}, "b": {}, "c": {}},
                phases={"p1": {"equation_of_state": "foo"}, "p2": {}},
                state_definition="baz",
                pressure_ref=100000.0,
                temperature_ref=300,
                base_units=base_units,
            )
        assert m.params.temperature_ref.value == 300
        assert (
            "params no units provided for parameter pressure_ref - "
            "assuming default units" in caplog.text
        )

    @pytest.mark.unit
    def test_convert_temperature_ref(self):
        m = ConcreteModel()

        # This will fail, but should set temerpature_ref
        with pytest.raises(ConfigurationError):
            m.params = DummyParameterBlock(
                components={"a": {}, "b": {}, "c": {}},
                phases={"p1": {"equation_of_state": "foo"}, "p2": {}},
                state_definition="baz",
                pressure_ref=100000.0,
                temperature_ref=(540, pyunits.degR),
                base_units=base_units,
            )
        assert m.params.temperature_ref.value == 300

    @pytest.mark.unit
    def test_no_eos(self):
        m = ConcreteModel()

        with pytest.raises(
            ConfigurationError,
            match="params phase p2 was not provided with an "
            "equation_of_state configuration argument. Please "
            "fix your property parameter definition to "
            "include this.",
        ):
            m.params = DummyParameterBlock(
                components={"a": {}, "b": {}, "c": {}},
                phases={"p1": {"equation_of_state": "foo"}, "p2": {}},
                state_definition="baz",
                pressure_ref=100000.0,
                temperature_ref=300,
                base_units=base_units,
            )

    @pytest.mark.unit
    def test_phases_in_equilibrium(self):
        m = ConcreteModel()

        m.params = DummyParameterBlock(
            components={
                "a": {"phase_equilibrium_form": {("p1", "p2"): "foo"}},
                "b": {"phase_equilibrium_form": {("p1", "p2"): "foo"}},
                "c": {"phase_equilibrium_form": {("p1", "p2"): "foo"}},
            },
            phases={
                "p1": {"equation_of_state": DummyEoS},
                "p2": {"equation_of_state": DummyEoS},
            },
            state_definition=modules[__name__],
            pressure_ref=100000.0,
            temperature_ref=300,
            phases_in_equilibrium=[("p1", "p2")],
            phase_equilibrium_state={("p1", "p2"): "whoop"},
            base_units=base_units,
        )

        assert isinstance(m.params.phase_equilibrium_idx, Set)
        assert len(m.params.phase_equilibrium_idx) == 3
        for i in m.params.phase_equilibrium_idx:
            assert i in ["PE1", "PE2", "PE3"]

        assert isinstance(m.params.phase_equilibrium_list, dict)
        assert m.params.phase_equilibrium_list == {
            "PE1": ["a", ("p1", "p2")],
            "PE2": ["b", ("p1", "p2")],
            "PE3": ["c", ("p1", "p2")],
        }

    @pytest.mark.unit
    def test_phases_in_equilibrium_no_form(self):
        m = ConcreteModel()

        with pytest.raises(
            ConfigurationError,
            match="params Generic Property Package component a "
            "is in equilibrium but phase_equilibrium_form"
            " was not specified.",
        ):
            m.params = DummyParameterBlock(
                components={"a": {}, "b": {}, "c": {}},
                phases={
                    "p1": {"equation_of_state": "foo"},
                    "p2": {"equation_of_state": "bar"},
                },
                state_definition="baz",
                pressure_ref=100000.0,
                temperature_ref=300,
                phases_in_equilibrium=[("p1", "p2")],
                phase_equilibrium_state={("p1", "p2"): "whoop"},
                base_units=base_units,
            )

    @pytest.mark.unit
    def test_phases_in_equilibrium_missing_pair_form(self):
        m = ConcreteModel()

        with pytest.raises(
            ConfigurationError,
            match="params Generic Property Package component b "
            "is in equilibrium but phase_equilibrium_form"
            " was not specified for all appropriate "
            "phase pairs.",
        ):
            # Also reverse order of phases for component a - this should pass
            # and component b should be flagged as missing
            m.params = DummyParameterBlock(
                components={
                    "a": {"phase_equilibrium_form": {("p2", "p1"): "foo"}},
                    "b": {"phase_equilibrium_form": {(1, 2): "foo"}},
                    "c": {},
                },
                phases={
                    "p1": {"equation_of_state": "foo"},
                    "p2": {"equation_of_state": "bar"},
                },
                state_definition="baz",
                pressure_ref=100000.0,
                temperature_ref=300,
                phases_in_equilibrium=[("p1", "p2")],
                phase_equilibrium_state={("p1", "p2"): "whoop"},
                base_units=base_units,
            )

    @pytest.mark.unit
    def test_phases_in_equilibrium_no_formulation(self):
        m = ConcreteModel()

        with pytest.raises(
            ConfigurationError,
            match="params Generic Property Package provided "
            "with a phases_in_equilibrium argument but no "
            "method was specified for "
            "phase_equilibrium_state.",
        ):
            m.params = DummyParameterBlock(
                components={
                    "a": {"phase_equilibrium_form": {("p1", "p2"): "foo"}},
                    "b": {"phase_equilibrium_form": {("p1", "p2"): "foo"}},
                    "c": {"phase_equilibrium_form": {("p1", "p2"): "foo"}},
                },
                phases={
                    "p1": {"equation_of_state": "foo"},
                    "p2": {"equation_of_state": "bar"},
                },
                state_definition="baz",
                pressure_ref=100000.0,
                temperature_ref=300,
                phases_in_equilibrium=[("p1", "p2")],
                base_units=base_units,
            )

    @pytest.mark.unit
    def test_phases_in_equilibrium_missing_pair_formulation(self):
        m = ConcreteModel()

        with pytest.raises(
            ConfigurationError,
            match="params Generic Property Package provided "
            "with a phases_in_equilibrium argument but "
            "phase_equilibrium_state was not specified "
            "for all phase pairs.",
        ):
            # Also reverse order of phases for component a - this should pass
            # and component b should be flagged as missing
            m.params = DummyParameterBlock(
                components={
                    "a": {"phase_equilibrium_form": {("p1", "p2"): "foo"}},
                    "b": {"phase_equilibrium_form": {("p1", "p2"): "foo"}},
                    "c": {"phase_equilibrium_form": {("p1", "p2"): "foo"}},
                },
                phases={
                    "p1": {"equation_of_state": "foo"},
                    "p2": {"equation_of_state": "bar"},
                },
                state_definition="baz",
                pressure_ref=100000.0,
                temperature_ref=300,
                phases_in_equilibrium=[("p1", "p2")],
                phase_equilibrium_state={(1, 2): "whoop"},
                base_units=base_units,
            )

    @pytest.mark.unit
    def test_parameter_construction_no_value(self):
        m = ConcreteModel()

        class test_class:
            # Mook up property method class for testing
            def build_parameters(c):
                c.test_var = Var()

        with pytest.raises(
            ConfigurationError,
            match="params parameter test_var was not assigned "
            "a value. Please check your configuration "
            "arguments.",
        ):
            m.params = DummyParameterBlock(
                components={"a": {"dens_mol_liq_comp": test_class}, "b": {}, "c": {}},
                phases={
                    "p1": {"equation_of_state": DummyEoS},
                    "p2": {"equation_of_state": DummyEoS},
                },
                state_definition=modules[__name__],
                pressure_ref=100000.0,
                temperature_ref=300,
                base_units=base_units,
            )

    @pytest.mark.unit
    def test_parameter_construction_no_data(self):
        m = ConcreteModel()

        class test_class:
            # Mook up property method class for testing
            def build_parameters(c):
                c.config.parameter_data["test"]

        with pytest.raises(
            ConfigurationError,
            match="params values were not defined for "
            "parameter dens_mol_liq_comp in component a. "
            "Please check the parameter_data argument to "
            "ensure values are provided.",
        ):
            m.params = DummyParameterBlock(
                components={"a": {"dens_mol_liq_comp": test_class}, "b": {}, "c": {}},
                phases={
                    "p1": {"equation_of_state": "foo"},
                    "p2": {"equation_of_state": "bar"},
                },
                state_definition=modules[__name__],
                pressure_ref=100000.0,
                temperature_ref=300,
                base_units=base_units,
            )

    @pytest.mark.unit
    def test_no_elements(self):
        m = ConcreteModel()
        m.params = DummyParameterBlock(
            components={"a": {}, "b": {}, "c": {}},
            phases={
                "p1": {
                    "type": LiquidPhase,
                    "component_list": ["a", "b"],
                    "equation_of_state": DummyEoS,
                },
                "p2": {"equation_of_state": DummyEoS},
            },
            state_definition=modules[__name__],
            pressure_ref=100000.0,
            temperature_ref=300,
            base_units=base_units,
        )

        assert not hasattr(m.params, "element_list")
        assert not hasattr(m.params, "element_comp")

    @pytest.mark.unit
    def test_partial_elements(self):
        m = ConcreteModel()

        with pytest.raises(
            ConfigurationError,
            match="params not all Components declared an "
            "elemental_composition argument. Either all "
            "Components must declare this, or none.",
        ):
            m.params = DummyParameterBlock(
                components={
                    "a": {"elemental_composition": {"e1": 1}},
                    "b": {},
                    "c": {},
                },
                phases={
                    "p1": {
                        "type": LiquidPhase,
                        "component_list": ["a", "b"],
                        "equation_of_state": DummyEoS,
                    },
                    "p2": {"equation_of_state": DummyEoS},
                },
                state_definition=modules[__name__],
                pressure_ref=100000.0,
                temperature_ref=300,
                base_units=base_units,
            )

    @pytest.mark.unit
    def test_elements_not_float(self):
        m = ConcreteModel()

        with pytest.raises(
            ConfigurationError,
            match=re.escape(
                "params values in elemental_composition must "
                "be integers (not floats): e1: 2.0."
            ),
        ):
            m.params = DummyParameterBlock(
                components={
                    "a": {"elemental_composition": {"e1": 2.0}},
                    "b": {},
                    "c": {},
                },
                phases={
                    "p1": {
                        "type": LiquidPhase,
                        "component_list": ["a", "b"],
                        "equation_of_state": DummyEoS,
                    },
                    "p2": {"equation_of_state": DummyEoS},
                },
                state_definition=modules[__name__],
                pressure_ref=100000.0,
                temperature_ref=300,
                base_units=base_units,
            )

    @pytest.mark.unit
    def test_elements(self):
        m = ConcreteModel()

        m.params = DummyParameterBlock(
            components={
                "a": {"elemental_composition": {"e1": 1, "e2": 2}},
                "b": {"elemental_composition": {"e3": 3, "e4": 4}},
                "c": {"elemental_composition": {"e1": 5, "e3": 6}},
            },
            phases={
                "p1": {
                    "type": LiquidPhase,
                    "component_list": ["a", "b"],
                    "equation_of_state": DummyEoS,
                },
                "p2": {"equation_of_state": DummyEoS},
            },
            state_definition=modules[__name__],
            pressure_ref=100000.0,
            temperature_ref=300,
            base_units=base_units,
        )

        assert isinstance(m.params.element_list, Set)
        assert len(m.params.element_list) == 4
        assert m.params.element_comp == {
            "a": {"e1": 1, "e2": 2, "e3": 0, "e4": 0},
            "b": {"e1": 0, "e2": 0, "e3": 3, "e4": 4},
            "c": {"e1": 5, "e2": 0, "e3": 6, "e4": 0},
        }

    @pytest.mark.unit
    def test_henry(self):
        m = ConcreteModel()

        m.params = DummyParameterBlock(
            components={
                "a": {
                    "henry_component": {
                        "p1": {"method": modules[__name__], "type": HenryType.Kpx}
                    }
                },
                "b": {},
                "c": {},
            },
            phases={
                "p1": {
                    "type": LiquidPhase,
                    "component_list": ["a", "b"],
                    "equation_of_state": DummyEoS,
                },
                "p2": {"equation_of_state": DummyEoS},
            },
            state_definition=modules[__name__],
            pressure_ref=100000.0,
            temperature_ref=300,
            base_units=base_units,
        )

        assert isinstance(m.params.a.test_param_p1, Var)
        assert m.params.a.test_param_p1.value == 42

    @pytest.mark.unit
    def test_henry_invalid_phase_name(self):
        m = ConcreteModel()

        with pytest.raises(
            ConfigurationError,
            match="params component a was marked as a Henry's "
            "Law component in phase p3, but this is not a "
            "valid phase name.",
        ):
            m.params = DummyParameterBlock(
                components={
                    "a": {"henry_component": {"p3": modules[__name__]}},
                    "b": {},
                    "c": {},
                },
                phases={
                    "p1": {
                        "type": LiquidPhase,
                        "component_list": ["a", "b"],
                        "equation_of_state": DummyEoS,
                    },
                    "p2": {"equation_of_state": DummyEoS},
                },
                state_definition=modules[__name__],
                pressure_ref=100000.0,
                temperature_ref=300,
                base_units=base_units,
            )

    @pytest.mark.unit
    def test_henry_invalid_phase_type(self):
        m = ConcreteModel()

        with pytest.raises(
            ConfigurationError,
            match="params component a was marked as a Henry's "
            "Law component in phase p2, but this is not a "
            "Liquid phase.",
        ):
            m.params = DummyParameterBlock(
                components={
                    "a": {"henry_component": {"p2": modules[__name__]}},
                    "b": {},
                    "c": {},
                },
                phases={
                    "p1": {
                        "type": LiquidPhase,
                        "component_list": ["a", "b"],
                        "equation_of_state": DummyEoS,
                    },
                    "p2": {"equation_of_state": DummyEoS},
                },
                state_definition=modules[__name__],
                pressure_ref=100000.0,
                temperature_ref=300,
                base_units=base_units,
            )

    @pytest.mark.unit
    def test_inherent_reactions(self):
        m = ConcreteModel()
        m.params = DummyParameterBlock(
            components={"a": {}, "b": {}, "c": {}},
            phases={
                "p1": {
                    "type": LiquidPhase,
                    "component_list": ["a", "b"],
                    "equation_of_state": DummyEoS,
                },
                "p2": {"equation_of_state": DummyEoS},
            },
            state_definition=modules[__name__],
            pressure_ref=100000.0,
            temperature_ref=300,
            base_units=base_units,
            inherent_reactions={
                "e1": {
                    "stoichiometry": {("p1", "a"): -3, ("p1", "b"): 4},
                    "heat_of_reaction": "foo",
                    "equilibrium_form": "foo",
                }
            },
        )

        assert m.params.has_inherent_reactions

        assert isinstance(m.params.inherent_reaction_idx, Set)
        assert len(m.params.inherent_reaction_idx) == 1
        assert m.params.inherent_reaction_idx == ["e1"]

        assert hasattr(m.params, "inherent_reaction_stoichiometry")
        assert len(m.params.inherent_reaction_stoichiometry) == 5
        assert m.params.inherent_reaction_stoichiometry == {
            ("e1", "p1", "a"): -3,
            ("e1", "p1", "b"): 4,
            ("e1", "p2", "a"): 0,
            ("e1", "p2", "b"): 0,
            ("e1", "p2", "c"): 0,
        }

        assert isinstance(m.params.reaction_e1, Block)
        assert isinstance(m.params.reaction_e1.reaction_order, Var)
        assert len(m.params.reaction_e1.reaction_order) == 5
        for i in m.params.reaction_e1.reaction_order:
            order = {
                ("p1", "a"): -3,
                ("p1", "b"): 4,
                ("p2", "a"): 0,
                ("p2", "b"): 0,
                ("p2", "c"): 0,
            }
            assert m.params.reaction_e1.reaction_order[i].value == order[i]

    @pytest.mark.unit
    def test_inherent_reactions_no_stoichiometry(self):
        m = ConcreteModel()

        with pytest.raises(
            ConfigurationError,
            match="params inherent reaction e1 was not "
            "provided with a stoichiometry configuration "
            "argument.",
        ):
            m.params = DummyParameterBlock(
                components={"a": {}, "b": {}, "c": {}},
                phases={
                    "p1": {
                        "type": LiquidPhase,
                        "component_list": ["a", "b"],
                        "equation_of_state": DummyEoS,
                    },
                    "p2": {"equation_of_state": DummyEoS},
                },
                state_definition=modules[__name__],
                pressure_ref=100000.0,
                temperature_ref=300,
                base_units=base_units,
                inherent_reactions={
                    "e1": {"heat_of_reaction": "foo", "equilibrium_form": "foo"}
                },
            )

    @pytest.mark.unit
    def test_inherent_reactions_invalid_phase_stoichiometry(self):
        m = ConcreteModel()

        with pytest.raises(
            ConfigurationError,
            match="params stoichiometry for inherent "
            "reaction e1 included unrecognised phase p7.",
        ):
            m.params = DummyParameterBlock(
                components={"a": {}, "b": {}, "c": {}},
                phases={
                    "p1": {
                        "type": LiquidPhase,
                        "component_list": ["a", "b"],
                        "equation_of_state": DummyEoS,
                    },
                    "p2": {"equation_of_state": DummyEoS},
                },
                state_definition=modules[__name__],
                pressure_ref=100000.0,
                temperature_ref=300,
                base_units=base_units,
                inherent_reactions={
                    "e1": {
                        "stoichiometry": {("p7", "a"): -3, ("p1", "b"): 4},
                        "heat_of_reaction": "foo",
                        "equilibrium_form": "foo",
                    }
                },
            )

    @pytest.mark.unit
    def test_inherent_reactions_invalid_component_stoichiometry(self):
        m = ConcreteModel()

        with pytest.raises(
            ConfigurationError,
            match="params stoichiometry for inherent "
            "reaction e1 included unrecognised component c7.",
        ):
            m.params = DummyParameterBlock(
                components={"a": {}, "b": {}, "c": {}},
                phases={
                    "p1": {
                        "type": LiquidPhase,
                        "component_list": ["a", "b"],
                        "equation_of_state": DummyEoS,
                    },
                    "p2": {"equation_of_state": DummyEoS},
                },
                state_definition=modules[__name__],
                pressure_ref=100000.0,
                temperature_ref=300,
                base_units=base_units,
                inherent_reactions={
                    "e1": {
                        "stoichiometry": {("p1", "c7"): -3, ("p1", "b"): 4},
                        "heat_of_reaction": "foo",
                        "equilibrium_form": "foo",
                    }
                },
            )

    @pytest.mark.unit
    def test_inherent_reactions_no_form(self):
        m = ConcreteModel()

        with pytest.raises(
            ConfigurationError,
            match="params inherent reaction e1 was not "
            "provided with a equilibrium_form configuration "
            "argument.",
        ):
            m.params = DummyParameterBlock(
                components={"a": {}, "b": {}, "c": {}},
                phases={
                    "p1": {
                        "type": LiquidPhase,
                        "component_list": ["a", "b"],
                        "equation_of_state": DummyEoS,
                    },
                    "p2": {"equation_of_state": DummyEoS},
                },
                state_definition=modules[__name__],
                pressure_ref=100000.0,
                temperature_ref=300,
                base_units=base_units,
                inherent_reactions={
                    "e1": {"stoichiometry": {("p1", "a"): -3, ("p1", "b"): 4}}
                },
            )

    @pytest.mark.unit
    def test_default_scaling(self):
        m = ConcreteModel()
        m.params = DummyParameterBlock(
            components={"a": {}, "b": {}, "c": {}},
            phases={
                "p1": {
                    "type": LiquidPhase,
                    "component_list": ["a", "b"],
                    "equation_of_state": DummyEoS,
                },
                "p2": {"equation_of_state": DummyEoS},
            },
            state_definition=modules[__name__],
            pressure_ref=100000.0,
            temperature_ref=300,
            base_units=base_units,
        )

        dsf = m.params.default_scaling_factor

        assert dsf[("temperature", None)] == 1e-2
        assert dsf[("pressure", None)] == 1e-5
        assert dsf[("dens_mol_phase", None)] == 1e-2
        assert dsf[("enth_mol", None)] == 1e-4
        assert dsf[("entr_mol", None)] == 1e-2
        assert dsf[("fug_phase_comp", None)] == 1e-4
        assert dsf[("fug_coeff_phase_comp", None)] == 1
        assert dsf[("gibbs_mol", None)] == 1e-4
        assert dsf[("mole_frac_comp", None)] == 1e3
        assert dsf[("mole_frac_phase_comp", None)] == 1e3
        assert dsf[("mw", None)] == 1e3
        assert dsf[("mw_comp", None)] == 1e3
        assert dsf[("mw_phase", None)] == 1e3

    @pytest.mark.unit
    def test_default_scaling_convert(self):
        m = ConcreteModel()
        m.params = DummyParameterBlock(
            components={"a": {}, "b": {}, "c": {}},
            phases={
                "p1": {
                    "type": LiquidPhase,
                    "component_list": ["a", "b"],
                    "equation_of_state": DummyEoS,
                },
                "p2": {"equation_of_state": DummyEoS},
            },
            state_definition=modules[__name__],
            pressure_ref=100000.0,
            temperature_ref=300,
            base_units={
                "time": pyunits.minutes,
                "length": pyunits.foot,
                "mass": pyunits.pound,
                "amount": pyunits.mol,
                "temperature": pyunits.degR,
            },
        )

        dsf = m.params.default_scaling_factor

        assert dsf[("temperature", None)] == 1e-2
        assert dsf[("pressure", None)] == 1e-8
        assert dsf[("dens_mol_phase", None)] == 1
        assert dsf[("enth_mol", None)] == 1e-9
        assert dsf[("entr_mol", None)] == 1e-7
        assert dsf[("fug_phase_comp", None)] == 1e-7
        assert dsf[("fug_coeff_phase_comp", None)] == 1
        assert dsf[("gibbs_mol", None)] == 1e-9
        assert dsf[("mole_frac_comp", None)] == 1e3
        assert dsf[("mole_frac_phase_comp", None)] == 1e3
        assert dsf[("mw", None)] == 1e3
        assert dsf[("mw_comp", None)] == 1e3
        assert dsf[("mw_phase", None)] == 1e3


# -----------------------------------------------------------------------------
# Dummy methods for testing build calls to sub-modules
def define_state(b):
    b.state_defined = True
    b.temperature = Var(initialize=100)


def get_material_flow_basis(self, *args, **kwargs):
    return MaterialFlowBasis.molar


def dummy_method(*args, **kwargs):
    return 42


class TestGenericStateBlock(object):
    @pytest.fixture()
    def frame(self):
        m = ConcreteModel()
        m.params = DummyParameterBlock(
            components={
                "a": {
                    "type": Solvent,
                    "diffus_phase_comp": {"p1": dummy_method, "p2": dummy_method},
                    "visc_d_phase_comp": {"p1": dummy_method, "p2": dummy_method},
                    "therm_cond_phase_comp": {"p1": dummy_method, "p2": dummy_method},
                    "pressure_sat_comp": dummy_method,
                },
                "b": {
                    "diffus_phase_comp": {"p1": dummy_method, "p2": dummy_method},
                    "visc_d_phase_comp": {"p1": dummy_method, "p2": dummy_method},
                    "therm_cond_phase_comp": {"p1": dummy_method, "p2": dummy_method},
                    "pressure_sat_comp": dummy_method,
                },
                "c": {
                    "diffus_phase_comp": {"p1": dummy_method, "p2": dummy_method},
                    "visc_d_phase_comp": {"p1": dummy_method, "p2": dummy_method},
                    "therm_cond_phase_comp": {"p1": dummy_method, "p2": dummy_method},
                    "pressure_sat_comp": dummy_method,
                },
            },
            phases={
                "p1": {
                    "equation_of_state": DummyEoS,
                    "therm_cond_phase": dummy_method,
                    "surf_tens_phase": dummy_method,
                    "visc_d_phase": dummy_method,
                },
                "p2": {
                    "equation_of_state": DummyEoS,
                    "therm_cond_phase": dummy_method,
                    "surf_tens_phase": dummy_method,
                    "visc_d_phase": dummy_method,
                },
            },
            state_definition=modules[__name__],
            pressure_ref=100000.0,
            temperature_ref=300,
            base_units=base_units,
        )

        m.props = m.params.build_state_block([1], defined_state=False)
        m.props[1].get_material_flow_basis = MethodType(
            get_material_flow_basis, m.props[1].get_material_flow_basis
        )

        # Add necessary variables to state block
        m.props[1].flow_mol = Var(bounds=(0, 3000))
        m.props[1].pressure = Var(bounds=(1000, 3000))
        m.props[1].temperature = Var(bounds=(100, 200))
        m.props[1].mole_frac_phase_comp = Var(
            m.params.phase_list, m.params.component_list, initialize=0.3
        )
        m.props[1].phase_frac = Var(m.params.phase_list)

        return m

    @pytest.mark.unit
    def test_build(self, frame):
        assert isinstance(frame.props, Block)
        assert len(frame.props) == 1
        assert frame.props.default_initializer is BlockTriangularizationInitializer

        # Check for expected behaviour for dummy methods
        assert frame.props[1].state_defined
        assert isinstance(frame.props[1].dummy_var, Var)
        assert frame.props[1].eos_common == 2

    @pytest.mark.unit
    def test_basic_scaling(self, frame):
        frame.props[1].calculate_scaling_factors()

        assert frame.props[1].scaling_check

        assert len(frame.props[1].scaling_factor) == 8
        assert frame.props[1].scaling_factor[frame.props[1].temperature] == 0.01
        assert frame.props[1].scaling_factor[frame.props[1].pressure] == 1e-5
        assert (
            frame.props[1].scaling_factor[
                frame.props[1].mole_frac_phase_comp["p1", "a"]
            ]
            == 1000
        )
        assert (
            frame.props[1].scaling_factor[
                frame.props[1].mole_frac_phase_comp["p1", "b"]
            ]
            == 1000
        )
        assert (
            frame.props[1].scaling_factor[
                frame.props[1].mole_frac_phase_comp["p1", "c"]
            ]
            == 1000
        )
        assert (
            frame.props[1].scaling_factor[
                frame.props[1].mole_frac_phase_comp["p2", "a"]
            ]
            == 1000
        )
        assert (
            frame.props[1].scaling_factor[
                frame.props[1].mole_frac_phase_comp["p2", "b"]
            ]
            == 1000
        )
        assert (
            frame.props[1].scaling_factor[
                frame.props[1].mole_frac_phase_comp["p2", "c"]
            ]
            == 1000
        )

    @pytest.mark.unit
    def test_build_all(self, frame):
        # Add necessary parameters
        frame.params.a.mw = 1
        frame.params.b.mw = 2
        frame.params.c.mw = 3

        # Add variables that would be built by state definition
        frame.props[1].flow_mol_phase_comp = Var(frame.props[1].phase_component_set)

        # Call all properties in metadata and assert they exist.
        for p in frame.params.get_metadata().properties.list_supported_properties():
            if p.name.endswith(("apparent", "true")):
                # True and apparent properties require electrolytes, which are
                # not tested here
                # Check that method exists and continue
                if frame.params.get_metadata().properties[p.name].method is not None:
                    assert hasattr(
                        frame.props[1],
                        frame.params.get_metadata().properties[p.name].method,
                    )
                continue
            elif p.name.endswith(("_crit")):
                # Critical properties will be tested elsewhere
                assert hasattr(
                    frame.props[1],
                    frame.params.get_metadata().properties[p.name].method,
                )
                continue
            elif p.name.endswith(("bubble", "bub", "dew")):
                # Bubble and dew properties require phase equilibria, which are
                # not tested here
                # Check that method exists and continue
                assert hasattr(
                    frame.props[1],
                    frame.params.get_metadata().properties[p.name].method,
                )
                continue
            elif p.name in ["dh_rxn", "log_k_eq"]:
                # Not testing inherent reactions here either
                # Check that method exists and continue
                assert hasattr(
                    frame.props[1],
                    frame.params.get_metadata().properties[p.name].method,
                )
                continue
            elif p.name in {
                "diffus_phase_comp",
            }:
                # phase indexed properties - these will be tested separately.
                continue
            elif p.supported:
                assert hasattr(frame.props[1], p.name)
            else:
                assert not hasattr(frame.props[1], p.name)

    @pytest.mark.unit
    def test_flows(self, frame):

        # Need to set the material flow basis for this test
        def set_flow_basis():
            return MaterialFlowBasis.molar

        frame.props[1].get_material_flow_basis = set_flow_basis

        frame.props[1].flow_mol.fix(100)
        frame.props[1].phase_frac["p1"].fix(0.75)
        frame.props[1].phase_frac["p2"].fix(0.25)
        frame.props[1].mole_frac_phase_comp["p1", "a"].fix(0.1)
        frame.props[1].mole_frac_phase_comp["p1", "b"].fix(0.2)
        frame.props[1].mole_frac_phase_comp["p1", "c"].fix(0.7)
        frame.props[1].mole_frac_phase_comp["p2", "c"].fix(0.1)
        frame.props[1].mole_frac_phase_comp["p2", "b"].fix(0.2)
        frame.props[1].mole_frac_phase_comp["p2", "a"].fix(0.7)
        frame.props[1].params.get_component("a").mw = 2
        frame.props[1].params.get_component("b").mw = 3
        frame.props[1].params.get_component("c").mw = 4

        assert value(frame.props[1].flow_vol) == pytest.approx(100 / 55e3, rel=1e-4)
        assert value(frame.props[1].flow_vol_phase["p1"]) == pytest.approx(
            100 / 55e3 * 0.75, rel=1e-4
        )
        assert value(frame.props[1].flow_vol_phase["p2"]) == pytest.approx(
            100 / 55e3 * 0.25, rel=1e-4
        )
        assert value(frame.props[1].flow_mol_comp["a"]) == pytest.approx(
            100 * 0.1 * 0.75 + 100 * 0.7 * 0.25, rel=1e-4
        )
        assert value(frame.props[1].flow_mol_comp["b"]) == pytest.approx(
            100 * 0.2 * 0.75 + 100 * 0.2 * 0.25, rel=1e-4
        )
        assert value(frame.props[1].flow_mol_comp["c"]) == pytest.approx(
            100 * 0.1 * 0.25 + 100 * 0.7 * 0.75, rel=1e-4
        )
        assert value(frame.props[1].mw_comp["a"]) == pytest.approx(2, rel=1e-4)
        assert value(frame.props[1].mw_phase["p1"]) == pytest.approx(
            2 * 0.1 + 3 * 0.2 + 4 * 0.7, rel=1e-4
        )
        assert value(frame.props[1].mw) == pytest.approx(
            0.75 * (2 * 0.1 + 3 * 0.2 + 4 * 0.7) + 0.25 * (2 * 0.7 + 3 * 0.2 + 4 * 0.1),
            rel=1e-4,
        )
        assert value(frame.props[1].flow_mass) == pytest.approx(
            100 * 0.75 * (2 * 0.1 + 3 * 0.2 + 4 * 0.7)
            + 100 * 0.25 * (2 * 0.7 + 3 * 0.2 + 4 * 0.1),
            rel=1e-4,
        )
        assert value(frame.props[1].flow_mass_phase["p1"]) == pytest.approx(
            100 * 0.75 * (2 * 0.1 + 3 * 0.2 + 4 * 0.7), rel=1e-4
        )
        assert value(frame.props[1].flow_mass_phase["p2"]) == pytest.approx(
            100 * 0.25 * (2 * 0.7 + 3 * 0.2 + 4 * 0.1), rel=1e-4
        )

    class dummy_prop:
        def return_expression(*args, **kwargs):
            return 4

        class visc_d_phase_comp(object):
            def return_expression(*args, **kwargs):
                return 5

        class therm_cond_phase_comp(object):
            def return_expression(*args, **kwargs):
                return 7

    @pytest.mark.unit
    def test_diffus_phase_comp(self, frame):
        frame.params.a.config.diffus_phase_comp = {
            "p1": TestGenericStateBlock.dummy_prop,
            "p2": TestGenericStateBlock.dummy_prop,
        }
        frame.params.b.config.diffus_phase_comp = {
            "p2": TestGenericStateBlock.dummy_prop
        }
        frame.params.c.config.diffus_phase_comp = {
            "p1": TestGenericStateBlock.dummy_prop
        }

        # There should be two skipped indices, so length should be 4
        assert len(frame.props[1].diffus_phase_comp) == 4
        assert value(frame.props[1].diffus_phase_comp["p1", "a"]) == 4
        assert value(frame.props[1].diffus_phase_comp["p2", "a"]) == 4
        assert value(frame.props[1].diffus_phase_comp["p2", "b"]) == 4
        assert value(frame.props[1].diffus_phase_comp["p1", "c"]) == 4

    @pytest.mark.unit
    def test_visc_d_phase_comp(self, frame):
        frame.params.a.config.visc_d_phase_comp = {
            "p1": TestGenericStateBlock.dummy_prop,
            "p2": TestGenericStateBlock.dummy_prop,
        }
        frame.params.b.config.visc_d_phase_comp = {
            "p2": TestGenericStateBlock.dummy_prop
        }
        frame.params.c.config.visc_d_phase_comp = {
            "p1": TestGenericStateBlock.dummy_prop
        }
        # Have to explicitly call constructor
        assert not hasattr(frame.props[1], "_visc_d_phase_comp")
        frame.props[1]._make_visc_d_phase_comp()

        # There should be two skipped indices, so length should be 4
        assert len(frame.props[1]._visc_d_phase_comp) == 4
        assert value(frame.props[1]._visc_d_phase_comp["p1", "a"]) == 5
        assert value(frame.props[1]._visc_d_phase_comp["p2", "a"]) == 5
        assert value(frame.props[1]._visc_d_phase_comp["p2", "b"]) == 5
        assert value(frame.props[1]._visc_d_phase_comp["p1", "c"]) == 5

    @pytest.mark.unit
    def test_therm_cond_phase_comp(self, frame):
        frame.params.a.config.therm_cond_phase_comp = {
            "p1": TestGenericStateBlock.dummy_prop,
            "p2": TestGenericStateBlock.dummy_prop,
        }
        frame.params.b.config.therm_cond_phase_comp = {
            "p2": TestGenericStateBlock.dummy_prop
        }
        frame.params.c.config.therm_cond_phase_comp = {
            "p1": TestGenericStateBlock.dummy_prop
        }
        # Have to explicitly call constructor
        assert not hasattr(frame.props[1], "_therm_cond_phase_comp")
        frame.props[1]._make_therm_cond_phase_comp()

        # There should be two skipped indices, so length should be 4
        assert len(frame.props[1]._therm_cond_phase_comp) == 4
        assert value(frame.props[1]._therm_cond_phase_comp["p1", "a"]) == 7
        assert value(frame.props[1]._therm_cond_phase_comp["p2", "a"]) == 7
        assert value(frame.props[1]._therm_cond_phase_comp["p2", "b"]) == 7
        assert value(frame.props[1]._therm_cond_phase_comp["p1", "c"]) == 7

    @pytest.mark.unit
    def test_surf_tens_phase(self, frame):
        # Surface tension is only built for Liquid Phases, and we have none.
        # All values should be None.
        for p in frame.props[1].phase_list:
            assert p not in frame.props[1].surf_tens_phase

    @pytest.mark.unit
    def test_therm_cond_phase(self, frame):
        frame.params.p1.config.therm_cond_phase = TestGenericStateBlock.dummy_prop
        frame.params.p2.config.therm_cond_phase = TestGenericStateBlock.dummy_prop

        for p in frame.props[1].phase_list:
            assert value(frame.props[1].therm_cond_phase[p]) == 4

    @pytest.mark.unit
    def test_visc_d_phase(self, frame):
        frame.params.p1.config.visc_d_phase = TestGenericStateBlock.dummy_prop
        frame.params.p2.config.visc_d_phase = TestGenericStateBlock.dummy_prop

        for p in frame.props[1].phase_list:
            assert value(frame.props[1].visc_d_phase[p]) == 4


class TestCriticalProps:
    @pytest.mark.unit
    def test_get_critical_ref_phase_exception(self):
        # No vapor or liquid phases
        m = ConcreteModel()
        m.params = DummyParameterBlock(
            components={
                "a": {},
            },
            phases={
                "p1": {
                    "equation_of_state": DummyEoS,
                },
                "p2": {
                    "equation_of_state": DummyEoS,
                },
            },
            state_definition=modules[__name__],
            pressure_ref=100000.0,
            temperature_ref=300,
            base_units=base_units,
        )

        m.props = m.params.build_state_block([1], defined_state=False)

        with pytest.raises(
            AttributeError,
            match="No liquid or vapor phase found to use as reference phase "
            "for calculating critical properties.",
        ):
            m.props[1]._get_critical_ref_phase()

    @pytest.mark.unit
    def test_get_critical_ref_phase_exception(self):
        # No vapor or liquid phases
        m = ConcreteModel()
        m.params = DummyParameterBlock(
            components={
                "a": {},
            },
            phases={
                "p1": {
                    "equation_of_state": DummyEoS,
                },
                "p2": {
                    "equation_of_state": DummyEoS,
                },
            },
            state_definition=modules[__name__],
            pressure_ref=100000.0,
            temperature_ref=300,
            base_units=base_units,
        )

        m.props = m.params.build_state_block([1], defined_state=False)

        with pytest.raises(
            PropertyPackageError,
            match="No liquid or vapor phase found to use as reference phase "
            "for calculating critical properties.",
        ):
            m.props[1]._get_critical_ref_phase()

    @pytest.mark.unit
    def test_get_critical_ref_phase_VL(self):
        # No vapor or liquid phases
        m = ConcreteModel()
        m.params = DummyParameterBlock(
            components={
                "a": {},
            },
            phases={
                "p1": {
                    "type": LiquidPhase,
                    "equation_of_state": DummyEoS,
                },
                "p2": {
                    "type": VaporPhase,
                    "equation_of_state": DummyEoS,
                },
            },
            state_definition=modules[__name__],
            pressure_ref=100000.0,
            temperature_ref=300,
            base_units=base_units,
        )

        m.props = m.params.build_state_block([1], defined_state=False)

        assert m.props[1]._get_critical_ref_phase() == "p1"

    @pytest.mark.unit
    def test_get_critical_ref_phase_LL(self):
        # No vapor or liquid phases
        m = ConcreteModel()
        m.params = DummyParameterBlock(
            components={
                "a": {},
            },
            phases={
                "p1": {
                    "type": LiquidPhase,
                    "equation_of_state": DummyEoS,
                },
                "p2": {
                    "type": LiquidPhase,
                    "equation_of_state": DummyEoS,
                },
            },
            state_definition=modules[__name__],
            pressure_ref=100000.0,
            temperature_ref=300,
            base_units=base_units,
        )

        m.props = m.params.build_state_block([1], defined_state=False)

        assert m.props[1]._get_critical_ref_phase() == "p1"

    @pytest.mark.unit
    def test_get_critical_ref_phase_VLL(self):
        class DummyPE:
            def phase_equil(self, *args, **kwargs):
                pass

            @staticmethod
            def return_expression(b, *args, **kwargs):
                return b.temperature == 42

        # No vapor or liquid phases
        m = ConcreteModel()
        m.params = DummyParameterBlock(
            components={
                "a": {
                    "phase_equilibrium_form": {("p2", "p3"): DummyPE},
                },
            },
            phases={
                "p1": {
                    "type": LiquidPhase,
                    "equation_of_state": DummyEoS,
                },
                "p2": {
                    "type": VaporPhase,
                    "equation_of_state": DummyEoS,
                },
                "p3": {
                    "type": LiquidPhase,
                    "equation_of_state": DummyEoS,
                },
            },
            state_definition=modules[__name__],
            pressure_ref=100000.0,
            temperature_ref=300,
            base_units=base_units,
            phases_in_equilibrium=[("p2", "p3")],
            phase_equilibrium_state={("p2", "p3"): DummyPE},
        )

        m.props = m.params.build_state_block([1], defined_state=False)

        assert m.props[1]._get_critical_ref_phase() == "p3"

    @pytest.mark.unit
    def test_get_critical_ref_phase_VX(self):
        # No vapor or liquid phases
        m = ConcreteModel()
        m.params = DummyParameterBlock(
            components={
                "a": {},
            },
            phases={
                "p1": {
                    "type": VaporPhase,
                    "equation_of_state": DummyEoS,
                },
                "p2": {
                    "equation_of_state": DummyEoS,
                },
            },
            state_definition=modules[__name__],
            pressure_ref=100000.0,
            temperature_ref=300,
            base_units=base_units,
        )

        m.props = m.params.build_state_block([1], defined_state=False)

        assert m.props[1]._get_critical_ref_phase() == "p1"

    @pytest.mark.unit
    def test_critical_props_not_implemented(self):
        m = ConcreteModel()
        m.params = DummyParameterBlock(
            components={
                "a": {},
            },
            phases={
                "p1": {
                    "type": LiquidPhase,
                    "equation_of_state": DummyEoS,
                },
            },
            state_definition=modules[__name__],
            pressure_ref=100000.0,
            temperature_ref=300,
            base_units=base_units,
        )

        m.props = m.params.build_state_block([1], defined_state=False)

        with pytest.raises(
            NotImplementedError,
            match=re.escape(
                "props[1] Equation of State module has not implemented a method for "
                "build_critical_properties. Please contact the EoS developer or use a "
                "different module."
            ),
        ):
            m.props[1]._critical_props()

    @pytest.mark.unit
    def test_critical_props_dummy_method(self):
        class DummyEoS2(DummyEoS):
            @staticmethod
            def build_critical_properties(b, *args, **kwargs):
                b._dummy_crit_executed = True

        m = ConcreteModel()
        m.params = DummyParameterBlock(
            components={
                "a": {},
            },
            phases={
                "p1": {
                    "type": LiquidPhase,
                    "equation_of_state": DummyEoS2,
                },
            },
            state_definition=modules[__name__],
            pressure_ref=100000.0,
            temperature_ref=300,
            base_units=base_units,
        )

        m.props = m.params.build_state_block([1], defined_state=False)
        m.props[1]._critical_props()

        assert m.props[1]._dummy_crit_executed

        assert isinstance(m.props[1].compress_fact_crit, Var)
        assert isinstance(m.props[1].dens_mol_crit, Var)
        assert isinstance(m.props[1].pressure_crit, Var)
        assert isinstance(m.props[1].temperature_crit, Var)

    @pytest.mark.unit
    def test_critical_props_attribute_error(self):
        class DummyEoS2(DummyEoS):
            @staticmethod
            def build_critical_properties(b, *args, **kwargs):
                raise AttributeError()

        m = ConcreteModel()
        m.params = DummyParameterBlock(
            components={
                "a": {},
            },
            phases={
                "p1": {
                    "type": LiquidPhase,
                    "equation_of_state": DummyEoS2,
                },
            },
            state_definition=modules[__name__],
            pressure_ref=100000.0,
            temperature_ref=300,
            base_units=base_units,
        )

        m.props = m.params.build_state_block([1], defined_state=False)
        try:
            m.props[1]._critical_props()
        except AttributeError:
            assert not hasattr(m.props[1], "compress_fact_crit")
            assert not hasattr(m.props[1], "dens_mol_crit")
            assert not hasattr(m.props[1], "pressure_crit")
            assert not hasattr(m.props[1], "temperature_crit")

    @pytest.mark.unit
    def test_initialize_critical_props(self):
        m = ConcreteModel()

        class DummyEoS2(DummyEoS):
            @staticmethod
            def build_critical_properties(b, *args, **kwargs):
                b._dummy_crit_executed = True

        # Dummy params block
        m.params = DummyParameterBlock(
            components={
                "a": {
                    "parameter_data": {
                        "compress_fact_crit": 0.1,
                        "dens_mol_crit": 1,
                        "pressure_crit": 1e5,
                        "temperature_crit": 100,
                    }
                },
                "b": {
                    "parameter_data": {
                        "compress_fact_crit": 0.2,
                        "dens_mol_crit": 2,
                        "pressure_crit": 2e5,
                        "temperature_crit": 200,
                    }
                },
                "c": {
                    "parameter_data": {
                        "compress_fact_crit": 0.3,
                        "dens_mol_crit": 3,
                        "pressure_crit": 3e5,
                        "temperature_crit": 300,
                    }
                },
            },
            phases={
                "Vap": {
                    "type": LiquidPhase,
                    "equation_of_state": DummyEoS2,
                },
                "Liq": {
                    "type": LiquidPhase,
                    "equation_of_state": DummyEoS2,
                },
            },
            base_units={
                "time": pyunits.s,
                "length": pyunits.m,
                "mass": pyunits.kg,
                "amount": pyunits.mol,
                "temperature": pyunits.K,
            },
            state_definition=modules[__name__],
            pressure_ref=100000.0,
            temperature_ref=300,
            parameter_data={
                "PR_kappa": {
                    ("a", "a"): 0.0,
                    ("a", "b"): 0.0,
                    ("a", "c"): 0.0,
                    ("b", "a"): 0.0,
                    ("b", "b"): 0.0,
                    ("b", "c"): 0.0,
                    ("c", "a"): 0.0,
                    ("c", "b"): 0.0,
                    ("c", "c"): 0.0,
                },
            },
        )

        m.props = m.params.build_state_block([1], defined_state=False)

        # Add common variables
        m.props[1].mole_frac_comp = Var(
            m.params.component_list, initialize=0.5, bounds=(1e-12, 1)
        )
        m.props[1].mole_frac_comp["a"].fix(0.4)
        m.props[1].mole_frac_comp["b"].fix(0.6)
        m.props[1].mole_frac_comp["c"].fix(1e-8)

        # Build critical props
        m.props[1]._critical_props()

        # Initialize critical props
        _initialize_critical_props(m.props[1])

        # these equalities are expected to be as exact as possible,
        # i.e. very small tolerances
        almost_exactly = functools.partial(pytest.approx, rel=1e-12)
        assert value(m.props[1].compress_fact_crit) == almost_exactly(
            0.4 * 0.1 + 0.6 * 0.2 + 1e-8 * 0.3
        )
        assert value(m.props[1].dens_mol_crit) == almost_exactly(
            0.4 * 1 + 0.6 * 2 + 1e-8 * 3
        )
        assert value(m.props[1].pressure_crit) == almost_exactly(
            0.4 * 1e5 + 0.6 * 2e5 + 1e-8 * 3e5
        )
        assert value(m.props[1].temperature_crit) == almost_exactly(
            0.4 * 1e2 + 0.6 * 2e2 + 1e-8 * 3e2
        )

    @pytest.mark.unit
    def test_initialize_critical_props_missing_value(self):
        m = ConcreteModel()

        class DummyEoS2(DummyEoS):
            @staticmethod
            def build_critical_properties(b, *args, **kwargs):
                b._dummy_crit_executed = True

        # Dummy params block
        m.params = DummyParameterBlock(
            components={
                "a": {
                    "parameter_data": {
                        "dens_mol_crit": 1,  # Missing Z_crit
                        "pressure_crit": 1e5,
                        "temperature_crit": 100,
                    }
                },
                "b": {
                    "parameter_data": {
                        "compress_fact_crit": 0.2,
                        "dens_mol_crit": 2,
                        "pressure_crit": 2e5,
                        "temperature_crit": 200,
                    }
                },
                "c": {
                    "parameter_data": {
                        "compress_fact_crit": 0.3,
                        "dens_mol_crit": 3,
                        "pressure_crit": 3e5,
                        "temperature_crit": 300,
                    }
                },
            },
            phases={
                "Vap": {
                    "type": LiquidPhase,
                    "equation_of_state": DummyEoS2,
                },
                "Liq": {
                    "type": LiquidPhase,
                    "equation_of_state": DummyEoS2,
                },
            },
            base_units={
                "time": pyunits.s,
                "length": pyunits.m,
                "mass": pyunits.kg,
                "amount": pyunits.mol,
                "temperature": pyunits.K,
            },
            state_definition=modules[__name__],
            pressure_ref=100000.0,
            temperature_ref=300,
            parameter_data={
                "PR_kappa": {
                    ("a", "a"): 0.0,
                    ("a", "b"): 0.0,
                    ("a", "c"): 0.0,
                    ("b", "a"): 0.0,
                    ("b", "b"): 0.0,
                    ("b", "c"): 0.0,
                    ("c", "a"): 0.0,
                    ("c", "b"): 0.0,
                    ("c", "c"): 0.0,
                },
            },
        )

        m.props = m.params.build_state_block([1], defined_state=False)

        # Add common variables
        m.props[1].mole_frac_comp = Var(
            m.params.component_list, initialize=0.5, bounds=(1e-12, 1)
        )
        m.props[1].mole_frac_comp["a"].fix(0.4)
        m.props[1].mole_frac_comp["b"].fix(0.6)
        m.props[1].mole_frac_comp["c"].fix(1e-8)

        # Build critical props
        m.props[1]._critical_props()

        # Initialize critical props
        with pytest.raises(
            AttributeError,
            match="Missing attribute found when initializing compress_fact_crit. "
            "Make sure you have provided values for compress_fact_crit in all "
            "Component declarations.",
        ):
            _initialize_critical_props(m.props[1])


<<<<<<< HEAD
# Invalid property configuration to trigger configuration error
configuration = {
    # Specifying components
    "components": {
        "H2O": {
            "type": Component,
            "parameter_data": {
                "pressure_crit": (220.6e5, pyunits.Pa),
                "temperature_crit": (647, pyunits.K),
                "omega": 0.344,
            },
        },
    },
    # Specifying phases
    "phases": {
        "Liq": {
            "type": LiquidPhase,
            "equation_of_state": Cubic,
            "equation_of_state_options": {"type": CubicType.PR},
        },
        "Vap": {
            "type": VaporPhase,
            "equation_of_state": Cubic,
            "equation_of_state_options": {"type": CubicType.PR},
        },
    },
    # Set base units of measurement
    "base_units": {
        "time": pyunits.s,
        "length": pyunits.m,
        "mass": pyunits.kg,
        "amount": pyunits.mol,
        "temperature": pyunits.K,
    },
    # Specifying state definition
    "state_definition": FTPx,
    "state_bounds": {
        "flow_mol": (0, 100, 1000, pyunits.mol / pyunits.s),
        "temperature": (273.15, 300, 500, pyunits.K),
        "pressure": (5e4, 1e5, 1e6, pyunits.Pa),
    },
    "pressure_ref": (101325, pyunits.Pa),
    "temperature_ref": (298.15, pyunits.K),
    "parameter_data": {
        "PR_kappa": {
            ("foo", "bar"): 0.000,
        }
    },
}
=======
@pytest.mark.integration
def test_phase_component_flash():
    # Regression test for issue #1423
    m = ConcreteModel()
    m.fs = FlowsheetBlock(dynamic=False)

    m.fs.props = GenericParameterBlock(**BTconfig)

    m.fs.flash = Flash(
        property_package=m.fs.props,
        material_balance_type=MaterialBalanceType.componentPhase,
    )

    assert m.fs.props.phase_equilibrium_list == {
        "PE1": ["benzene", ("Vap", "Liq")],
        "PE2": ["toluene", ("Vap", "Liq")],
    }
    assert isinstance(m.fs.flash, Flash)
>>>>>>> 2ac64179
<|MERGE_RESOLUTION|>--- conflicted
+++ resolved
@@ -45,12 +45,9 @@
     PhaseType as PT,
 )
 from idaes.core.util.exceptions import ConfigurationError, PropertyPackageError
-<<<<<<< HEAD
 from idaes.models.properties.modular_properties.phase_equil.henry import HenryType
 from idaes.models.properties.modular_properties.eos.ceos import Cubic, CubicType
 from idaes.models.properties.modular_properties.state_definitions import FTPx
-=======
->>>>>>> 2ac64179
 from idaes.core.base.property_meta import UnitSet
 from idaes.core.initialization import BlockTriangularizationInitializer
 
@@ -1978,7 +1975,6 @@
             _initialize_critical_props(m.props[1])
 
 
-<<<<<<< HEAD
 # Invalid property configuration to trigger configuration error
 configuration = {
     # Specifying components
@@ -2028,7 +2024,8 @@
         }
     },
 }
-=======
+
+
 @pytest.mark.integration
 def test_phase_component_flash():
     # Regression test for issue #1423
@@ -2046,5 +2043,4 @@
         "PE1": ["benzene", ("Vap", "Liq")],
         "PE2": ["toluene", ("Vap", "Liq")],
     }
-    assert isinstance(m.fs.flash, Flash)
->>>>>>> 2ac64179
+    assert isinstance(m.fs.flash, Flash)