#################################################################################
# The Institute for the Design of Advanced Energy Systems Integrated Platform
# Framework (IDAES IP) was produced under the DOE Institute for the
# Design of Advanced Energy Systems (IDAES), and is copyright (c) 2018-2021
# by the software owners: The Regents of the University of California, through
# Lawrence Berkeley National Laboratory,  National Technology & Engineering
# Solutions of Sandia, LLC, Carnegie Mellon University, West Virginia University
# Research Corporation, et al.  All rights reserved.
#
# Please see the files COPYRIGHT.md and LICENSE.md for full copyright and
# license information.
#################################################################################
from .NIST import NIST
from .Perrys import Perrys
from .RPP3 import RPP3
from .RPP4 import RPP4
from .RPP5 import RPP5
<<<<<<< HEAD
from .ChapmanEnskog import ChapmanEnskogLennardJones
from .Eucken import Eucken
=======
from .ConstantProperties import Constant
from .electrolyte import relative_permittivity_constant
>>>>>>> c48d57f6
<|MERGE_RESOLUTION|>--- conflicted
+++ resolved
@@ -15,10 +15,7 @@
 from .RPP3 import RPP3
 from .RPP4 import RPP4
 from .RPP5 import RPP5
-<<<<<<< HEAD
-from .ChapmanEnskog import ChapmanEnskogLennardJones
-from .Eucken import Eucken
-=======
 from .ConstantProperties import Constant
 from .electrolyte import relative_permittivity_constant
->>>>>>> c48d57f6
+from .ChapmanEnskog import ChapmanEnskogLennardJones
+from .Eucken import Eucken