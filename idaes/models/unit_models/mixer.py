#################################################################################
# The Institute for the Design of Advanced Energy Systems Integrated Platform
# Framework (IDAES IP) was produced under the DOE Institute for the
# Design of Advanced Energy Systems (IDAES).
#
# Copyright (c) 2018-2023 by the software owners: The Regents of the
# University of California, through Lawrence Berkeley National Laboratory,
# National Technology & Engineering Solutions of Sandia, LLC, Carnegie Mellon
# University, West Virginia University Research Corporation, et al.
# All rights reserved.  Please see the files COPYRIGHT.md and LICENSE.md
# for full copyright and license information.
#################################################################################
"""
General purpose mixer block for IDAES models
"""
from enum import Enum

from pyomo.environ import (
    Block,
    check_optimal_termination,
    Param,
    PositiveReals,
    Reals,
    RangeSet,
    Var,
)
from pyomo.common.config import ConfigBlock, ConfigValue, In, ListOf, Bool

from idaes.core import (
    declare_process_block_class,
    UnitModelBlockData,
    useDefault,
    MaterialBalanceType,
    MaterialFlowBasis,
)
from idaes.core.util.config import (
    is_physical_parameter_block,
    is_state_block,
)
from idaes.core.util.exceptions import (
    BurntToast,
    ConfigurationError,
    PropertyNotSupportedError,
    InitializationError,
)
from idaes.core.util.math import smooth_min
from idaes.core.util.tables import create_stream_table_dataframe
import idaes.core.util.scaling as iscale
from idaes.core.solvers import get_solver
from idaes.core.initialization import ModularInitializerBase

import idaes.logger as idaeslog

__author__ = "Andrew Lee"


# Set up logger
_log = idaeslog.getLogger(__name__)


# Enumerate options for balances
class MixingType(Enum):
    """
    Enum of supported mixing types.
    """

    none = 0
    extensive = 1


class MomentumMixingType(Enum):
    """
    Enum of supported approaches to pressure mixing.
    """

    none = 0
    minimize = 1
    equality = 2
    minimize_and_equality = 3


class MixerInitializer(ModularInitializerBase):
    """
    Hierarchical Initializer for Mixer blocks.

    """

    def initialization_routine(
        self,
        model: Block,
    ):
        """
        Initialization routine for Mixer Blocks.

        This routine starts by initializing each of the inlet streams, then uses those
        results to estimate the outlet state before solving the full model.

        Args:
            model: model to be initialized

        Returns:
            Pyomo solver status object
        """
        init_log = idaeslog.getInitLogger(
            model.name, self.get_output_level(), tag="unit"
        )
        solve_log = idaeslog.getSolveLogger(
            model.name, self.get_output_level(), tag="unit"
        )

        # Create solver
        solver = get_solver(self.config.solver, self.config.solver_options)

        # Initialize inlet state blocks
        inlet_list = model.create_inlet_list()
        i_block_list = []
        for i in inlet_list:
            i_block = getattr(model, i + "_state")
            i_block_list.append(i_block)

            # Get initializer for inlet
            iinit = self.get_submodel_initializer(i_block)

            iinit.initialize(i_block)

        # Initialize mixed state block
        if model.config.mixed_state_block is None:
            mblock = model.mixed_state
        else:
            mblock = model.config.mixed_state_block

        # Calculate initial guesses for mixed stream state
        for t in model.flowsheet().time:
            # Iterate over state vars as defined by property package
            s_vars = mblock[t].define_state_vars()
            for s in s_vars:
                i_vars = []
                for k in s_vars[s]:
                    # If fixed, use current value
                    # otherwise calculate guess from mixed state
                    if not s_vars[s][k].fixed:
                        for ib in i_block_list:
                            i_vars.append(getattr(ib[t], s_vars[s].local_name))

                        if s == "pressure":
                            # If pressure, use minimum as initial guess
                            mblock[t].pressure.set_value(
                                min(
                                    i_block_list[i][t].pressure.value
                                    for i in range(len(i_block_list))
                                )
                            )
                        elif "flow" in s:
                            # If a "flow" variable (i.e. extensive), sum inlets
                            for k in s_vars[s]:
                                s_vars[s][k].set_value(
                                    sum(
                                        i_vars[i][k].value
                                        for i in range(len(i_block_list))
                                    )
                                )
                        else:
                            # Otherwise use average of inlets
                            for k in s_vars[s]:
                                s_vars[s][k].set_value(
                                    sum(
                                        i_vars[i][k].value
                                        for i in range(len(i_block_list))
                                    )
                                    / len(i_block_list)
                                )

        # Get initializer for mixed block
        minit = self.get_submodel_initializer(mblock)
        minit.initialize(mblock)

        res = None

        if model.config.mixed_state_block is None:
            if (
                hasattr(model, "pressure_equality_constraints")
                and model.pressure_equality_constraints.active is True
            ):
                model.pressure_equality_constraints.deactivate()
                for t in model.flowsheet().time:
                    sys_press = getattr(model, model.create_inlet_list()[0] + "_state")[
                        t
                    ].pressure
                    model.mixed_state[t].pressure.fix(sys_press.value)
                with idaeslog.solver_log(solve_log, idaeslog.DEBUG) as slc:
                    res = solver.solve(model, tee=slc.tee)
                model.pressure_equality_constraints.activate()
                for t in model.flowsheet().time:
                    model.mixed_state[t].pressure.unfix()
            else:
                with idaeslog.solver_log(solve_log, idaeslog.DEBUG) as slc:
                    res = solver.solve(model, tee=slc.tee)

            init_log.info("Initialization Complete: {}".format(idaeslog.condition(res)))
        else:
            init_log.info("Initialization Complete.")

        return res


@declare_process_block_class("Mixer")
class MixerData(UnitModelBlockData):
    """
    This is a general purpose model for a Mixer block with the IDAES modeling
    framework. This block can be used either as a stand-alone Mixer unit
    operation, or as a sub-model within another unit operation.

    This model creates a number of StateBlocks to represent the incoming
    streams, then writes a set of phase-component material balances, an
    overall enthalpy balance and a momentum balance (2 options) linked to a
    mixed-state StateBlock. The mixed-state StateBlock can either be specified
    by the user (allowing use as a sub-model), or created by the Mixer.

    When being used as a sub-model, Mixer should only be used when a set
    of new StateBlocks are required for the streams to be mixed. It should not
    be used to mix streams from multiple ControlVolumes in a single unit model -
    in these cases the unit model developer should write their own mixing
    equations.
    """

    default_initializer = MixerInitializer

    CONFIG = ConfigBlock()
    CONFIG.declare(
        "dynamic",
        ConfigValue(
            domain=In([False]),
            default=False,
            description="Dynamic model flag - must be False",
            doc="""Indicates whether this model will be dynamic or not,
**default** = False. Mixer blocks are always steady-state.""",
        ),
    )
    CONFIG.declare(
        "has_holdup",
        ConfigValue(
            default=False,
            domain=In([False]),
            description="Holdup construction flag - must be False",
            doc="""Mixer blocks do not contain holdup, thus this must be
False.""",
        ),
    )
    CONFIG.declare(
        "property_package",
        ConfigValue(
            default=useDefault,
            domain=is_physical_parameter_block,
            description="Property package to use for mixer",
            doc="""Property parameter object used to define property
calculations, **default** - useDefault.
**Valid values:** {
**useDefault** - use default package from parent model or flowsheet,
**PropertyParameterObject** - a PropertyParameterBlock object.}""",
        ),
    )
    CONFIG.declare(
        "property_package_args",
        ConfigBlock(
            implicit=True,
            description="Arguments to use for constructing property packages",
            doc="""A ConfigBlock with arguments to be passed to a property
block(s) and used when constructing these,
**default** - None.
**Valid values:** {
see property package for documentation.}""",
        ),
    )
    CONFIG.declare(
        "inlet_list",
        ConfigValue(
            domain=ListOf(str),
            description="List of inlet names",
            doc="""A list containing names of inlets,
**default** - None.
**Valid values:** {
**None** - use num_inlets argument,
**list** - a list of names to use for inlets.}""",
        ),
    )
    CONFIG.declare(
        "num_inlets",
        ConfigValue(
            domain=int,
            description="Number of inlets to unit",
            doc="""Argument indicating number (int) of inlets to construct, not
used if inlet_list arg is provided,
**default** - None.
**Valid values:** {
**None** - use inlet_list arg instead, or default to 2 if neither argument
provided,
**int** - number of inlets to create (will be named with sequential integers
from 1 to num_inlets).}""",
        ),
    )
    CONFIG.declare(
        "material_balance_type",
        ConfigValue(
            default=MaterialBalanceType.useDefault,
            domain=In(MaterialBalanceType),
            description="Material balance construction flag",
            doc="""Indicates what type of mass balance should be constructed,
**default** - MaterialBalanceType.useDefault.
**Valid values:** {
**MaterialBalanceType.useDefault - refer to property package for default
balance type
**MaterialBalanceType.none** - exclude material balances,
**MaterialBalanceType.componentPhase** - use phase component balances,
**MaterialBalanceType.componentTotal** - use total component balances,
**MaterialBalanceType.elementTotal** - use total element balances,
**MaterialBalanceType.total** - use total material balance.}""",
        ),
    )
    CONFIG.declare(
        "has_phase_equilibrium",
        ConfigValue(
            default=False,
            domain=Bool,
            description="Calculate phase equilibrium in mixed stream",
            doc="""Argument indicating whether phase equilibrium should be
calculated for the resulting mixed stream,
**default** - False.
**Valid values:** {
**True** - calculate phase equilibrium in mixed stream,
**False** - do not calculate equilibrium in mixed stream.}""",
        ),
    )
    CONFIG.declare(
        "energy_mixing_type",
        ConfigValue(
            default=MixingType.extensive,
            domain=MixingType,
            description="Method to use when mixing energy flows",
            doc="""Argument indicating what method to use when mixing energy
flows of incoming streams,
**default** - MixingType.extensive.
**Valid values:** {
**MixingType.none** - do not include energy mixing equations,
**MixingType.extensive** - mix total enthalpy flows of each phase.}""",
        ),
    )
    CONFIG.declare(
        "momentum_mixing_type",
        ConfigValue(
            default=MomentumMixingType.minimize,
            domain=MomentumMixingType,
            description="Method to use when mixing momentum/pressure",
            doc="""Argument indicating what method to use when mixing momentum/
pressure of incoming streams,
**default** - MomentumMixingType.minimize.
**Valid values:** {
**MomentumMixingType.none** - do not include momentum mixing equations,
**MomentumMixingType.minimize** - mixed stream has pressure equal to the
minimimum pressure of the incoming streams (uses smoothMin operator),
**MomentumMixingType.equality** - enforces equality of pressure in mixed and
all incoming streams.,
**MomentumMixingType.minimize_and_equality** - add constraints for pressure
equal to the minimum pressure of the inlets and constraints for equality of
pressure in mixed and all incoming streams. When the model is initially built,
the equality constraints are deactivated.  This option is useful for switching
between flow and pressure driven simulations.}""",
        ),
    )
    CONFIG.declare(
        "mixed_state_block",
        ConfigValue(
            default=None,
            domain=is_state_block,
            description="Existing StateBlock to use as mixed stream",
            doc="""An existing state block to use as the outlet stream from the
Mixer block,
**default** - None.
**Valid values:** {
**None** - create a new StateBlock for the mixed stream,
**StateBlock** - a StateBock to use as the destination for the mixed stream.}
""",
        ),
    )
    CONFIG.declare(
        "construct_ports",
        ConfigValue(
            default=True,
            domain=Bool,
            description="Construct inlet and outlet Port objects",
            doc="""Argument indicating whether model should construct Port
objects linked to all inlet states and the mixed state,
**default** - True.
**Valid values:** {
**True** - construct Ports for all states,
**False** - do not construct Ports.""",
        ),
    )

    def build(self):
        """
        General build method for MixerData. This method calls a number
        of sub-methods which automate the construction of expected attributes
        of unit models.

        Inheriting models should call `super().build`.

        Args:
            None

        Returns:
            None
        """
        # Call super.build()
        super(MixerData, self).build()

        # Call setup methods from ControlVolumeBlockData
        self._get_property_package()
        self._get_indexing_sets()

        # Create list of inlet names
        inlet_list = self.create_inlet_list()

        # Build StateBlocks
        inlet_blocks = self.add_inlet_state_blocks(inlet_list)

        if self.config.mixed_state_block is None:
            mixed_block = self.add_mixed_state_block()
        else:
            mixed_block = self.get_mixed_state_block()

        mb_type = self.config.material_balance_type
        if mb_type == MaterialBalanceType.useDefault:
            t_ref = self.flowsheet().time.first()
            mb_type = mixed_block[t_ref].default_material_balance_type()

        if mb_type != MaterialBalanceType.none:
            self.add_material_mixing_equations(
                inlet_blocks=inlet_blocks, mixed_block=mixed_block, mb_type=mb_type
            )
        else:
            raise BurntToast(
                "{} received unrecognised value for "
                "material_mixing_type argument. This "
                "should not occur, so please contact "
                "the IDAES developers with this bug.".format(self.name)
            )

        if self.config.energy_mixing_type == MixingType.extensive:
            self.add_energy_mixing_equations(
                inlet_blocks=inlet_blocks, mixed_block=mixed_block
            )
        elif self.config.energy_mixing_type == MixingType.none:
            pass
        else:
            raise ConfigurationError(
                "{} received unrecognised value for "
                "material_mixing_type argument. This "
                "should not occur, so please contact "
                "the IDAES developers with this bug.".format(self.name)
            )

        # Add to try/expect to catch cases where pressure is not supported
        # by properties.
        try:
            if self.config.momentum_mixing_type == MomentumMixingType.minimize:
                self.add_pressure_minimization_equations(
                    inlet_blocks=inlet_blocks, mixed_block=mixed_block
                )
            elif self.config.momentum_mixing_type == MomentumMixingType.equality:
                self.add_pressure_equality_equations(
                    inlet_blocks=inlet_blocks, mixed_block=mixed_block
                )
            elif (
                self.config.momentum_mixing_type
                == MomentumMixingType.minimize_and_equality
            ):
                self.add_pressure_minimization_equations(
                    inlet_blocks=inlet_blocks, mixed_block=mixed_block
                )
                self.add_pressure_equality_equations(
                    inlet_blocks=inlet_blocks, mixed_block=mixed_block
                )
                self.pressure_equality_constraints.deactivate()
            elif self.config.momentum_mixing_type == MomentumMixingType.none:
                pass
            else:
                raise ConfigurationError(
                    "{} received unrecognised value for "
                    "momentum_mixing_type argument. This "
                    "should not occur, so please contact "
                    "the IDAES developers with this bug.".format(self.name)
                )
        except PropertyNotSupportedError:
            raise PropertyNotSupportedError(
                "{} The property package supplied for this unit does not "
                "appear to support pressure, which is required for momentum "
                "mixing. Please set momentum_mixing_type to "
                "MomentumMixingType.none or provide a property package which "
                "supports pressure.".format(self.name)
            )

        self.add_port_objects(inlet_list, inlet_blocks, mixed_block)

    def create_inlet_list(self):
        """
        Create list of inlet stream names based on config arguments.

        Returns:
            list of strings
        """
        if self.config.inlet_list is not None and self.config.num_inlets is not None:
            # If both arguments provided and not consistent, raise Exception
            if len(self.config.inlet_list) != self.config.num_inlets:
                raise ConfigurationError(
                    "{} Mixer provided with both inlet_list and "
                    "num_inlets arguments, which were not consistent ("
                    "length of inlet_list was not equal to num_inlets). "
                    "PLease check your arguments for consistency, and "
                    "note that it is only necessary to provide one of "
                    "these arguments.".format(self.name)
                )
        elif self.config.inlet_list is None and self.config.num_inlets is None:
            # If no arguments provided for inlets, default to num_inlets = 2
            self.config.num_inlets = 2

        # Create a list of names for inlet StateBlocks
        if self.config.inlet_list is not None:
            inlet_list = self.config.inlet_list
        else:
            inlet_list = [
                "inlet_" + str(n) for n in range(1, self.config.num_inlets + 1)
            ]

        return inlet_list

    def add_inlet_state_blocks(self, inlet_list):
        """
        Construct StateBlocks for all inlet streams.

        Args:
            list of strings to use as StateBlock names

        Returns:
            list of StateBlocks
        """
        # Setup StateBlock argument dict
        tmp_dict = dict(**self.config.property_package_args)
        tmp_dict["has_phase_equilibrium"] = False
        tmp_dict["defined_state"] = True

        # Create empty list to hold StateBlocks for return
        inlet_blocks = []

        # Create an instance of StateBlock for all inlets
        for i in inlet_list:
            i_obj = self.config.property_package.build_state_block(
                self.flowsheet().time, doc="Material properties at inlet", **tmp_dict
            )

            setattr(self, i + "_state", i_obj)

            inlet_blocks.append(getattr(self, i + "_state"))

        return inlet_blocks

    def add_mixed_state_block(self):
        """
        Constructs StateBlock to represent mixed stream.

        Returns:
            New StateBlock object
        """
        # Setup StateBlock argument dict
        tmp_dict = dict(**self.config.property_package_args)
        tmp_dict["has_phase_equilibrium"] = self.config.has_phase_equilibrium
        tmp_dict["defined_state"] = False

        self.mixed_state = self.config.property_package.build_state_block(
            self.flowsheet().time, doc="Material properties of mixed stream", **tmp_dict
        )

        return self.mixed_state

    def get_mixed_state_block(self):
        """
        Validates StateBlock provided in user arguments for mixed stream.

        Returns:
            The user-provided StateBlock or an Exception
        """
        # Sanity check to make sure method is not called when arg missing
        if self.config.mixed_state_block is None:
            raise BurntToast(
                "{} get_mixed_state_block method called when "
                "mixed_state_block argument is None. This should "
                "not happen.".format(self.name)
            )

        # Check that the user-provided StateBlock uses the same prop pack
        if (
            self.config.mixed_state_block[
                self.flowsheet().time.first()
            ].config.parameters
            != self.config.property_package
        ):
            raise ConfigurationError(
                "{} StateBlock provided in mixed_state_block argument "
                "does not come from the same property package as "
                "provided in the property_package argument. All "
                "StateBlocks within a Mixer must use the same "
                "property package.".format(self.name)
            )

        return self.config.mixed_state_block

    def add_material_mixing_equations(self, inlet_blocks, mixed_block, mb_type):
        """
        Add material mixing equations.
        """
        pp = self.config.property_package
        # Get phase component list(s)
        pc_set = mixed_block.phase_component_set

        # Get units metadata
        units = pp.get_metadata()

        flow_basis = mixed_block[
            self.flowsheet().time.first()
        ].get_material_flow_basis()
        if flow_basis == MaterialFlowBasis.molar:
            flow_units = units.get_derived_units("flow_mole")
        elif flow_basis == MaterialFlowBasis.mass:
            flow_units = units.get_derived_units("flow_mass")
        else:
            # Let this pass for now with no units
            flow_units = None

        if mb_type == MaterialBalanceType.componentPhase:
            # Create equilibrium generation term and constraints if required
            if self.config.has_phase_equilibrium is True:
                try:
                    self.phase_equilibrium_generation = Var(
                        self.flowsheet().time,
                        pp.phase_equilibrium_idx,
                        domain=Reals,
                        doc="Amount of generation in unit by phase equilibria",
                        units=flow_units,
                    )
                except AttributeError:
                    raise PropertyNotSupportedError(
                        "{} Property package does not contain a list of phase "
                        "equilibrium reactions (phase_equilibrium_idx), "
                        "thus does not support phase equilibrium.".format(self.name)
                    )

            # Define terms to use in mixing equation
            def phase_equilibrium_term(b, t, p, j):
                if self.config.has_phase_equilibrium:
                    sd = {}
                    for r in pp.phase_equilibrium_idx:
                        if pp.phase_equilibrium_list[r][0] == j:
                            if pp.phase_equilibrium_list[r][1][0] == p:
                                sd[r] = 1
                            elif pp.phase_equilibrium_list[r][1][1] == p:
                                sd[r] = -1
                            else:
                                sd[r] = 0
                        else:
                            sd[r] = 0

                    return sum(
                        b.phase_equilibrium_generation[t, r] * sd[r]
                        for r in pp.phase_equilibrium_idx
                    )
                else:
                    return 0

            # Write phase-component balances
            @self.Constraint(
                self.flowsheet().time,
                pc_set,
                doc="Material mixing equations",
            )
            def material_mixing_equations(b, t, p, j):
                return 0 == (
                    sum(
                        inlet_blocks[i][t].get_material_flow_terms(p, j)
                        for i in range(len(inlet_blocks))
                    )
                    - mixed_block[t].get_material_flow_terms(p, j)
                    + phase_equilibrium_term(b, t, p, j)
                )

        elif mb_type == MaterialBalanceType.componentTotal:
            # Write phase-component balances
            @self.Constraint(
                self.flowsheet().time,
                mixed_block.component_list,
                doc="Material mixing equations",
            )
            def material_mixing_equations(b, t, j):
                return 0 == sum(
                    sum(
                        inlet_blocks[i][t].get_material_flow_terms(p, j)
                        for i in range(len(inlet_blocks))
                    )
                    - mixed_block[t].get_material_flow_terms(p, j)
                    for p in mixed_block.phase_list
                    if (p, j) in pc_set
                )

        elif mb_type == MaterialBalanceType.total:
            # Write phase-component balances
            @self.Constraint(self.flowsheet().time, doc="Material mixing equations")
            def material_mixing_equations(b, t):
                return 0 == sum(
                    sum(
                        sum(
                            inlet_blocks[i][t].get_material_flow_terms(p, j)
                            for i in range(len(inlet_blocks))
                        )
                        - mixed_block[t].get_material_flow_terms(p, j)
                        for j in mixed_block.component_list
                        if (p, j) in pc_set
                    )
                    for p in mixed_block.phase_list
                )

        elif mb_type == MaterialBalanceType.elementTotal:
            raise ConfigurationError(
                "{} Mixers do not support elemental "
                "material balances.".format(self.name)
            )
        elif mb_type == MaterialBalanceType.none:
            pass
        else:
            raise BurntToast(
                "{} Mixer received unrecognised value for "
                "material_balance_type. This should not happen, "
                "please report this bug to the IDAES developers.".format(self.name)
            )

    def add_energy_mixing_equations(self, inlet_blocks, mixed_block):
        """
        Add energy mixing equations (total enthalpy balance).
        """

        @self.Constraint(self.flowsheet().time, doc="Energy balances")
        def enthalpy_mixing_equations(b, t):
            return 0 == (
                sum(
                    sum(
                        inlet_blocks[i][t].get_enthalpy_flow_terms(p)
                        for p in mixed_block.phase_list
                    )
                    for i in range(len(inlet_blocks))
                )
                - sum(
                    mixed_block[t].get_enthalpy_flow_terms(p)
                    for p in mixed_block.phase_list
                )
            )

    def add_pressure_minimization_equations(self, inlet_blocks, mixed_block):
        """
        Add pressure minimization equations. This is done by sequential
        comparisons of each inlet to the minimum pressure so far, using
        the IDAES smooth minimum function.
        """
        if not hasattr(self, "inlet_idx"):
            self.inlet_idx = RangeSet(len(inlet_blocks))

        # Get units metadata
        units = self.config.property_package.get_metadata()

        # Add variables
        self.minimum_pressure = Var(
            self.flowsheet().time,
            self.inlet_idx,
            doc="Variable for calculating minimum inlet pressure",
            units=units.get_derived_units("pressure"),
        )

        self.eps_pressure = Param(
            mutable=True,
            initialize=1e-3,
            domain=PositiveReals,
            doc="Smoothing term for minimum inlet pressure",
            units=units.get_derived_units("pressure"),
        )

        # Calculate minimum inlet pressure
        @self.Constraint(
            self.flowsheet().time,
            self.inlet_idx,
            doc="Calculation for minimum inlet pressure",
        )
        def minimum_pressure_constraint(b, t, i):
            if i == self.inlet_idx.first():
                return self.minimum_pressure[t, i] == (inlet_blocks[i - 1][t].pressure)
            else:
                return self.minimum_pressure[t, i] == (
                    smooth_min(
                        self.minimum_pressure[t, i - 1],
                        inlet_blocks[i - 1][t].pressure,
                        self.eps_pressure,
                    )
                )

        # Set inlet pressure to minimum pressure
        @self.Constraint(self.flowsheet().time, doc="Link pressure to control volume")
        def mixture_pressure(b, t):
            return mixed_block[t].pressure == (
                self.minimum_pressure[t, self.inlet_idx.last()]
            )

    def add_pressure_equality_equations(self, inlet_blocks, mixed_block):
        """
        Add pressure equality equations. Note that this writes a number of
        constraints equal to the number of inlets, enforcing equality between
        all inlets and the mixed stream.
        """
        if not hasattr(self, "inlet_idx"):
            self.inlet_idx = RangeSet(len(inlet_blocks))

        # Create equality constraints
        @self.Constraint(
            self.flowsheet().time,
            self.inlet_idx,
            doc="Calculation for minimum inlet pressure",
        )
        def pressure_equality_constraints(b, t, i):
            return mixed_block[t].pressure == inlet_blocks[i - 1][t].pressure

    def add_port_objects(self, inlet_list, inlet_blocks, mixed_block):
        """
        Adds Port objects if required.

        Args:
            a list of inlet StateBlock objects
            a mixed state StateBlock object

        Returns:
            None
        """
        if self.config.construct_ports is True:
            # Add ports
            for p in inlet_list:
                i_state = getattr(self, p + "_state")
                self.add_port(name=p, block=i_state, doc="Inlet Port")
            self.add_port(name="outlet", block=mixed_block, doc="Outlet Port")

    def model_check(blk):
        """
        This method executes the model_check methods on the associated state
        blocks (if they exist). This method is generally called by a unit model
        as part of the unit's model_check method.

        Args:
            None

        Returns:
            None
        """
        # Try property block model check
        for t in blk.flowsheet().time:
            try:
                inlet_list = blk.create_inlet_list()
                for i in inlet_list:
                    i_block = getattr(blk, i + "_state")
                    i_block[t].model_check()
            except AttributeError:
                _log.warning(
                    "{} Mixer inlet property block has no model "
                    "checks. To correct this, add a model_check "
                    "method to the associated StateBlock class.".format(blk.name)
                )
            try:
                if blk.config.mixed_state_block is None:
                    blk.mixed_state[t].model_check()
                else:
                    blk.config.mixed_state_block.model_check()
            except AttributeError:
                _log.warning(
                    "{} Mixer outlet property block has no "
                    "model checks. To correct this, add a "
                    "model_check method to the associated "
                    "StateBlock class.".format(blk.name)
                )

    def use_minimum_inlet_pressure_constraint(self):
        """Activate the mixer pressure = minimum inlet pressure constraint and
        deactivate the mixer pressure and all inlet pressures are equal
        constraints. This should only be used when momentum_mixing_type ==
        MomentumMixingType.minimize_and_equality.
        """
        if self.config.momentum_mixing_type != MomentumMixingType.minimize_and_equality:
            _log.warning(
                """use_minimum_inlet_pressure_constraint() can only be used
                when momentum_mixing_type ==
                MomentumMixingType.minimize_and_equality"""
            )
            return
        self.minimum_pressure_constraint.activate()
        self.pressure_equality_constraints.deactivate()

    def use_equal_pressure_constraint(self):
        """Deactivate the mixer pressure = minimum inlet pressure constraint
        and activate the mixer pressure and all inlet pressures are equal
        constraints. This should only be used when momentum_mixing_type ==
        MomentumMixingType.minimize_and_equality.
        """
        if self.config.momentum_mixing_type != MomentumMixingType.minimize_and_equality:
            _log.warning(
                """use_equal_pressure_constraint() can only be used when
                momentum_mixing_type ==
                MomentumMixingType.minimize_and_equality"""
            )
            return
        self.minimum_pressure_constraint.deactivate()
        self.pressure_equality_constraints.activate()

    def fix_initialization_states(self):
        """
        Iterate over inlet ports and fix all variables.

        For Mixers with pressure equality, we will assume that pressure has been
        correctly specified and not fix pressures.

        Returns:
            None
        """
        inlet_list = self.create_inlet_list()
        for p in inlet_list:
            p_obj = getattr(self, p)
            # Iterate over vars
            for v in p_obj.iter_vars():
                if (
                    self.config.momentum_mixing_type == MomentumMixingType.equality
                    or self.config.momentum_mixing_type
                    == MomentumMixingType.minimize_and_equality
                ) and v.local_name == "pressure":
                    # Don't fix pressure in cases where pressure equality is specified
                    continue
                else:
                    v.fix()

    def initialize_build(
        blk, outlvl=idaeslog.NOTSET, optarg=None, solver=None, hold_state=False
    ):
        """
        Initialization routine for mixer.

        Keyword Arguments:
            outlvl : sets output level of initialization routine
            optarg : solver options dictionary object (default=None, use
                     default solver options)
            solver : str indicating which solver to use during
                     initialization (default = None, use default solver)
            hold_state : flag indicating whether the initialization routine
                     should unfix any state variables fixed during
                     initialization, **default** - False. **Valid values:**
                     **True** - states variables are not unfixed, and a dict of
                     returned containing flags for which states were fixed
                     during initialization, **False** - state variables are
                     unfixed after initialization by calling the release_state
                     method.

        Returns:
            If hold_states is True, returns a dict containing flags for which
            states were fixed during initialization.
        """
        init_log = idaeslog.getInitLogger(blk.name, outlvl, tag="unit")
        solve_log = idaeslog.getSolveLogger(blk.name, outlvl, tag="unit")

        # Create solver
        opt = get_solver(solver, optarg)

        # Initialize inlet state blocks
        flags = {}
        inlet_list = blk.create_inlet_list()
        i_block_list = []
        for i in inlet_list:
            i_block = getattr(blk, i + "_state")
            i_block_list.append(i_block)
            flags[i] = {}
            flags[i] = i_block.initialize(
                outlvl=outlvl,
                optarg=optarg,
                solver=solver,
                hold_state=True,
            )

        # Initialize mixed state block
        if blk.config.mixed_state_block is None:
            mblock = blk.mixed_state
        else:
            mblock = blk.config.mixed_state_block

        o_flags = {}
        # Calculate initial guesses for mixed stream state
        for t in blk.flowsheet().time:
            # Iterate over state vars as defined by property package
            s_vars = mblock[t].define_state_vars()
            for s in s_vars:
                i_vars = []
                for k in s_vars[s]:
                    # Record whether variable was fixed or not
                    o_flags[t, s, k] = s_vars[s][k].fixed

                    # If fixed, use current value
                    # otherwise calculate guess from mixed state
                    if not s_vars[s][k].fixed:
                        for ib in i_block_list:
                            i_vars.append(getattr(ib[t], s_vars[s].local_name))

                        if s == "pressure":
                            # If pressure, use minimum as initial guess
                            mblock[t].pressure.value = min(
                                i_block_list[i][t].pressure.value
                                for i in range(len(i_block_list))
                            )
                        elif "flow" in s:
                            # If a "flow" variable (i.e. extensive), sum inlets
                            for k in s_vars[s]:
                                s_vars[s][k].value = sum(
                                    i_vars[i][k].value for i in range(len(i_block_list))
                                )
                        else:
                            # Otherwise use average of inlets
                            for k in s_vars[s]:
                                s_vars[s][k].value = sum(
                                    i_vars[i][k].value for i in range(len(i_block_list))
                                ) / len(i_block_list)

        mblock.initialize(
            outlvl=outlvl,
            optarg=optarg,
            solver=solver,
            hold_state=False,
        )

        res = None
        # Revert fixed status of variables to what they were before
        for t in blk.flowsheet().time:
            s_vars = mblock[t].define_state_vars()
            for s in s_vars:
                for k in s_vars[s]:
                    s_vars[s][k].fixed = o_flags[t, s, k]

        if blk.config.mixed_state_block is None:
            if (
                hasattr(blk, "pressure_equality_constraints")
                and blk.pressure_equality_constraints.active is True
            ):
                blk.pressure_equality_constraints.deactivate()
                for t in blk.flowsheet().time:
                    sys_press = getattr(blk, blk.create_inlet_list()[0] + "_state")[
                        t
                    ].pressure
                    blk.mixed_state[t].pressure.fix(sys_press.value)
                with idaeslog.solver_log(solve_log, idaeslog.DEBUG) as slc:
                    res = opt.solve(blk, tee=slc.tee)
                blk.pressure_equality_constraints.activate()
                for t in blk.flowsheet().time:
                    blk.mixed_state[t].pressure.unfix()
            else:
                with idaeslog.solver_log(solve_log, idaeslog.DEBUG) as slc:
                    res = opt.solve(blk, tee=slc.tee)

            init_log.info("Initialization Complete: {}".format(idaeslog.condition(res)))
        else:
            init_log.info("Initialization Complete.")

        if res is not None and not check_optimal_termination(res):
            raise InitializationError(
                f"{blk.name} failed to initialize successfully. Please check "
                f"the output logs for more information."
            )

        if hold_state is True:
            return flags
        else:
            blk.release_state(flags, outlvl=outlvl)

    def release_state(blk, flags, outlvl=idaeslog.NOTSET):
        """
        Method to release state variables fixed during initialization.

        Keyword Arguments:
            flags : dict containing information of which state variables
                    were fixed during initialization, and should now be
                    unfixed. This dict is returned by initialize if
                    hold_state = True.
            outlvl : sets output level of logging

        Returns:
            None
        """
        inlet_list = blk.create_inlet_list()
        for i in inlet_list:
            i_block = getattr(blk, i + "_state")
            i_block.release_state(flags[i], outlvl=outlvl)

    def _get_stream_table_contents(self, time_point=0):
        io_dict = {}
        inlet_list = self.create_inlet_list()
        for i in inlet_list:
            io_dict[i] = getattr(self, i + "_state")
        if self.config.mixed_state_block is None:
            io_dict["Outlet"] = self.mixed_state
        else:
            io_dict["Outlet"] = self.config.mixed_state_block
        return create_stream_table_dataframe(io_dict, time_point=time_point)

    def calculate_scaling_factors(self):
        super().calculate_scaling_factors()
        mb_type = self.config.material_balance_type
        if mb_type == MaterialBalanceType.useDefault:
            t_ref = self.flowsheet().time.first()
            mb_type = self.mixed_state[t_ref].default_material_balance_type()

        if hasattr(self, "pressure_equality_constraints"):
            for (t, i), c in self.pressure_equality_constraints.items():
                s = iscale.get_scaling_factor(
                    self.mixed_state[t].pressure, default=1, warning=True
                )
                iscale.constraint_scaling_transform(c, s)

        if hasattr(self, "minimum_pressure"):
            for (t, i), v in self.minimum_pressure.items():
                s = iscale.get_scaling_factor(
                    self.mixed_state[t].pressure, default=1, warning=True
                )
                iscale.set_scaling_factor(v, s)

        if hasattr(self, "minimum_pressure_constraint"):
            for (t, i), c in self.minimum_pressure_constraint.items():
                s = iscale.get_scaling_factor(
                    self.mixed_state[t].pressure, default=1, warning=True
                )
                iscale.constraint_scaling_transform(c, s)

        if hasattr(self, "mixture_pressure"):
            for t, c in self.mixture_pressure.items():
                s = iscale.get_scaling_factor(
                    self.mixed_state[t].pressure, default=1, warning=True
                )
                iscale.constraint_scaling_transform(c, s)

        if hasattr(self, "material_mixing_equations"):
            if mb_type == MaterialBalanceType.componentPhase:
                for (t, p, j), c in self.material_mixing_equations.items():
                    flow_term = self.mixed_state[t].get_material_flow_terms(p, j)
                    s = iscale.get_scaling_factor(flow_term, default=1)
                    iscale.constraint_scaling_transform(c, s, overwrite=False)
            elif mb_type == MaterialBalanceType.componentTotal:
                for (t, j), c in self.material_mixing_equations.items():
                    for i, p in enumerate(self.mixed_state.phase_list):
                        try:
                            ft = self.mixed_state[t].get_material_flow_terms(p, j)
                        except (KeyError, AttributeError):
                            continue  # component not in phase
                        if i == 0:
                            s = iscale.get_scaling_factor(ft, default=1)
                        else:
                            _s = iscale.get_scaling_factor(ft, default=1)
                            s = _s if _s < s else s
                    iscale.constraint_scaling_transform(c, s, overwrite=False)
            elif mb_type == MaterialBalanceType.total:
                pc_set = self.mixed_state.phase_component_set
                for t, c in self.material_mixing_equations.items():
                    for i, (p, j) in enumerate(pc_set):
                        ft = self.mixed_state[t].get_material_flow_terms(p, j)
                        if i == 0:
                            s = iscale.get_scaling_factor(ft, default=1)
                        else:
                            _s = iscale.get_scaling_factor(ft, default=1)
                            s = _s if _s < s else s
                    iscale.constraint_scaling_transform(c, s, overwrite=False)

        if hasattr(self, "enthalpy_mixing_equations"):
<<<<<<< HEAD
            def scale_gen(t):
                for p in self.mixed_state[t].phase_list:
                    yield self.mixed_state[t].get_enthalpy_flow_terms(p)
            
=======

            def scale_gen(t):
                for p in self.mixed_state[t].phase_list:
                    yield self.mixed_state[t].get_enthalpy_flow_terms(p)

>>>>>>> b01bc20e
            for t, c in self.enthalpy_mixing_equations.items():
                s = iscale.min_scaling_factor(scale_gen(t), default=1)
                iscale.constraint_scaling_transform(c, s, overwrite=False)<|MERGE_RESOLUTION|>--- conflicted
+++ resolved
@@ -1180,18 +1180,11 @@
                     iscale.constraint_scaling_transform(c, s, overwrite=False)
 
         if hasattr(self, "enthalpy_mixing_equations"):
-<<<<<<< HEAD
+
             def scale_gen(t):
                 for p in self.mixed_state[t].phase_list:
                     yield self.mixed_state[t].get_enthalpy_flow_terms(p)
-            
-=======
-
-            def scale_gen(t):
-                for p in self.mixed_state[t].phase_list:
-                    yield self.mixed_state[t].get_enthalpy_flow_terms(p)
-
->>>>>>> b01bc20e
+
             for t, c in self.enthalpy_mixing_equations.items():
                 s = iscale.min_scaling_factor(scale_gen(t), default=1)
                 iscale.constraint_scaling_transform(c, s, overwrite=False)