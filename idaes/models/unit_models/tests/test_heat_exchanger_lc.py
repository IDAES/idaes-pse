--- conflicted
+++ resolved
@@ -1,478 +1,471 @@
-#################################################################################
-# The Institute for the Design of Advanced Energy Systems Integrated Platform
-# Framework (IDAES IP) was produced under the DOE Institute for the
-# Design of Advanced Energy Systems (IDAES), and is copyright (c) 2018-2021
-# by the software owners: The Regents of the University of California, through
-# Lawrence Berkeley National Laboratory,  National Technology & Engineering
-# Solutions of Sandia, LLC, Carnegie Mellon University, West Virginia University
-# Research Corporation, et al.  All rights reserved.
-#
-# Please see the files COPYRIGHT.md and LICENSE.md for full copyright and
-# license information.
-#################################################################################
-"""
-Tests for 0D lumped capacitance heat exchanger model
-
-Author: Rusty Gentile, John Eslick, Andrew Lee
-"""
-import pytest
-
-from pyomo.environ import (
-    check_optimal_termination,
-    ConcreteModel,
-    TransformationFactory,
-    value,
-    Var,
-    Param,
-    units as pyunits,
-)
-
-from pyomo.dae import DerivativeVar
-from pyomo.common.config import ConfigBlock
-from pyomo.util.check_units import assert_units_consistent, assert_units_equivalent
-
-from pyomo.core.base.units_container import InconsistentUnitsError
-
-from idaes.core.util.model_statistics import degrees_of_freedom
-from idaes.core.solvers import get_solver
-from idaes.core.util.exceptions import ConfigurationError, IdaesError
-
-from idaes.core.util.testing import PhysicalParameterTestBlock, initialization_tester
-
-from idaes.models.properties.examples.saponification_thermo import (
-    SaponificationParameterBlock,
-)
-
-from idaes.core import (
-    FlowsheetBlock,
-    MaterialBalanceType,
-    EnergyBalanceType,
-    MomentumBalanceType,
-)
-
-<<<<<<< HEAD
-from idaes.models.properties import iapws95
-=======
-from idaes.models.properties import swco2, iapws95
->>>>>>> 49da884b
-from idaes.models.unit_models import (
-    HeatExchangerLumpedCapacitance,
-    HeatExchangerFlowPattern,
-)
-
-from idaes.models.unit_models.heat_exchanger import delta_temperature_lmtd_callback
-
-# Get default solver for testing
-solver = get_solver()
-
-# Number of steps for transient simulations
-TIME_STEPS = 50
-
-
-class TestHXRegression(object):
-    """
-    Regression tests taken from the base 0D HeatExchanger model
-    """
-
-    @pytest.mark.unit
-    def test_config(self):
-        m = ConcreteModel()
-        m.fs = FlowsheetBlock(default={"dynamic": False})
-
-        m.fs.properties = PhysicalParameterTestBlock()
-
-        m.fs.unit = HeatExchangerLumpedCapacitance(
-            default={
-                "hot_side_name": "shell",
-                "cold_side_name": "tube",
-                "shell": {"property_package": m.fs.properties},
-                "tube": {"property_package": m.fs.properties},
-                "dynamic_heat_balance": False,
-            }
-        )
-
-        # Check unit config arguments
-        # There are 10 to 12 arguments since you can add a side 1 and 2 config by
-        # side_1, side_2, or whatever the user named them, plus
-        # "dynamic_heat_balance"
-        assert len(m.fs.unit.config) >= 10 and len(m.fs.unit.config) <= 12
-
-        assert not m.fs.unit.config.dynamic
-        assert not m.fs.unit.config.has_holdup
-        assert isinstance(m.fs.unit.config.shell, ConfigBlock)
-        assert isinstance(m.fs.unit.config.tube, ConfigBlock)
-        assert (
-            m.fs.unit.config.delta_temperature_callback
-            is delta_temperature_lmtd_callback
-        )
-        assert m.fs.unit.config.flow_pattern == HeatExchangerFlowPattern.countercurrent
-
-        # Check shell config
-        assert len(m.fs.unit.config.shell) == 7
-        assert (
-            m.fs.unit.config.shell.material_balance_type
-            == MaterialBalanceType.useDefault
-        )
-        assert (
-            m.fs.unit.config.shell.energy_balance_type == EnergyBalanceType.useDefault
-        )
-        assert (
-            m.fs.unit.config.shell.momentum_balance_type
-            == MomentumBalanceType.pressureTotal
-        )
-        assert not m.fs.unit.config.shell.has_phase_equilibrium
-        assert not m.fs.unit.config.shell.has_pressure_change
-        assert m.fs.unit.config.shell.property_package is m.fs.properties
-
-        # Check tube config
-        assert len(m.fs.unit.config.tube) == 7
-        assert (
-            m.fs.unit.config.tube.material_balance_type
-            == MaterialBalanceType.useDefault
-        )
-        assert m.fs.unit.config.tube.energy_balance_type == EnergyBalanceType.useDefault
-        assert (
-            m.fs.unit.config.tube.momentum_balance_type
-            == MomentumBalanceType.pressureTotal
-        )
-        assert not m.fs.unit.config.tube.has_phase_equilibrium
-        assert not m.fs.unit.config.tube.has_pressure_change
-        assert m.fs.unit.config.tube.property_package is m.fs.properties
-
-<<<<<<< HEAD
-    @pytest.fixture()
-    def basic_model(self):
-
-        cb = delta_temperature_lmtd_callback
-        m = ConcreteModel()
-        m.fs = FlowsheetBlock(default={"dynamic": False})
-
-        m.fs.properties = iapws95.Iapws95ParameterBlock()
-
-        m.fs.unit = HeatExchangerLumpedCapacitance(
-            default={
-                "shell": {"property_package": m.fs.properties},
-                "tube": {"property_package": m.fs.properties},
-                "delta_temperature_callback": cb,
-                "flow_pattern": HeatExchangerFlowPattern.countercurrent,
-                "dynamic_heat_balance": False,
-            }
-        )
-
-        #   Set inputs
-        m.fs.unit.inlet_1.flow_mol[0].fix(100)
-        m.fs.unit.inlet_1.enth_mol[0].fix(4000)
-        m.fs.unit.inlet_1.pressure[0].fix(101325)
-
-        m.fs.unit.inlet_2.flow_mol[0].fix(100)
-        m.fs.unit.inlet_2.enth_mol[0].fix(3500)
-        m.fs.unit.inlet_2.pressure[0].fix(101325)
-
-        m.fs.unit.area.fix(1000)
-
-        # Modified from the original:
-        # m.fs.unit.overall_heat_transfer_coefficient.fix(100)
-        m.fs.unit.ua_hot_side.fix(200 * 1000)
-        m.fs.unit.ua_cold_side.fix(200 * 1000)
-
-        assert degrees_of_freedom(m) == 0
-        m.fs.unit.initialize()
-        return m
-
-=======
->>>>>>> 49da884b
-    @pytest.fixture(scope="class")
-    def sapon(self):
-        m = ConcreteModel()
-        m.fs = FlowsheetBlock(default={"dynamic": False})
-
-        m.fs.properties = SaponificationParameterBlock()
-
-        m.fs.unit = HeatExchangerLumpedCapacitance(
-            default={
-                "hot_side": {"property_package": m.fs.properties},
-                "cold_side": {"property_package": m.fs.properties},
-                "flow_pattern": HeatExchangerFlowPattern.crossflow,
-                "dynamic_heat_balance": False,
-            }
-        )
-
-        m.fs.unit.hot_side_inlet.flow_vol[0].fix(1e-3)
-        m.fs.unit.hot_side_inlet.temperature[0].fix(320)
-        m.fs.unit.hot_side_inlet.pressure[0].fix(101325)
-        m.fs.unit.hot_side_inlet.conc_mol_comp[0, "H2O"].fix(55388.0)
-        m.fs.unit.hot_side_inlet.conc_mol_comp[0, "NaOH"].fix(100.0)
-        m.fs.unit.hot_side_inlet.conc_mol_comp[0, "EthylAcetate"].fix(100.0)
-        m.fs.unit.hot_side_inlet.conc_mol_comp[0, "SodiumAcetate"].fix(0.0)
-        m.fs.unit.hot_side_inlet.conc_mol_comp[0, "Ethanol"].fix(0.0)
-
-        m.fs.unit.cold_side_inlet.flow_vol[0].fix(1e-3)
-        m.fs.unit.cold_side_inlet.temperature[0].fix(300)
-        m.fs.unit.cold_side_inlet.pressure[0].fix(101325)
-        m.fs.unit.cold_side_inlet.conc_mol_comp[0, "H2O"].fix(55388.0)
-        m.fs.unit.cold_side_inlet.conc_mol_comp[0, "NaOH"].fix(100.0)
-        m.fs.unit.cold_side_inlet.conc_mol_comp[0, "EthylAcetate"].fix(100.0)
-        m.fs.unit.cold_side_inlet.conc_mol_comp[0, "SodiumAcetate"].fix(0.0)
-        m.fs.unit.cold_side_inlet.conc_mol_comp[0, "Ethanol"].fix(0.0)
-
-        m.fs.unit.area.fix(1000)
-
-        # Modified from the original:
-        # m.fs.unit.overall_heat_transfer_coefficient.fix(100)
-        m.fs.unit.ua_hot_side.fix(200 * 1000)
-        m.fs.unit.ua_cold_side.fix(200 * 1000)
-
-        m.fs.unit.crossflow_factor.fix(0.6)
-
-        return m
-
-    @pytest.mark.solver
-    @pytest.mark.skipif(solver is None, reason="Solver not available")
-    @pytest.mark.component
-    def test_sapon_solution(self, sapon):
-
-        results = solver.solve(sapon)
-        check_optimal_termination(results)
-
-        assert pytest.approx(1e-3, abs=1e-6) == value(
-            sapon.fs.unit.hot_side_outlet.flow_vol[0]
-        )
-        assert pytest.approx(1e-3, abs=1e-6) == value(
-            sapon.fs.unit.cold_side_outlet.flow_vol[0]
-        )
-
-        assert pytest.approx(55388.0, rel=1e-3) == value(
-            sapon.fs.unit.hot_side_outlet.conc_mol_comp[0, "H2O"]
-        )
-        assert pytest.approx(100.0, rel=1e-3) == value(
-            sapon.fs.unit.hot_side_outlet.conc_mol_comp[0, "NaOH"]
-        )
-        assert pytest.approx(100.0, rel=1e-3) == value(
-            sapon.fs.unit.hot_side_outlet.conc_mol_comp[0, "EthylAcetate"]
-        )
-        assert pytest.approx(0.0, abs=1e-3) == value(
-            sapon.fs.unit.hot_side_outlet.conc_mol_comp[0, "SodiumAcetate"]
-        )
-        assert pytest.approx(0.0, abs=1e-3) == value(
-            sapon.fs.unit.hot_side_outlet.conc_mol_comp[0, "Ethanol"]
-        )
-
-        assert pytest.approx(55388.0, rel=1e-3) == value(
-            sapon.fs.unit.cold_side_outlet.conc_mol_comp[0, "H2O"]
-        )
-        assert pytest.approx(100.0, rel=1e-3) == value(
-            sapon.fs.unit.cold_side_outlet.conc_mol_comp[0, "NaOH"]
-        )
-        assert pytest.approx(100.0, rel=1e-3) == value(
-            sapon.fs.unit.cold_side_outlet.conc_mol_comp[0, "EthylAcetate"]
-        )
-        assert pytest.approx(0.0, abs=1e-3) == value(
-            sapon.fs.unit.cold_side_outlet.conc_mol_comp[0, "SodiumAcetate"]
-        )
-        assert pytest.approx(0.0, abs=1e-3) == value(
-            sapon.fs.unit.cold_side_outlet.conc_mol_comp[0, "Ethanol"]
-        )
-
-        assert pytest.approx(301.3, abs=1e-1) == value(
-            sapon.fs.unit.hot_side_outlet.temperature[0]
-        )
-        assert pytest.approx(318.7, abs=1e-1) == value(
-            sapon.fs.unit.cold_side_outlet.temperature[0]
-        )
-
-        assert pytest.approx(101325, abs=1e2) == value(
-            sapon.fs.unit.hot_side_outlet.pressure[0]
-        )
-        assert pytest.approx(101325, abs=1e2) == value(
-            sapon.fs.unit.cold_side_outlet.pressure[0]
-        )
-
-
-class TestHXLCGeneric(object):
-    @pytest.fixture()
-    def static_flowsheet_model(self):
-        m = ConcreteModel()
-        m.fs = FlowsheetBlock(default={"dynamic": False})
-        m.fs.properties = iapws95.Iapws95ParameterBlock()
-        return m
-
-    @pytest.fixture()
-    def dynamic_flowsheet_model(self):
-        m = ConcreteModel()
-        m.fs = FlowsheetBlock(
-            default={"dynamic": True, "time_set": [0, 1], "time_units": pyunits.s}
-        )
-        m.fs.properties = iapws95.Iapws95ParameterBlock()
-        return m
-
-    @pytest.fixture()
-    def unconstrained_model(self, dynamic_flowsheet_model):
-        m = ConcreteModel()
-        m.fs = FlowsheetBlock(
-            default={"dynamic": True, "time_set": [0, 1], "time_units": pyunits.s}
-        )
-        m.fs.properties = iapws95.Iapws95ParameterBlock()
-
-        m.fs.unit = HeatExchangerLumpedCapacitance(
-            default={
-                "hot_side_name": "shell",
-                "cold_side_name": "tube",
-                "hot_side": {"property_package": m.fs.properties},
-                "cold_side": {"property_package": m.fs.properties},
-                "dynamic": False,
-            }
-        )
-
-        return m
-
-    @pytest.fixture()
-    def model(self, unconstrained_model):
-
-        m = unconstrained_model
-        m.discretizer = TransformationFactory("dae.finite_difference")
-        m.discretizer.apply_to(m, nfe=1, wrt=m.fs.time, scheme="BACKWARD")
-
-        m.fs.unit.area.fix(1000)
-        m.fs.unit.heat_capacity = 100
-
-        m.fs.unit.shell_inlet.flow_mol[:].fix(100)
-        m.fs.unit.shell_inlet.pressure[:].fix(101325)
-        m.fs.unit.shell_inlet.enth_mol[:].fix(4000)
-
-        m.fs.unit.tube_inlet.flow_mol[:].fix(100)
-        m.fs.unit.tube_inlet.pressure[:].fix(101325)
-        m.fs.unit.tube_inlet.enth_mol[:].fix(3000)
-
-        m.fs.unit.ua_cold_side[:].fix(100)
-        m.fs.unit.ua_hot_side[:].fix(100)
-
-        return m
-
-    @pytest.mark.unit
-    @pytest.mark.xfail(raises=InconsistentUnitsError)
-    def test_units(self, model):
-        # Note: using the discretizer makes the units of measure on the time
-        # derivative term inconsistent...
-        assert_units_consistent(model)
-
-    @pytest.mark.unit
-    def test_units_unconstrained(self, unconstrained_model):
-
-        # ...but without the discretizer, the units are fine
-        assert_units_consistent(unconstrained_model)
-
-        m = unconstrained_model
-        assert_units_equivalent(m.fs.unit.ua_hot_side, pyunits.W / pyunits.K)
-        assert_units_equivalent(m.fs.unit.ua_cold_side, pyunits.W / pyunits.K)
-        assert_units_equivalent(m.fs.unit.ua_hot_side_to_wall, pyunits.W / pyunits.K)
-        assert_units_equivalent(m.fs.unit.temperature_wall, pyunits.K)
-        assert_units_equivalent(m.fs.unit.heat_capacity_wall, pyunits.J / pyunits.K)
-        assert_units_equivalent(
-            m.fs.unit.thermal_resistance_wall, pyunits.K / pyunits.W
-        )
-        assert_units_equivalent(
-            m.fs.unit.thermal_fouling_hot_side, pyunits.K / pyunits.W
-        )
-        assert_units_equivalent(
-            m.fs.unit.thermal_fouling_cold_side, pyunits.K / pyunits.W
-        )
-        assert_units_equivalent(m.fs.unit.dT_wall_dt, pyunits.K / pyunits.s)
-
-    @pytest.mark.unit
-    def test_base_vars(self, model):
-        assert isinstance(model.fs.unit.area, Var)
-        assert isinstance(model.fs.unit.overall_heat_transfer_coefficient, Var)
-        assert isinstance(model.fs.unit.heat_duty, Var)
-        assert isinstance(model.fs.unit.delta_temperature_in, Var)
-        assert isinstance(model.fs.unit.delta_temperature_out, Var)
-
-    @pytest.mark.unit
-    def test_new_vars(self, model):
-        assert isinstance(model.fs.unit.dT_wall_dt, DerivativeVar)
-        assert isinstance(model.fs.unit.temperature_wall, Var)
-        assert isinstance(model.fs.unit.ua_cold_side, Var)
-        assert isinstance(model.fs.unit.ua_hot_side, Var)
-        assert isinstance(model.fs.unit.ua_hot_side_to_wall, Var)
-        assert isinstance(model.fs.unit.heat_capacity_wall, Param)
-        assert isinstance(model.fs.unit.thermal_resistance_wall, Param)
-        assert isinstance(model.fs.unit.thermal_fouling_hot_side, Param)
-        assert isinstance(model.fs.unit.thermal_fouling_cold_side, Param)
-
-    @pytest.mark.unit
-    def test_dof(self, model):
-        assert degrees_of_freedom(model) == 0
-
-    @pytest.mark.solver
-    @pytest.mark.skipif(solver is None, reason="Solver not available")
-    @pytest.mark.component
-    def test_initialize(self, model):
-        initialization_tester(model)
-
-    @pytest.mark.solver
-    @pytest.mark.skipif(solver is None, reason="Solver not available")
-    @pytest.mark.component
-    def test_solve(self, model):
-
-        model.fs.unit.initialize()
-        results = solver.solve(model)
-
-        # Check for optimal solution
-        assert check_optimal_termination(results)
-
-    @pytest.mark.unit
-    def test_static_flowsheet(self, static_flowsheet_model):
-        m = static_flowsheet_model
-        with pytest.raises(
-            ConfigurationError,
-            match="dynamic heat balance cannot be used with a "
-            "steady-state flowsheet",
-        ):
-            m.fs.unit = HeatExchangerLumpedCapacitance(
-                default={
-                    "hot_side_name": "shell",
-                    "cold_side_name": "tube",
-                    "shell": {"property_package": m.fs.properties},
-                    "tube": {"property_package": m.fs.properties},
-                    "dynamic": False,
-                    "dynamic_heat_balance": True,
-                }
-            )
-
-    @pytest.mark.unit
-    def test_static_heat_balance(self, static_flowsheet_model):
-        m = static_flowsheet_model
-        m.fs.unit = HeatExchangerLumpedCapacitance(
-            default={
-                "hot_side_name": "shell",
-                "cold_side_name": "tube",
-                "shell": {"property_package": m.fs.properties},
-                "tube": {"property_package": m.fs.properties},
-                "dynamic": False,
-                "dynamic_heat_balance": False,
-            }
-        )
-
-        with pytest.raises(
-            IdaesError,
-            match="heat holdup term cannot be activated when "
-            "`dynamic_heat_balance=False`",
-        ):
-            m.fs.unit.activate_dynamic_heat_eq()
-
-    @pytest.mark.ui
-    @pytest.mark.unit
-    def test_get_performance_contents(self, model):
-        perf_dict = model.fs.unit._get_performance_contents()
-
-        assert perf_dict == {
-            "vars": {
-                "HX Area": model.fs.unit.area,
-                "Heat Duty": model.fs.unit.heat_duty[0],
-                "HX Coefficient": model.fs.unit.overall_heat_transfer_coefficient[0],
-            },
-            "exprs": {
-                "Delta T Driving": model.fs.unit.delta_temperature[0],
-                "Delta T In": model.fs.unit.delta_temperature_in[0],
-                "Delta T Out": model.fs.unit.delta_temperature_out[0],
-            },
-        }
+#################################################################################
+# The Institute for the Design of Advanced Energy Systems Integrated Platform
+# Framework (IDAES IP) was produced under the DOE Institute for the
+# Design of Advanced Energy Systems (IDAES), and is copyright (c) 2018-2021
+# by the software owners: The Regents of the University of California, through
+# Lawrence Berkeley National Laboratory,  National Technology & Engineering
+# Solutions of Sandia, LLC, Carnegie Mellon University, West Virginia University
+# Research Corporation, et al.  All rights reserved.
+#
+# Please see the files COPYRIGHT.md and LICENSE.md for full copyright and
+# license information.
+#################################################################################
+"""
+Tests for 0D lumped capacitance heat exchanger model
+
+Author: Rusty Gentile, John Eslick, Andrew Lee
+"""
+import pytest
+
+from pyomo.environ import (
+    check_optimal_termination,
+    ConcreteModel,
+    TransformationFactory,
+    value,
+    Var,
+    Param,
+    units as pyunits,
+)
+
+from pyomo.dae import DerivativeVar
+from pyomo.common.config import ConfigBlock
+from pyomo.util.check_units import assert_units_consistent, assert_units_equivalent
+
+from pyomo.core.base.units_container import InconsistentUnitsError
+
+from idaes.core.util.model_statistics import degrees_of_freedom
+from idaes.core.solvers import get_solver
+from idaes.core.util.exceptions import ConfigurationError, IdaesError
+
+from idaes.core.util.testing import PhysicalParameterTestBlock, initialization_tester
+
+from idaes.models.properties.examples.saponification_thermo import (
+    SaponificationParameterBlock,
+)
+
+from idaes.core import (
+    FlowsheetBlock,
+    MaterialBalanceType,
+    EnergyBalanceType,
+    MomentumBalanceType,
+)
+
+from idaes.models.properties import iapws95
+from idaes.models.unit_models import (
+    HeatExchangerLumpedCapacitance,
+    HeatExchangerFlowPattern,
+)
+
+from idaes.models.unit_models.heat_exchanger import delta_temperature_lmtd_callback
+
+# Get default solver for testing
+solver = get_solver()
+
+# Number of steps for transient simulations
+TIME_STEPS = 50
+
+
+class TestHXRegression(object):
+    """
+    Regression tests taken from the base 0D HeatExchanger model
+    """
+
+    @pytest.mark.unit
+    def test_config(self):
+        m = ConcreteModel()
+        m.fs = FlowsheetBlock(default={"dynamic": False})
+
+        m.fs.properties = PhysicalParameterTestBlock()
+
+        m.fs.unit = HeatExchangerLumpedCapacitance(
+            default={
+                "hot_side_name": "shell",
+                "cold_side_name": "tube",
+                "shell": {"property_package": m.fs.properties},
+                "tube": {"property_package": m.fs.properties},
+                "dynamic_heat_balance": False,
+            }
+        )
+
+        # Check unit config arguments
+        # There are 10 to 12 arguments since you can add a side 1 and 2 config by
+        # side_1, side_2, or whatever the user named them, plus
+        # "dynamic_heat_balance"
+        assert len(m.fs.unit.config) >= 10 and len(m.fs.unit.config) <= 12
+
+        assert not m.fs.unit.config.dynamic
+        assert not m.fs.unit.config.has_holdup
+        assert isinstance(m.fs.unit.config.shell, ConfigBlock)
+        assert isinstance(m.fs.unit.config.tube, ConfigBlock)
+        assert (
+            m.fs.unit.config.delta_temperature_callback
+            is delta_temperature_lmtd_callback
+        )
+        assert m.fs.unit.config.flow_pattern == HeatExchangerFlowPattern.countercurrent
+
+        # Check shell config
+        assert len(m.fs.unit.config.shell) == 7
+        assert (
+            m.fs.unit.config.shell.material_balance_type
+            == MaterialBalanceType.useDefault
+        )
+        assert (
+            m.fs.unit.config.shell.energy_balance_type == EnergyBalanceType.useDefault
+        )
+        assert (
+            m.fs.unit.config.shell.momentum_balance_type
+            == MomentumBalanceType.pressureTotal
+        )
+        assert not m.fs.unit.config.shell.has_phase_equilibrium
+        assert not m.fs.unit.config.shell.has_pressure_change
+        assert m.fs.unit.config.shell.property_package is m.fs.properties
+
+        # Check tube config
+        assert len(m.fs.unit.config.tube) == 7
+        assert (
+            m.fs.unit.config.tube.material_balance_type
+            == MaterialBalanceType.useDefault
+        )
+        assert m.fs.unit.config.tube.energy_balance_type == EnergyBalanceType.useDefault
+        assert (
+            m.fs.unit.config.tube.momentum_balance_type
+            == MomentumBalanceType.pressureTotal
+        )
+        assert not m.fs.unit.config.tube.has_phase_equilibrium
+        assert not m.fs.unit.config.tube.has_pressure_change
+        assert m.fs.unit.config.tube.property_package is m.fs.properties
+
+    @pytest.fixture()
+    def basic_model(self):
+
+        cb = delta_temperature_lmtd_callback
+        m = ConcreteModel()
+        m.fs = FlowsheetBlock(default={"dynamic": False})
+
+        m.fs.properties = iapws95.Iapws95ParameterBlock()
+
+        m.fs.unit = HeatExchangerLumpedCapacitance(
+            default={
+                "shell": {"property_package": m.fs.properties},
+                "tube": {"property_package": m.fs.properties},
+                "delta_temperature_callback": cb,
+                "flow_pattern": HeatExchangerFlowPattern.countercurrent,
+                "dynamic_heat_balance": False,
+            }
+        )
+
+        #   Set inputs
+        m.fs.unit.inlet_1.flow_mol[0].fix(100)
+        m.fs.unit.inlet_1.enth_mol[0].fix(4000)
+        m.fs.unit.inlet_1.pressure[0].fix(101325)
+
+        m.fs.unit.inlet_2.flow_mol[0].fix(100)
+        m.fs.unit.inlet_2.enth_mol[0].fix(3500)
+        m.fs.unit.inlet_2.pressure[0].fix(101325)
+
+        m.fs.unit.area.fix(1000)
+
+        # Modified from the original:
+        # m.fs.unit.overall_heat_transfer_coefficient.fix(100)
+        m.fs.unit.ua_hot_side.fix(200 * 1000)
+        m.fs.unit.ua_cold_side.fix(200 * 1000)
+
+        assert degrees_of_freedom(m) == 0
+        m.fs.unit.initialize()
+        return m
+
+    @pytest.fixture(scope="class")
+    def sapon(self):
+        m = ConcreteModel()
+        m.fs = FlowsheetBlock(default={"dynamic": False})
+
+        m.fs.properties = SaponificationParameterBlock()
+
+        m.fs.unit = HeatExchangerLumpedCapacitance(
+            default={
+                "hot_side": {"property_package": m.fs.properties},
+                "cold_side": {"property_package": m.fs.properties},
+                "flow_pattern": HeatExchangerFlowPattern.crossflow,
+                "dynamic_heat_balance": False,
+            }
+        )
+
+        m.fs.unit.hot_side_inlet.flow_vol[0].fix(1e-3)
+        m.fs.unit.hot_side_inlet.temperature[0].fix(320)
+        m.fs.unit.hot_side_inlet.pressure[0].fix(101325)
+        m.fs.unit.hot_side_inlet.conc_mol_comp[0, "H2O"].fix(55388.0)
+        m.fs.unit.hot_side_inlet.conc_mol_comp[0, "NaOH"].fix(100.0)
+        m.fs.unit.hot_side_inlet.conc_mol_comp[0, "EthylAcetate"].fix(100.0)
+        m.fs.unit.hot_side_inlet.conc_mol_comp[0, "SodiumAcetate"].fix(0.0)
+        m.fs.unit.hot_side_inlet.conc_mol_comp[0, "Ethanol"].fix(0.0)
+
+        m.fs.unit.cold_side_inlet.flow_vol[0].fix(1e-3)
+        m.fs.unit.cold_side_inlet.temperature[0].fix(300)
+        m.fs.unit.cold_side_inlet.pressure[0].fix(101325)
+        m.fs.unit.cold_side_inlet.conc_mol_comp[0, "H2O"].fix(55388.0)
+        m.fs.unit.cold_side_inlet.conc_mol_comp[0, "NaOH"].fix(100.0)
+        m.fs.unit.cold_side_inlet.conc_mol_comp[0, "EthylAcetate"].fix(100.0)
+        m.fs.unit.cold_side_inlet.conc_mol_comp[0, "SodiumAcetate"].fix(0.0)
+        m.fs.unit.cold_side_inlet.conc_mol_comp[0, "Ethanol"].fix(0.0)
+
+        m.fs.unit.area.fix(1000)
+
+        # Modified from the original:
+        # m.fs.unit.overall_heat_transfer_coefficient.fix(100)
+        m.fs.unit.ua_hot_side.fix(200 * 1000)
+        m.fs.unit.ua_cold_side.fix(200 * 1000)
+
+        m.fs.unit.crossflow_factor.fix(0.6)
+
+        return m
+
+    @pytest.mark.solver
+    @pytest.mark.skipif(solver is None, reason="Solver not available")
+    @pytest.mark.component
+    def test_sapon_solution(self, sapon):
+
+        results = solver.solve(sapon)
+        check_optimal_termination(results)
+
+        assert pytest.approx(1e-3, abs=1e-6) == value(
+            sapon.fs.unit.hot_side_outlet.flow_vol[0]
+        )
+        assert pytest.approx(1e-3, abs=1e-6) == value(
+            sapon.fs.unit.cold_side_outlet.flow_vol[0]
+        )
+
+        assert pytest.approx(55388.0, rel=1e-3) == value(
+            sapon.fs.unit.hot_side_outlet.conc_mol_comp[0, "H2O"]
+        )
+        assert pytest.approx(100.0, rel=1e-3) == value(
+            sapon.fs.unit.hot_side_outlet.conc_mol_comp[0, "NaOH"]
+        )
+        assert pytest.approx(100.0, rel=1e-3) == value(
+            sapon.fs.unit.hot_side_outlet.conc_mol_comp[0, "EthylAcetate"]
+        )
+        assert pytest.approx(0.0, abs=1e-3) == value(
+            sapon.fs.unit.hot_side_outlet.conc_mol_comp[0, "SodiumAcetate"]
+        )
+        assert pytest.approx(0.0, abs=1e-3) == value(
+            sapon.fs.unit.hot_side_outlet.conc_mol_comp[0, "Ethanol"]
+        )
+
+        assert pytest.approx(55388.0, rel=1e-3) == value(
+            sapon.fs.unit.cold_side_outlet.conc_mol_comp[0, "H2O"]
+        )
+        assert pytest.approx(100.0, rel=1e-3) == value(
+            sapon.fs.unit.cold_side_outlet.conc_mol_comp[0, "NaOH"]
+        )
+        assert pytest.approx(100.0, rel=1e-3) == value(
+            sapon.fs.unit.cold_side_outlet.conc_mol_comp[0, "EthylAcetate"]
+        )
+        assert pytest.approx(0.0, abs=1e-3) == value(
+            sapon.fs.unit.cold_side_outlet.conc_mol_comp[0, "SodiumAcetate"]
+        )
+        assert pytest.approx(0.0, abs=1e-3) == value(
+            sapon.fs.unit.cold_side_outlet.conc_mol_comp[0, "Ethanol"]
+        )
+
+        assert pytest.approx(301.3, abs=1e-1) == value(
+            sapon.fs.unit.hot_side_outlet.temperature[0]
+        )
+        assert pytest.approx(318.7, abs=1e-1) == value(
+            sapon.fs.unit.cold_side_outlet.temperature[0]
+        )
+
+        assert pytest.approx(101325, abs=1e2) == value(
+            sapon.fs.unit.hot_side_outlet.pressure[0]
+        )
+        assert pytest.approx(101325, abs=1e2) == value(
+            sapon.fs.unit.cold_side_outlet.pressure[0]
+        )
+
+
+class TestHXLCGeneric(object):
+    @pytest.fixture()
+    def static_flowsheet_model(self):
+        m = ConcreteModel()
+        m.fs = FlowsheetBlock(default={"dynamic": False})
+        m.fs.properties = iapws95.Iapws95ParameterBlock()
+        return m
+
+    @pytest.fixture()
+    def dynamic_flowsheet_model(self):
+        m = ConcreteModel()
+        m.fs = FlowsheetBlock(
+            default={"dynamic": True, "time_set": [0, 1], "time_units": pyunits.s}
+        )
+        m.fs.properties = iapws95.Iapws95ParameterBlock()
+        return m
+
+    @pytest.fixture()
+    def unconstrained_model(self, dynamic_flowsheet_model):
+        m = ConcreteModel()
+        m.fs = FlowsheetBlock(
+            default={"dynamic": True, "time_set": [0, 1], "time_units": pyunits.s}
+        )
+        m.fs.properties = iapws95.Iapws95ParameterBlock()
+
+        m.fs.unit = HeatExchangerLumpedCapacitance(
+            default={
+                "hot_side_name": "shell",
+                "cold_side_name": "tube",
+                "hot_side": {"property_package": m.fs.properties},
+                "cold_side": {"property_package": m.fs.properties},
+                "dynamic": False,
+            }
+        )
+
+        return m
+
+    @pytest.fixture()
+    def model(self, unconstrained_model):
+
+        m = unconstrained_model
+        m.discretizer = TransformationFactory("dae.finite_difference")
+        m.discretizer.apply_to(m, nfe=1, wrt=m.fs.time, scheme="BACKWARD")
+
+        m.fs.unit.area.fix(1000)
+        m.fs.unit.heat_capacity = 100
+
+        m.fs.unit.shell_inlet.flow_mol[:].fix(100)
+        m.fs.unit.shell_inlet.pressure[:].fix(101325)
+        m.fs.unit.shell_inlet.enth_mol[:].fix(4000)
+
+        m.fs.unit.tube_inlet.flow_mol[:].fix(100)
+        m.fs.unit.tube_inlet.pressure[:].fix(101325)
+        m.fs.unit.tube_inlet.enth_mol[:].fix(3000)
+
+        m.fs.unit.ua_cold_side[:].fix(100)
+        m.fs.unit.ua_hot_side[:].fix(100)
+
+        return m
+
+    @pytest.mark.unit
+    @pytest.mark.xfail(raises=InconsistentUnitsError)
+    def test_units(self, model):
+        # Note: using the discretizer makes the units of measure on the time
+        # derivative term inconsistent...
+        assert_units_consistent(model)
+
+    @pytest.mark.unit
+    def test_units_unconstrained(self, unconstrained_model):
+
+        # ...but without the discretizer, the units are fine
+        assert_units_consistent(unconstrained_model)
+
+        m = unconstrained_model
+        assert_units_equivalent(m.fs.unit.ua_hot_side, pyunits.W / pyunits.K)
+        assert_units_equivalent(m.fs.unit.ua_cold_side, pyunits.W / pyunits.K)
+        assert_units_equivalent(m.fs.unit.ua_hot_side_to_wall, pyunits.W / pyunits.K)
+        assert_units_equivalent(m.fs.unit.temperature_wall, pyunits.K)
+        assert_units_equivalent(m.fs.unit.heat_capacity_wall, pyunits.J / pyunits.K)
+        assert_units_equivalent(
+            m.fs.unit.thermal_resistance_wall, pyunits.K / pyunits.W
+        )
+        assert_units_equivalent(
+            m.fs.unit.thermal_fouling_hot_side, pyunits.K / pyunits.W
+        )
+        assert_units_equivalent(
+            m.fs.unit.thermal_fouling_cold_side, pyunits.K / pyunits.W
+        )
+        assert_units_equivalent(m.fs.unit.dT_wall_dt, pyunits.K / pyunits.s)
+
+    @pytest.mark.unit
+    def test_base_vars(self, model):
+        assert isinstance(model.fs.unit.area, Var)
+        assert isinstance(model.fs.unit.overall_heat_transfer_coefficient, Var)
+        assert isinstance(model.fs.unit.heat_duty, Var)
+        assert isinstance(model.fs.unit.delta_temperature_in, Var)
+        assert isinstance(model.fs.unit.delta_temperature_out, Var)
+
+    @pytest.mark.unit
+    def test_new_vars(self, model):
+        assert isinstance(model.fs.unit.dT_wall_dt, DerivativeVar)
+        assert isinstance(model.fs.unit.temperature_wall, Var)
+        assert isinstance(model.fs.unit.ua_cold_side, Var)
+        assert isinstance(model.fs.unit.ua_hot_side, Var)
+        assert isinstance(model.fs.unit.ua_hot_side_to_wall, Var)
+        assert isinstance(model.fs.unit.heat_capacity_wall, Param)
+        assert isinstance(model.fs.unit.thermal_resistance_wall, Param)
+        assert isinstance(model.fs.unit.thermal_fouling_hot_side, Param)
+        assert isinstance(model.fs.unit.thermal_fouling_cold_side, Param)
+
+    @pytest.mark.unit
+    def test_dof(self, model):
+        assert degrees_of_freedom(model) == 0
+
+    @pytest.mark.solver
+    @pytest.mark.skipif(solver is None, reason="Solver not available")
+    @pytest.mark.component
+    def test_initialize(self, model):
+        initialization_tester(model)
+
+    @pytest.mark.solver
+    @pytest.mark.skipif(solver is None, reason="Solver not available")
+    @pytest.mark.component
+    def test_solve(self, model):
+
+        model.fs.unit.initialize()
+        results = solver.solve(model)
+
+        # Check for optimal solution
+        assert check_optimal_termination(results)
+
+    @pytest.mark.unit
+    def test_static_flowsheet(self, static_flowsheet_model):
+        m = static_flowsheet_model
+        with pytest.raises(
+            ConfigurationError,
+            match="dynamic heat balance cannot be used with a "
+            "steady-state flowsheet",
+        ):
+            m.fs.unit = HeatExchangerLumpedCapacitance(
+                default={
+                    "hot_side_name": "shell",
+                    "cold_side_name": "tube",
+                    "shell": {"property_package": m.fs.properties},
+                    "tube": {"property_package": m.fs.properties},
+                    "dynamic": False,
+                    "dynamic_heat_balance": True,
+                }
+            )
+
+    @pytest.mark.unit
+    def test_static_heat_balance(self, static_flowsheet_model):
+        m = static_flowsheet_model
+        m.fs.unit = HeatExchangerLumpedCapacitance(
+            default={
+                "hot_side_name": "shell",
+                "cold_side_name": "tube",
+                "shell": {"property_package": m.fs.properties},
+                "tube": {"property_package": m.fs.properties},
+                "dynamic": False,
+                "dynamic_heat_balance": False,
+            }
+        )
+
+        with pytest.raises(
+            IdaesError,
+            match="heat holdup term cannot be activated when "
+            "`dynamic_heat_balance=False`",
+        ):
+            m.fs.unit.activate_dynamic_heat_eq()
+
+    @pytest.mark.ui
+    @pytest.mark.unit
+    def test_get_performance_contents(self, model):
+        perf_dict = model.fs.unit._get_performance_contents()
+
+        assert perf_dict == {
+            "vars": {
+                "HX Area": model.fs.unit.area,
+                "Heat Duty": model.fs.unit.heat_duty[0],
+                "HX Coefficient": model.fs.unit.overall_heat_transfer_coefficient[0],
+            },
+            "exprs": {
+                "Delta T Driving": model.fs.unit.delta_temperature[0],
+                "Delta T In": model.fs.unit.delta_temperature_in[0],
+                "Delta T Out": model.fs.unit.delta_temperature_out[0],
+            },
+        }