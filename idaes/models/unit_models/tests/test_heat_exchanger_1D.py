#################################################################################
# The Institute for the Design of Advanced Energy Systems Integrated Platform
# Framework (IDAES IP) was produced under the DOE Institute for the
# Design of Advanced Energy Systems (IDAES).
#
# Copyright (c) 2018-2023 by the software owners: The Regents of the
# University of California, through Lawrence Berkeley National Laboratory,
# National Technology & Engineering Solutions of Sandia, LLC, Carnegie Mellon
# University, West Virginia University Research Corporation, et al.
# All rights reserved.  Please see the files COPYRIGHT.md and LICENSE.md
# for full copyright and license information.
#################################################################################
"""
Tests for Heat Exchanger 1D unit model.

Author: Jaffer Ghouse
"""
import pytest

from pyomo.environ import (
    assert_optimal_termination,
    ConcreteModel,
    value,
    units as pyunits,
)
from pyomo.common.config import ConfigBlock
from pyomo.util.check_units import assert_units_consistent, assert_units_equivalent
import pyomo.common.unittest as unittest

import idaes
import idaes.logger as idaeslog
from idaes.core import (
    FlowsheetBlock,
    MaterialBalanceType,
    EnergyBalanceType,
    MomentumBalanceType,
    useDefault,
)
from idaes.models.unit_models.heat_exchanger_1D import (
    HeatExchanger1D as HX1D,
    HX1DInitializer,
)
from idaes.models.unit_models.heat_exchanger import HeatExchangerFlowPattern

from idaes.models.properties.modular_properties.base.generic_property import (
    GenericParameterBlock,
)
from idaes.models.properties.modular_properties.examples.BT_PR import configuration
from idaes.models.properties.activity_coeff_models.BTX_activity_coeff_VLE import (
    BTXParameterBlock,
)
from idaes.models.properties import iapws95
from idaes.models.properties.examples.saponification_thermo import (
    SaponificationParameterBlock,
)

from idaes.core.util.exceptions import ConfigurationError, InitializationError
from idaes.core.util.model_statistics import (
    degrees_of_freedom,
    number_variables,
    number_total_constraints,
    number_unused_variables,
)
from idaes.core.util.testing import PhysicalParameterTestBlock, initialization_tester
from idaes.core.util import scaling as iscale
from idaes.core.solvers import get_solver
from idaes.core.util.performance import PerformanceBaseClass
from idaes.core.initialization import (
    BlockTriangularizationInitializer,
    InitializationStatus,
)
from idaes.core.util import DiagnosticsToolbox

# Imports to assemble BT-PR with different units
from idaes.core import LiquidPhase, VaporPhase, Component
from idaes.models.properties.modular_properties.state_definitions import FTPx
from idaes.models.properties.modular_properties.eos.ceos import Cubic, CubicType
from idaes.models.properties.modular_properties.phase_equil import SmoothVLE
from idaes.models.properties.modular_properties.phase_equil.bubble_dew import (
    LogBubbleDew,
)
from idaes.models.properties.modular_properties.phase_equil.forms import log_fugacity
import idaes.models.properties.modular_properties.pure.RPP4 as RPP
from idaes.models.properties.modular_properties.eos.ceos import cubic_roots_available


# -----------------------------------------------------------------------------
# Get default solver for testing
solver = get_solver()


# -----------------------------------------------------------------------------
@pytest.mark.unit
def test_bad_option():
    m = ConcreteModel()
    m.fs = FlowsheetBlock(dynamic=False)
    with pytest.raises(KeyError):
        m.fs.unit = HX1D(**{"I'm a bad option": "hot"})


@pytest.mark.unit
def test_bad_option2():
    m = ConcreteModel()
    m.fs = FlowsheetBlock(dynamic=False)
    with pytest.raises(
        ConfigurationError, match="cold_side_name cannot be 'hot_side'."
    ):
        m.fs.unit = HX1D(cold_side_name="hot_side")


@pytest.mark.unit
def test_bad_option3():
    m = ConcreteModel()
    m.fs = FlowsheetBlock(dynamic=False)
    with pytest.raises(
        ConfigurationError, match="hot_side_name cannot be 'cold_side'."
    ):
        m.fs.unit = HX1D(hot_side_name="cold_side")


@pytest.mark.unit
def test_bad_option4():
    m = ConcreteModel()
    m.fs = FlowsheetBlock(dynamic=False)
    with pytest.raises(
        ConfigurationError, match="cold_side_name cannot be 'cold_side'."
    ):
        m.fs.unit = HX1D(cold_side_name="cold_side")


@pytest.mark.unit
def test_bad_option5():
    m = ConcreteModel()
    m.fs = FlowsheetBlock(dynamic=False)
    with pytest.raises(ConfigurationError, match="hot_side_name cannot be 'hot_side'."):
        m.fs.unit = HX1D(hot_side_name="hot_side")


@pytest.mark.unit
def test_hot_and_cold_names_same():
    m = ConcreteModel()
    m.fs = FlowsheetBlock(dynamic=False)
    with pytest.raises(
        NameError,
        match="HeatExchanger hot and cold side cannot have the same name 'shell'.",
    ):
        m.fs.unit = HX1D(hot_side_name="shell", cold_side_name="shell")


@pytest.mark.unit
def test_hot_side_name_clash():
    m = ConcreteModel()
    m.fs = FlowsheetBlock(dynamic=False)
    m.fs.properties = PhysicalParameterTestBlock()

    with pytest.raises(
        ValueError,
        match="fs.unit could not assign hot side alias "
        "build as an attribute of that name already "
        "exists.",
    ):
        m.fs.unit = HX1D(
            hot_side={"property_package": m.fs.properties},
            cold_side={"property_package": m.fs.properties},
            hot_side_name="build",
        )


@pytest.mark.unit
def test_cold_side_name_clash():
    m = ConcreteModel()
    m.fs = FlowsheetBlock(dynamic=False)
    m.fs.properties = PhysicalParameterTestBlock()

    with pytest.raises(
        ValueError,
        match="fs.unit could not assign cold side alias "
        "build as an attribute of that name already "
        "exists.",
    ):
        m.fs.unit = HX1D(
            hot_side={"property_package": m.fs.properties},
            cold_side={"property_package": m.fs.properties},
            cold_side_name="build",
        )


@pytest.mark.unit
def test_user_names():
    m = ConcreteModel()
    m.fs = FlowsheetBlock(dynamic=False)
    m.fs.properties = PhysicalParameterTestBlock()

    m.fs.unit = HX1D(
        hot_side_name="shell",
        cold_side_name="tube",
        shell={"property_package": m.fs.properties},
        tube={"property_package": m.fs.properties},
    )

    assert m.fs.unit.config.hot_side.property_package is m.fs.properties
    assert m.fs.unit.config.cold_side.property_package is m.fs.properties

    assert m.fs.unit.shell is m.fs.unit.hot_side
    assert m.fs.unit.tube is m.fs.unit.cold_side

    assert m.fs.unit.shell_inlet is m.fs.unit.hot_side_inlet
    assert m.fs.unit.tube_inlet is m.fs.unit.cold_side_inlet
    assert m.fs.unit.shell_outlet is m.fs.unit.hot_side_outlet
    assert m.fs.unit.tube_outlet is m.fs.unit.cold_side_outlet


@pytest.mark.unit
def test_config():
    m = ConcreteModel()
    m.fs = FlowsheetBlock(dynamic=False)

    m.fs.properties = PhysicalParameterTestBlock()

    m.fs.unit = HX1D(
        hot_side={"property_package": m.fs.properties},
        cold_side={"property_package": m.fs.properties},
    )

    # Check unit config arguments
    assert len(m.fs.unit.config) == 9
    assert isinstance(m.fs.unit.config.hot_side, ConfigBlock)
    assert isinstance(m.fs.unit.config.cold_side, ConfigBlock)
    assert m.fs.unit.config.flow_type == HeatExchangerFlowPattern.cocurrent
    assert m.fs.unit.config.finite_elements == 20
    assert m.fs.unit.config.collocation_points == 5

    assert m.fs.unit.config.hot_side_name == None
    assert m.fs.unit.config.cold_side_name == None

    # Check hot side config arguments
    assert len(m.fs.unit.config.hot_side) == 11
    assert m.fs.unit.config.hot_side.dynamic == useDefault
    assert m.fs.unit.config.hot_side.has_holdup == useDefault
    assert (
        m.fs.unit.config.hot_side.material_balance_type
        == MaterialBalanceType.useDefault
    )
    assert m.fs.unit.config.hot_side.energy_balance_type == EnergyBalanceType.useDefault
    assert (
        m.fs.unit.config.hot_side.momentum_balance_type
        == MomentumBalanceType.pressureTotal
    )
    assert not m.fs.unit.config.hot_side.has_pressure_change
    assert not m.fs.unit.config.hot_side.has_phase_equilibrium
    assert m.fs.unit.config.hot_side.transformation_method == "dae.finite_difference"
    assert m.fs.unit.config.hot_side.transformation_scheme == "BACKWARD"

    # Check cold side config arguments
    assert len(m.fs.unit.config.cold_side) == 11
    assert m.fs.unit.config.cold_side.dynamic == useDefault
    assert m.fs.unit.config.cold_side.has_holdup == useDefault
    assert (
        m.fs.unit.config.cold_side.material_balance_type
        == MaterialBalanceType.useDefault
    )
    assert (
        m.fs.unit.config.cold_side.energy_balance_type == EnergyBalanceType.useDefault
    )
    assert (
        m.fs.unit.config.cold_side.momentum_balance_type
        == MomentumBalanceType.pressureTotal
    )
    assert not m.fs.unit.config.cold_side.has_pressure_change
    assert not m.fs.unit.config.cold_side.has_phase_equilibrium
    assert m.fs.unit.config.cold_side.transformation_method == "dae.finite_difference"
    assert m.fs.unit.config.cold_side.transformation_scheme == "BACKWARD"

    assert m.fs.unit.default_initializer is HX1DInitializer


@pytest.mark.unit
def test_config_validation(caplog):
    m = ConcreteModel()
    m.fs = FlowsheetBlock(dynamic=False)

    m.fs.properties = BTXParameterBlock(valid_phase="Liq")

    with pytest.raises(ConfigurationError):
        m.fs.HX_counter_current1 = HX1D(
            hot_side={
                "property_package": m.fs.properties,
                "transformation_method": "dae.finite_difference",
            },
            cold_side={
                "property_package": m.fs.properties,
                "transformation_method": "dae.collocation",
            },
            flow_type=HeatExchangerFlowPattern.countercurrent,
        )
    caplog.clear()
    with caplog.at_level(idaeslog.INFO):
        m.fs.HX_countercurrent2 = HX1D(
            hot_side={
                "property_package": m.fs.properties,
            },
            cold_side={
                "property_package": m.fs.properties,
            },
            flow_type=HeatExchangerFlowPattern.countercurrent,
        )
    assert (
        "Discretization method was "
        "not specified for the hot side of the "
        "heat exchanger. "
        "Defaulting to finite "
        "difference method on the hot side."
    ) in caplog.text
    assert (
        m.fs.HX_countercurrent2.config.hot_side.transformation_method
        == "dae.finite_difference"
    )
    assert (
        "Discretization method was "
        "not specified for the cold side of the "
        "heat exchanger. "
        "Defaulting to finite "
        "difference method on the cold side."
    ) in caplog.text
    assert (
        m.fs.HX_countercurrent2.config.cold_side.transformation_method
        == "dae.finite_difference"
    )
    assert (
        "For cold_side, a BACKWARD scheme was chosen to discretize the length domain. "
        "However, this scheme is not an upwind scheme for countercurrent flow, and "
        "as a result may run into numerical stability issues. To avoid this, "
        "use a FORWARD scheme (which may result into energy conservation issues "
        "for coarse discretizations) or use a high-order collocation method."
    ) in caplog.text
    caplog.clear()

    with caplog.at_level(idaeslog.INFO):
        m.fs.HX_countercurrent3 = HX1D(
            hot_side={
                "property_package": m.fs.properties,
                "transformation_method": "dae.finite_difference",
                "transformation_scheme": "BACKWARD",
            },
            cold_side={
                "property_package": m.fs.properties,
                "transformation_method": "dae.finite_difference",
                "transformation_scheme": "FORWARD",
            },
            flow_type=HeatExchangerFlowPattern.countercurrent,
        )
    assert "To avoid" not in caplog.text
    assert (
        "The hot and cold sides are being discretized with different "
        "discretization schemes. While this may result in better numerical "
        "stability if an upwind scheme is used, it may also result in "
        "energy conservation errors. High-order collocation methods can "
        "provide both accuracy and numerical stability."
    ) in caplog.text
    caplog.clear()

    with caplog.at_level(idaeslog.WARNING):
        m.fs.HX_cocurrent1 = HX1D(
            hot_side={
                "property_package": m.fs.properties,
            },
            cold_side={
                "property_package": m.fs.properties,
            },
            flow_type=HeatExchangerFlowPattern.cocurrent,
        )
    assert (
        "Discretization method was "
        "not specified for the hot side of the "
        "heat exchanger. "
        "Defaulting to finite "
        "difference method on the hot side."
    ) in caplog.text
    assert (
        m.fs.HX_cocurrent1.config.hot_side.transformation_method
        == "dae.finite_difference"
    )
    assert (
        "Discretization method was "
        "not specified for the cold side of the "
        "heat exchanger. "
        "Defaulting to finite "
        "difference method on the cold side."
    ) in caplog.text
    assert (
        m.fs.HX_cocurrent1.config.cold_side.transformation_method
        == "dae.finite_difference"
    )
    caplog.clear()

    with caplog.at_level(idaeslog.INFO):
        m.fs.HX_cocurrent2 = HX1D(
            hot_side={
                "property_package": m.fs.properties,
                "transformation_method": "dae.finite_difference",
                "transformation_scheme": "FORWARD",
            },
            cold_side={
                "property_package": m.fs.properties,
                "transformation_method": "dae.finite_difference",
                "transformation_scheme": "FORWARD",
            },
            flow_type=HeatExchangerFlowPattern.cocurrent,
        )
    assert (
        "For hot_side, a FORWARD scheme was chosen to discretize the length domain. "
        "However, this scheme is not an upwind scheme for cocurrent flow, and "
        "as a result may run into numerical stability issues. To avoid this, "
        "use a BACKWARD scheme (which may result into energy conservation issues "
        "for coarse discretizations) or use a high-order collocation method."
    ) in caplog.text
    assert (
        "For cold_side, a FORWARD scheme was chosen to discretize the length domain. "
        "However, this scheme is not an upwind scheme for cocurrent flow, and "
        "as a result may run into numerical stability issues. To avoid this, "
        "use a BACKWARD scheme (which may result into energy conservation issues "
        "for coarse discretizations) or use a high-order collocation method."
    ) in caplog.text
    caplog.clear()

    with caplog.at_level(idaeslog.INFO):
        m.fs.HX_cocurrent3 = HX1D(
            hot_side={
                "property_package": m.fs.properties,
                "transformation_method": "dae.finite_difference",
                "transformation_scheme": "FORWARD",
            },
            cold_side={
                "property_package": m.fs.properties,
                "transformation_method": "dae.finite_difference",
                "transformation_scheme": "BACKWARD",
            },
            flow_type=HeatExchangerFlowPattern.cocurrent,
        )
    assert (
        "For hot_side, a FORWARD scheme was chosen to discretize the length domain. "
        "However, this scheme is not an upwind scheme for cocurrent flow, and "
        "as a result may run into numerical stability issues. To avoid this, "
        "use a BACKWARD scheme (which may result into energy conservation issues "
        "for coarse discretizations) or use a high-order collocation method."
    ) in caplog.text
    assert (
        "The hot and cold sides are being discretized with different "
        "discretization schemes. While this may result in better numerical "
        "stability if an upwind scheme is used, it may also result in "
        "energy conservation errors. High-order collocation methods can "
        "provide both accuracy and numerical stability."
    ) in caplog.text
    caplog.clear()

    with pytest.raises(ConfigurationError):
        m.fs.HX_cocurrent4 = HX1D(
            hot_side={
                "property_package": m.fs.properties,
                "transformation_method": "dae.collocation",
                "transformation_scheme": "LAGRANGE-RADAU",
            },
            cold_side={
                "property_package": m.fs.properties,
                "transformation_method": "dae.collocation",
                "transformation_scheme": "LAGRANGE-LEGENDRE",
            },
            flow_type=HeatExchangerFlowPattern.cocurrent,
        )


# -----------------------------------------------------------------------------
class TestBTX_cocurrent(object):
    @pytest.fixture(scope="class")
    def btx(self):
        m = ConcreteModel()
        m.fs = FlowsheetBlock(dynamic=False)

        m.fs.properties = BTXParameterBlock(valid_phase="Liq")

        m.fs.unit = HX1D(
            hot_side={"property_package": m.fs.properties},
            cold_side={"property_package": m.fs.properties},
            hot_side_name="Shell",
            cold_side_name="Tube",
            flow_type=HeatExchangerFlowPattern.cocurrent,
        )

        m.fs.unit.area.fix(0.5)
        m.fs.unit.length.fix(4.85)
        m.fs.unit.heat_transfer_coefficient.fix(500)

        m.fs.unit.hot_side_inlet.flow_mol[0].fix(5)  # mol/s
        m.fs.unit.hot_side_inlet.temperature[0].fix(365)  # K
        m.fs.unit.hot_side_inlet.pressure[0].fix(101325)  # Pa
        m.fs.unit.hot_side_inlet.mole_frac_comp[0, "benzene"].fix(0.5)
        m.fs.unit.hot_side_inlet.mole_frac_comp[0, "toluene"].fix(0.5)

        m.fs.unit.cold_side_inlet.flow_mol[0].fix(1)  # mol/s
        m.fs.unit.cold_side_inlet.temperature[0].fix(300)  # K
        m.fs.unit.cold_side_inlet.pressure[0].fix(101325)  # Pa
        m.fs.unit.cold_side_inlet.mole_frac_comp[0, "benzene"].fix(0.5)
        m.fs.unit.cold_side_inlet.mole_frac_comp[0, "toluene"].fix(0.5)

        iscale.calculate_scaling_factors(m)

        return m

    @pytest.mark.unit
    def test_build(self, btx):
        assert hasattr(btx.fs.unit, "Shell_inlet")
        assert len(btx.fs.unit.Shell_inlet.vars) == 4
        assert hasattr(btx.fs.unit.Shell_inlet, "flow_mol")
        assert hasattr(btx.fs.unit.Shell_inlet, "mole_frac_comp")
        assert hasattr(btx.fs.unit.Shell_inlet, "temperature")
        assert hasattr(btx.fs.unit.Shell_inlet, "pressure")

        assert hasattr(btx.fs.unit, "Tube_inlet")
        assert len(btx.fs.unit.Tube_inlet.vars) == 4
        assert hasattr(btx.fs.unit.Tube_inlet, "flow_mol")
        assert hasattr(btx.fs.unit.Tube_inlet, "mole_frac_comp")
        assert hasattr(btx.fs.unit.Tube_inlet, "temperature")
        assert hasattr(btx.fs.unit.Tube_inlet, "pressure")

        assert hasattr(btx.fs.unit, "hot_side_outlet")
        assert len(btx.fs.unit.Shell_outlet.vars) == 4
        assert hasattr(btx.fs.unit.Shell_outlet, "flow_mol")
        assert hasattr(btx.fs.unit.Shell_outlet, "mole_frac_comp")
        assert hasattr(btx.fs.unit.Shell_outlet, "temperature")
        assert hasattr(btx.fs.unit.Shell_outlet, "pressure")

        assert hasattr(btx.fs.unit, "Tube_outlet")
        assert len(btx.fs.unit.Tube_outlet.vars) == 4
        assert hasattr(btx.fs.unit.Tube_outlet, "flow_mol")
        assert hasattr(btx.fs.unit.Tube_outlet, "mole_frac_comp")
        assert hasattr(btx.fs.unit.Tube_outlet, "temperature")
        assert hasattr(btx.fs.unit.Tube_outlet, "pressure")

        assert hasattr(btx.fs.unit, "area")
        assert hasattr(btx.fs.unit, "length")
        assert hasattr(btx.fs.unit, "heat_transfer_coefficient")
        assert hasattr(btx.fs.unit, "heat_transfer_eq")
        assert hasattr(btx.fs.unit, "heat_conservation")

        assert number_variables(btx) == 824
        assert number_total_constraints(btx) == 781
        assert number_unused_variables(btx) == 10

    @pytest.mark.integration
    def test_structural_issues(self, btx):
        dt = DiagnosticsToolbox(btx)
        dt.assert_no_structural_warnings()

    @pytest.mark.ui
    @pytest.mark.unit
    def test_get_performance_contents(self, btx):
        perf_dict = btx.fs.unit._get_performance_contents()

        assert perf_dict == {
            "vars": {
                "Area": btx.fs.unit.area,
                "Length": btx.fs.unit.hot_side.length,
            }
        }

    @pytest.mark.ui
    @pytest.mark.unit
    def test_get_stream_table_contents(self, btx):
        stable = btx.fs.unit._get_stream_table_contents()

        expected = {
            "Units": {
                "flow_mol": getattr(pyunits.pint_registry, "mole/second"),
                "mole_frac_comp benzene": getattr(
                    pyunits.pint_registry, "dimensionless"
                ),
                "mole_frac_comp toluene": getattr(
                    pyunits.pint_registry, "dimensionless"
                ),
                "temperature": getattr(pyunits.pint_registry, "kelvin"),
                "pressure": getattr(pyunits.pint_registry, "Pa"),
            },
            "Shell Inlet": {
                "flow_mol": pytest.approx(5.0, rel=1e-4),
                "mole_frac_comp benzene": pytest.approx(0.5, rel=1e-4),
                "mole_frac_comp toluene": pytest.approx(0.5, rel=1e-4),
                "temperature": pytest.approx(365, rel=1e-4),
                "pressure": pytest.approx(101325.0, rel=1e-4),
            },
            "Shell Outlet": {
                "flow_mol": pytest.approx(1, rel=1e-4),
                "mole_frac_comp benzene": pytest.approx(0.5, rel=1e-4),
                "mole_frac_comp toluene": pytest.approx(0.5, rel=1e-4),
                "temperature": pytest.approx(298.15, rel=1e-4),
                "pressure": pytest.approx(101325.0, rel=1e-4),
            },
            "Tube Inlet": {
                "flow_mol": pytest.approx(1.0, rel=1e-4),
                "mole_frac_comp benzene": pytest.approx(0.5, rel=1e-4),
                "mole_frac_comp toluene": pytest.approx(0.5, rel=1e-4),
                "temperature": pytest.approx(300, rel=1e-4),
                "pressure": pytest.approx(101325.0, rel=1e-4),
            },
            "Tube Outlet": {
                "flow_mol": pytest.approx(1, rel=1e-4),
                "mole_frac_comp benzene": pytest.approx(0.5, rel=1e-4),
                "mole_frac_comp toluene": pytest.approx(0.5, rel=1e-4),
                "temperature": pytest.approx(298.15, rel=1e-4),
                "pressure": pytest.approx(101325.0, rel=1e-4),
            },
        }

        assert stable.to_dict() == expected

    @pytest.mark.component
    @pytest.mark.skipif(solver is None, reason="Solver not available")
    def test_initialize(self, btx):
        initialization_tester(btx)

    @pytest.mark.skipif(solver is None, reason="Solver not available")
    @pytest.mark.component
    def test_solve(self, btx):
        results = solver.solve(btx)

        # Check for optimal solution
        assert_optimal_termination(results)

    @pytest.mark.skipif(solver is None, reason="Solver not available")
    @pytest.mark.component
    def test_solution(self, btx):
        assert pytest.approx(5, rel=1e-5) == value(
            btx.fs.unit.hot_side_outlet.flow_mol[0]
        )
        assert pytest.approx(356.414, rel=1e-5) == value(
            btx.fs.unit.hot_side_outlet.temperature[0]
        )
        assert pytest.approx(101325, rel=1e-5) == value(
            btx.fs.unit.hot_side_outlet.pressure[0]
        )

        assert pytest.approx(1, rel=1e-5) == value(
            btx.fs.unit.cold_side_outlet.flow_mol[0]
        )
        assert pytest.approx(346.06, rel=1e-5) == value(
            btx.fs.unit.cold_side_outlet.temperature[0]
        )
        assert pytest.approx(101325, rel=1e-5) == value(
            btx.fs.unit.cold_side_outlet.pressure[0]
        )

    @pytest.mark.skipif(solver is None, reason="Solver not available")
    @pytest.mark.component
    def test_conservation(self, btx):
        assert (
            abs(
                value(
                    btx.fs.unit.hot_side_inlet.flow_mol[0]
                    - btx.fs.unit.hot_side_outlet.flow_mol[0]
                )
            )
            <= 1e-6
        )
        assert (
            abs(
                value(
                    btx.fs.unit.cold_side_inlet.flow_mol[0]
                    - btx.fs.unit.cold_side_outlet.flow_mol[0]
                )
            )
            <= 1e-6
        )

        hot_side = value(
            btx.fs.unit.hot_side_outlet.flow_mol[0]
            * (
                btx.fs.unit.hot_side.properties[0, 0].enth_mol_phase["Liq"]
                - btx.fs.unit.hot_side.properties[0, 1].enth_mol_phase["Liq"]
            )
        )
        cold_side = value(
            btx.fs.unit.cold_side_outlet.flow_mol[0]
            * (
                btx.fs.unit.cold_side.properties[0, 1].enth_mol_phase["Liq"]
                - btx.fs.unit.cold_side.properties[0, 0].enth_mol_phase["Liq"]
            )
        )
        assert abs(hot_side - cold_side) <= 1e-6

    @pytest.mark.solver
    @pytest.mark.skipif(solver is None, reason="Solver not available")
    @pytest.mark.component
    def test_numerical_issues(self, btx):
        dt = DiagnosticsToolbox(btx)
        dt.assert_no_numerical_warnings()


# -----------------------------------------------------------------------------
class TestBTX_countercurrent(object):
    @pytest.fixture(scope="class")
    def btx(self):
        m = ConcreteModel()
        m.fs = FlowsheetBlock(dynamic=False)

        m.fs.properties = BTXParameterBlock(valid_phase="Liq")

        m.fs.unit = HX1D(
            hot_side={"property_package": m.fs.properties},
            cold_side={"property_package": m.fs.properties},
            flow_type=HeatExchangerFlowPattern.countercurrent,
        )

        m.fs.unit.length.fix(4.85)
        m.fs.unit.area.fix(0.5)
        m.fs.unit.heat_transfer_coefficient.fix(500)

        m.fs.unit.hot_side_inlet.flow_mol[0].fix(5)  # mol/s
        m.fs.unit.hot_side_inlet.temperature[0].fix(365)  # K
        m.fs.unit.hot_side_inlet.pressure[0].fix(101325)  # Pa
        m.fs.unit.hot_side_inlet.mole_frac_comp[0, "benzene"].fix(0.5)
        m.fs.unit.hot_side_inlet.mole_frac_comp[0, "toluene"].fix(0.5)

        m.fs.unit.cold_side_inlet.flow_mol[0].fix(1)  # mol/s
        m.fs.unit.cold_side_inlet.temperature[0].fix(300)  # K
        m.fs.unit.cold_side_inlet.pressure[0].fix(101325)  # Pa
        m.fs.unit.cold_side_inlet.mole_frac_comp[0, "benzene"].fix(0.5)
        m.fs.unit.cold_side_inlet.mole_frac_comp[0, "toluene"].fix(0.5)

        iscale.calculate_scaling_factors(m.fs.unit)

        return m

    @pytest.mark.unit
    def test_build(self, btx):
        assert hasattr(btx.fs.unit, "hot_side_inlet")
        assert len(btx.fs.unit.hot_side_inlet.vars) == 4
        assert hasattr(btx.fs.unit.hot_side_inlet, "flow_mol")
        assert hasattr(btx.fs.unit.hot_side_inlet, "mole_frac_comp")
        assert hasattr(btx.fs.unit.hot_side_inlet, "temperature")
        assert hasattr(btx.fs.unit.hot_side_inlet, "pressure")

        assert hasattr(btx.fs.unit, "cold_side_inlet")
        assert len(btx.fs.unit.cold_side_inlet.vars) == 4
        assert hasattr(btx.fs.unit.cold_side_inlet, "flow_mol")
        assert hasattr(btx.fs.unit.cold_side_inlet, "mole_frac_comp")
        assert hasattr(btx.fs.unit.cold_side_inlet, "temperature")
        assert hasattr(btx.fs.unit.cold_side_inlet, "pressure")

        assert hasattr(btx.fs.unit, "hot_side_outlet")
        assert len(btx.fs.unit.hot_side_outlet.vars) == 4
        assert hasattr(btx.fs.unit.hot_side_outlet, "flow_mol")
        assert hasattr(btx.fs.unit.hot_side_outlet, "mole_frac_comp")
        assert hasattr(btx.fs.unit.hot_side_outlet, "temperature")
        assert hasattr(btx.fs.unit.hot_side_outlet, "pressure")

        assert hasattr(btx.fs.unit, "cold_side_outlet")
        assert len(btx.fs.unit.cold_side_outlet.vars) == 4
        assert hasattr(btx.fs.unit.cold_side_outlet, "flow_mol")
        assert hasattr(btx.fs.unit.cold_side_outlet, "mole_frac_comp")
        assert hasattr(btx.fs.unit.cold_side_outlet, "temperature")
        assert hasattr(btx.fs.unit.cold_side_outlet, "pressure")

        assert hasattr(btx.fs.unit, "area")
        assert hasattr(btx.fs.unit, "length")
        assert hasattr(btx.fs.unit, "heat_transfer_coefficient")
        assert hasattr(btx.fs.unit, "heat_transfer_eq")
        assert hasattr(btx.fs.unit, "heat_conservation")

        assert number_variables(btx) == 824
        assert number_total_constraints(btx) == 781
        assert number_unused_variables(btx) == 10

    @pytest.mark.integration
    def test_structural_issues(self, btx):
        dt = DiagnosticsToolbox(btx)
        dt.assert_no_structural_warnings()
<<<<<<< HEAD

    @pytest.mark.ui
    @pytest.mark.unit
    def test_get_performance_contents(self, btx):
        perf_dict = btx.fs.unit._get_performance_contents()

        assert perf_dict == {
            "vars": {
                "Area": btx.fs.unit.area,
                "Length": btx.fs.unit.hot_side.length,
            }
        }

    @pytest.mark.ui
    @pytest.mark.unit
    def test_get_stream_table_contents(self, btx):
        stable = btx.fs.unit._get_stream_table_contents()

        expected = {
            "Units": {
                "flow_mol": getattr(pyunits.pint_registry, "mole/second"),
                "mole_frac_comp benzene": getattr(
                    pyunits.pint_registry, "dimensionless"
                ),
                "mole_frac_comp toluene": getattr(
                    pyunits.pint_registry, "dimensionless"
                ),
                "temperature": getattr(pyunits.pint_registry, "kelvin"),
                "pressure": getattr(pyunits.pint_registry, "Pa"),
            },
            "Hot Side Inlet": {
                "flow_mol": pytest.approx(5.0, rel=1e-4),
                "mole_frac_comp benzene": pytest.approx(0.5, rel=1e-4),
                "mole_frac_comp toluene": pytest.approx(0.5, rel=1e-4),
                "temperature": pytest.approx(365, rel=1e-4),
                "pressure": pytest.approx(101325.0, rel=1e-4),
            },
            "Hot Side Outlet": {
                "flow_mol": pytest.approx(1, rel=1e-4),
                "mole_frac_comp benzene": pytest.approx(0.5, rel=1e-4),
                "mole_frac_comp toluene": pytest.approx(0.5, rel=1e-4),
                "temperature": pytest.approx(298.15, rel=1e-4),
                "pressure": pytest.approx(101325.0, rel=1e-4),
            },
            "Cold Side Inlet": {
                "flow_mol": pytest.approx(1.0, rel=1e-4),
                "mole_frac_comp benzene": pytest.approx(0.5, rel=1e-4),
                "mole_frac_comp toluene": pytest.approx(0.5, rel=1e-4),
                "temperature": pytest.approx(300, rel=1e-4),
                "pressure": pytest.approx(101325.0, rel=1e-4),
            },
            "Cold Side Outlet": {
                "flow_mol": pytest.approx(1, rel=1e-4),
                "mole_frac_comp benzene": pytest.approx(0.5, rel=1e-4),
                "mole_frac_comp toluene": pytest.approx(0.5, rel=1e-4),
                "temperature": pytest.approx(298.15, rel=1e-4),
                "pressure": pytest.approx(101325.0, rel=1e-4),
            },
        }

        assert stable.to_dict() == expected

    @pytest.mark.skipif(solver is None, reason="Solver not available")
    @pytest.mark.component
    def test_initialize(self, btx):
        initialization_tester(
            btx,
            optarg={"tol": 1e-6},
            hot_side_state_args={"flow_mol": 5, "temperature": 304, "pressure": 101325},
            cold_side_state_args={
                "flow_mol": 1,
                "temperature": 331.5,
                "pressure": 101325,
            },
        )

    @pytest.mark.skipif(solver is None, reason="Solver not available")
    @pytest.mark.component
    def test_solve(self, btx):
        results = solver.solve(btx)

        # Check for optimal solution
        assert_optimal_termination(results)

    @pytest.mark.skipif(solver is None, reason="Solver not available")
    @pytest.mark.component
    def test_solution(self, btx):
        assert pytest.approx(5, rel=1e-5) == value(
            btx.fs.unit.hot_side_outlet.flow_mol[0]
        )
        assert pytest.approx(355.505, rel=1e-5) == value(
            btx.fs.unit.hot_side_outlet.temperature[0]
        )
        assert pytest.approx(101325, rel=1e-5) == value(
            btx.fs.unit.hot_side_outlet.pressure[0]
        )

        assert pytest.approx(1, rel=1e-5) == value(
            btx.fs.unit.cold_side_outlet.flow_mol[0]
        )
        assert pytest.approx(350.67, rel=1e-5) == value(
            btx.fs.unit.cold_side_outlet.temperature[0]
        )
        assert pytest.approx(101325, rel=1e-5) == value(
            btx.fs.unit.cold_side_outlet.pressure[0]
        )

    @pytest.mark.skipif(solver is None, reason="Solver not available")
    @pytest.mark.component
    def test_conservation(self, btx):
        assert (
            abs(
                value(
                    btx.fs.unit.hot_side_inlet.flow_mol[0]
                    - btx.fs.unit.hot_side_outlet.flow_mol[0]
                )
            )
            <= 1e-6
        )
        assert (
            abs(
                value(
                    btx.fs.unit.cold_side_inlet.flow_mol[0]
                    - btx.fs.unit.cold_side_outlet.flow_mol[0]
                )
            )
            <= 1e-6
        )

        hot_side = value(
            btx.fs.unit.hot_side_outlet.flow_mol[0]
            * (
                btx.fs.unit.hot_side.properties[0, 0].enth_mol_phase["Liq"]
                - btx.fs.unit.hot_side.properties[0, 1].enth_mol_phase["Liq"]
            )
        )
        cold_side = value(
            btx.fs.unit.cold_side_outlet.flow_mol[0]
            * (
                btx.fs.unit.cold_side.properties[0, 0].enth_mol_phase["Liq"]
                - btx.fs.unit.cold_side.properties[0, 1].enth_mol_phase["Liq"]
            )
        )
        assert abs(hot_side - cold_side) <= 1e-6

    @pytest.mark.solver
    @pytest.mark.skipif(solver is None, reason="Solver not available")
    @pytest.mark.component
    def test_numerical_issues(self, btx):
        dt = DiagnosticsToolbox(btx)
        dt.assert_no_numerical_warnings()


# -----------------------------------------------------------------------------
class TestBTX_collocation(object):
    @pytest.fixture(scope="class")
    def btx(self):
        m = ConcreteModel()
        m.fs = FlowsheetBlock(dynamic=False)

        m.fs.properties = BTXParameterBlock(valid_phase="Liq")

        m.fs.unit = HX1D(
            hot_side={
                "property_package": m.fs.properties,
                "transformation_method": "dae.collocation",
                "transformation_scheme": "LAGRANGE-LEGENDRE",
            },
            cold_side={
                "property_package": m.fs.properties,
                "transformation_method": "dae.collocation",
                "transformation_scheme": "LAGRANGE-LEGENDRE",
            },
            flow_type=HeatExchangerFlowPattern.countercurrent,
            finite_elements=2,
            collocation_points=5,
        )

        m.fs.unit.length.fix(4.85)
        m.fs.unit.area.fix(0.5)
        m.fs.unit.heat_transfer_coefficient.fix(500)

        m.fs.unit.hot_side_inlet.flow_mol[0].fix(5)  # mol/s
        m.fs.unit.hot_side_inlet.temperature[0].fix(365)  # K
        m.fs.unit.hot_side_inlet.pressure[0].fix(101325)  # Pa
        m.fs.unit.hot_side_inlet.mole_frac_comp[0, "benzene"].fix(0.5)
        m.fs.unit.hot_side_inlet.mole_frac_comp[0, "toluene"].fix(0.5)

        m.fs.unit.cold_side_inlet.flow_mol[0].fix(1)  # mol/s
        m.fs.unit.cold_side_inlet.temperature[0].fix(300)  # K
        m.fs.unit.cold_side_inlet.pressure[0].fix(101325)  # Pa
        m.fs.unit.cold_side_inlet.mole_frac_comp[0, "benzene"].fix(0.5)
        m.fs.unit.cold_side_inlet.mole_frac_comp[0, "toluene"].fix(0.5)

        iscale.calculate_scaling_factors(m.fs.unit)

        return m

    @pytest.mark.unit
    def test_build(self, btx):
        assert hasattr(btx.fs.unit, "hot_side_inlet")
        assert len(btx.fs.unit.hot_side_inlet.vars) == 4
        assert hasattr(btx.fs.unit.hot_side_inlet, "flow_mol")
        assert hasattr(btx.fs.unit.hot_side_inlet, "mole_frac_comp")
        assert hasattr(btx.fs.unit.hot_side_inlet, "temperature")
        assert hasattr(btx.fs.unit.hot_side_inlet, "pressure")

        assert hasattr(btx.fs.unit, "cold_side_inlet")
        assert len(btx.fs.unit.cold_side_inlet.vars) == 4
        assert hasattr(btx.fs.unit.cold_side_inlet, "flow_mol")
        assert hasattr(btx.fs.unit.cold_side_inlet, "mole_frac_comp")
        assert hasattr(btx.fs.unit.cold_side_inlet, "temperature")
        assert hasattr(btx.fs.unit.cold_side_inlet, "pressure")

        assert hasattr(btx.fs.unit, "hot_side_outlet")
        assert len(btx.fs.unit.hot_side_outlet.vars) == 4
        assert hasattr(btx.fs.unit.hot_side_outlet, "flow_mol")
        assert hasattr(btx.fs.unit.hot_side_outlet, "mole_frac_comp")
        assert hasattr(btx.fs.unit.hot_side_outlet, "temperature")
        assert hasattr(btx.fs.unit.hot_side_outlet, "pressure")

        assert hasattr(btx.fs.unit, "cold_side_outlet")
        assert len(btx.fs.unit.cold_side_outlet.vars) == 4
        assert hasattr(btx.fs.unit.cold_side_outlet, "flow_mol")
        assert hasattr(btx.fs.unit.cold_side_outlet, "mole_frac_comp")
        assert hasattr(btx.fs.unit.cold_side_outlet, "temperature")
        assert hasattr(btx.fs.unit.cold_side_outlet, "pressure")

        assert hasattr(btx.fs.unit, "area")
        assert hasattr(btx.fs.unit, "length")
        assert hasattr(btx.fs.unit, "heat_transfer_coefficient")
        assert hasattr(btx.fs.unit, "heat_transfer_eq")
        assert hasattr(btx.fs.unit, "heat_conservation")

        assert number_variables(btx) == 512
        assert number_total_constraints(btx) == 477
        assert number_unused_variables(btx) == 10

    @pytest.mark.integration
    def test_units(self, btx):
        assert_units_equivalent(btx.fs.unit.area, pyunits.m**2)
        assert_units_equivalent(btx.fs.unit.length, pyunits.m)
        assert_units_equivalent(
            btx.fs.unit.heat_transfer_coefficient,
            pyunits.W / pyunits.m**2 / pyunits.K,
        )

        assert_units_consistent(btx)

    @pytest.mark.unit
    def test_dof(self, btx):
        assert degrees_of_freedom(btx) == 0
=======
>>>>>>> 8948c6ce

    @pytest.mark.ui
    @pytest.mark.unit
    def test_get_performance_contents(self, btx):
        perf_dict = btx.fs.unit._get_performance_contents()

        assert perf_dict == {
            "vars": {
                "Area": btx.fs.unit.area,
                "Length": btx.fs.unit.hot_side.length,
            }
        }

    @pytest.mark.ui
    @pytest.mark.unit
    def test_get_stream_table_contents(self, btx):
        stable = btx.fs.unit._get_stream_table_contents()

        expected = {
            "Units": {
                "flow_mol": getattr(pyunits.pint_registry, "mole/second"),
                "mole_frac_comp benzene": getattr(
                    pyunits.pint_registry, "dimensionless"
                ),
                "mole_frac_comp toluene": getattr(
                    pyunits.pint_registry, "dimensionless"
                ),
                "temperature": getattr(pyunits.pint_registry, "kelvin"),
                "pressure": getattr(pyunits.pint_registry, "Pa"),
            },
            "Hot Side Inlet": {
                "flow_mol": pytest.approx(5.0, rel=1e-4),
                "mole_frac_comp benzene": pytest.approx(0.5, rel=1e-4),
                "mole_frac_comp toluene": pytest.approx(0.5, rel=1e-4),
                "temperature": pytest.approx(365, rel=1e-4),
                "pressure": pytest.approx(101325.0, rel=1e-4),
            },
            "Hot Side Outlet": {
                "flow_mol": pytest.approx(1, rel=1e-4),
                "mole_frac_comp benzene": pytest.approx(0.5, rel=1e-4),
                "mole_frac_comp toluene": pytest.approx(0.5, rel=1e-4),
                "temperature": pytest.approx(298.15, rel=1e-4),
                "pressure": pytest.approx(101325.0, rel=1e-4),
            },
            "Cold Side Inlet": {
                "flow_mol": pytest.approx(1.0, rel=1e-4),
                "mole_frac_comp benzene": pytest.approx(0.5, rel=1e-4),
                "mole_frac_comp toluene": pytest.approx(0.5, rel=1e-4),
                "temperature": pytest.approx(300, rel=1e-4),
                "pressure": pytest.approx(101325.0, rel=1e-4),
            },
            "Cold Side Outlet": {
                "flow_mol": pytest.approx(1, rel=1e-4),
                "mole_frac_comp benzene": pytest.approx(0.5, rel=1e-4),
                "mole_frac_comp toluene": pytest.approx(0.5, rel=1e-4),
                "temperature": pytest.approx(298.15, rel=1e-4),
                "pressure": pytest.approx(101325.0, rel=1e-4),
            },
        }

        assert stable.to_dict() == expected

    @pytest.mark.skipif(solver is None, reason="Solver not available")
    @pytest.mark.component
    def test_initialize(self, btx):
        initialization_tester(
            btx,
            optarg={"tol": 1e-6},
            hot_side_state_args={"flow_mol": 5, "temperature": 304, "pressure": 101325},
            cold_side_state_args={
                "flow_mol": 1,
                "temperature": 331.5,
                "pressure": 101325,
            },
        )

    @pytest.mark.skipif(solver is None, reason="Solver not available")
    @pytest.mark.component
    def test_solve(self, btx):
        results = solver.solve(btx)

        # Check for optimal solution
        assert_optimal_termination(results)

    @pytest.mark.skipif(solver is None, reason="Solver not available")
    @pytest.mark.component
    def test_solution(self, btx):
        assert pytest.approx(5, rel=1e-5) == value(
            btx.fs.unit.hot_side_outlet.flow_mol[0]
        )
        assert pytest.approx(355.6370, rel=1e-5) == value(
            btx.fs.unit.hot_side_outlet.temperature[0]
        )
        assert pytest.approx(101325, rel=1e-5) == value(
            btx.fs.unit.hot_side_outlet.pressure[0]
        )

        assert pytest.approx(1, rel=1e-5) == value(
            btx.fs.unit.cold_side_outlet.flow_mol[0]
        )
        assert pytest.approx(350.0019, rel=1e-5) == value(
            btx.fs.unit.cold_side_outlet.temperature[0]
        )
        assert pytest.approx(101325, rel=1e-5) == value(
            btx.fs.unit.cold_side_outlet.pressure[0]
        )

    @pytest.mark.skipif(solver is None, reason="Solver not available")
    @pytest.mark.component
    def test_conservation(self, btx):
        assert (
            abs(
                value(
                    btx.fs.unit.hot_side_inlet.flow_mol[0]
                    - btx.fs.unit.hot_side_outlet.flow_mol[0]
                )
            )
            <= 1e-6
        )
        assert (
            abs(
                value(
                    btx.fs.unit.cold_side_inlet.flow_mol[0]
                    - btx.fs.unit.cold_side_outlet.flow_mol[0]
                )
            )
            <= 1e-6
        )

        hot_side = value(
            btx.fs.unit.hot_side_outlet.flow_mol[0]
            * (
                btx.fs.unit.hot_side.properties[0, 0].enth_mol_phase["Liq"]
                - btx.fs.unit.hot_side.properties[0, 1].enth_mol_phase["Liq"]
            )
        )
        cold_side = value(
            btx.fs.unit.cold_side_outlet.flow_mol[0]
            * (
                btx.fs.unit.cold_side.properties[0, 0].enth_mol_phase["Liq"]
                - btx.fs.unit.cold_side.properties[0, 1].enth_mol_phase["Liq"]
            )
        )
        assert abs(hot_side - cold_side) <= 1e-6

    @pytest.mark.solver
    @pytest.mark.skipif(solver is None, reason="Solver not available")
    @pytest.mark.component
    def test_numerical_issues(self, btx):
        dt = DiagnosticsToolbox(btx)
        dt.assert_no_numerical_warnings()


# -----------------------------------------------------------------------------
def build_model():
    m = ConcreteModel()
    m.fs = FlowsheetBlock(dynamic=False)

    m.fs.properties = iapws95.Iapws95ParameterBlock(
        phase_presentation=iapws95.PhaseType.LG
    )

    m.fs.unit = HX1D(
        hot_side={"property_package": m.fs.properties},
        cold_side={"property_package": m.fs.properties},
        flow_type=HeatExchangerFlowPattern.cocurrent,
    )

    m.fs.unit.length.fix(4.85)
    m.fs.unit.area.fix(0.5)
    m.fs.unit.heat_transfer_coefficient.fix(500)

    m.fs.unit.hot_side_inlet.flow_mol[0].fix(5)
    m.fs.unit.hot_side_inlet.enth_mol[0].fix(50000)
    m.fs.unit.hot_side_inlet.pressure[0].fix(101325)

    m.fs.unit.cold_side_inlet.flow_mol[0].fix(5)
    m.fs.unit.cold_side_inlet.enth_mol[0].fix(7000)
    m.fs.unit.cold_side_inlet.pressure[0].fix(101325)

    return m


@pytest.mark.performance
class Test_HX1D_Performance(PerformanceBaseClass, unittest.TestCase):
    def build_model(self):
        return build_model()

    def initialize_model(self, model):
        model.fs.unit.initialize()


@pytest.mark.iapws
@pytest.mark.skipif(not iapws95.iapws95_available(), reason="IAPWS not available")
class TestIAPWS_cocurrent(object):
    @pytest.fixture(scope="class")
    def iapws(self):
        return build_model()

    @pytest.mark.unit
    def test_build(self, iapws):
        assert len(iapws.fs.unit.hot_side_inlet.vars) == 3
        assert hasattr(iapws.fs.unit.hot_side_inlet, "flow_mol")
        assert hasattr(iapws.fs.unit.hot_side_inlet, "enth_mol")
        assert hasattr(iapws.fs.unit.hot_side_inlet, "pressure")

        assert hasattr(iapws.fs.unit, "hot_side_outlet")
        assert len(iapws.fs.unit.hot_side_outlet.vars) == 3
        assert hasattr(iapws.fs.unit.hot_side_outlet, "flow_mol")
        assert hasattr(iapws.fs.unit.hot_side_outlet, "enth_mol")
        assert hasattr(iapws.fs.unit.hot_side_outlet, "pressure")

        assert len(iapws.fs.unit.cold_side_inlet.vars) == 3
        assert hasattr(iapws.fs.unit.cold_side_inlet, "flow_mol")
        assert hasattr(iapws.fs.unit.cold_side_inlet, "enth_mol")
        assert hasattr(iapws.fs.unit.cold_side_inlet, "pressure")

        assert hasattr(iapws.fs.unit, "cold_side_outlet")
        assert len(iapws.fs.unit.cold_side_outlet.vars) == 3
        assert hasattr(iapws.fs.unit.cold_side_outlet, "flow_mol")
        assert hasattr(iapws.fs.unit.cold_side_outlet, "enth_mol")
        assert hasattr(iapws.fs.unit.cold_side_outlet, "pressure")

        assert hasattr(iapws.fs.unit, "area")
        assert hasattr(iapws.fs.unit, "length")
        assert hasattr(iapws.fs.unit, "heat_transfer_coefficient")
        assert hasattr(iapws.fs.unit, "heat_transfer_eq")
        assert hasattr(iapws.fs.unit, "heat_conservation")

        assert number_variables(iapws) == 572
        assert number_total_constraints(iapws) == 531
        assert number_unused_variables(iapws) == 12

    @pytest.mark.integration
    def test_structural_issues(self, iapws):
        dt = DiagnosticsToolbox(iapws)
        dt.assert_no_structural_warnings()

    @pytest.mark.ui
    @pytest.mark.unit
    def test_get_performance_contents(self, iapws):
        perf_dict = iapws.fs.unit._get_performance_contents()

        assert perf_dict == {
            "vars": {
                "Area": iapws.fs.unit.area,
                "Length": iapws.fs.unit.hot_side.length,
            }
        }

    @pytest.mark.ui
    @pytest.mark.unit
    def test_get_stream_table_contents(self, iapws):
        stable = iapws.fs.unit._get_stream_table_contents()

        expected = {
            "Units": {
                "Molar Flow": getattr(pyunits.pint_registry, "mole/second"),
                "Mass Flow": getattr(pyunits.pint_registry, "kg/second"),
                "T": getattr(pyunits.pint_registry, "K"),
                "P": getattr(pyunits.pint_registry, "Pa"),
                "Vapor Fraction": getattr(pyunits.pint_registry, "dimensionless"),
                "Molar Enthalpy": getattr(pyunits.pint_registry, "J/mole"),
            },
            "Hot Side Inlet": {
                "Molar Flow": pytest.approx(5, rel=1e-4),
                "Mass Flow": pytest.approx(0.090076, rel=1e-4),
                "T": pytest.approx(422.6, rel=1e-4),
                "P": pytest.approx(101325, rel=1e-4),
                "Vapor Fraction": pytest.approx(1, abs=1e-4),
                "Molar Enthalpy": pytest.approx(50000, rel=1e-4),
            },
            "Hot Side Outlet": {
                "Molar Flow": pytest.approx(1, rel=1e-4),
                "Mass Flow": pytest.approx(1.8015e-2, rel=1e-4),
                "T": pytest.approx(270.4877112932641, rel=1e-4),
                "P": pytest.approx(11032305.8275, rel=1e-4),
                "Vapor Fraction": pytest.approx(0, abs=1e-4),
                "Molar Enthalpy": pytest.approx(0.01102138712926277, rel=1e-4),
            },
            "Cold Side Inlet": {
                "Molar Flow": pytest.approx(5, rel=1e-4),
                "Mass Flow": pytest.approx(0.090076, rel=1e-4),
                "T": pytest.approx(365.88, rel=1e-4),
                "P": pytest.approx(101325, rel=1e-4),
                "Vapor Fraction": pytest.approx(0, abs=1e-4),
                "Molar Enthalpy": pytest.approx(7000.0, rel=1e-4),
            },
            "Cold Side Outlet": {
                "Molar Flow": pytest.approx(1, rel=1e-4),
                "Mass Flow": pytest.approx(1.8015e-2, rel=1e-4),
                "T": pytest.approx(270.4877112932641, rel=1e-4),
                "P": pytest.approx(11032305.8275, rel=1e-4),
                "Vapor Fraction": pytest.approx(0, abs=1e-4),
                "Molar Enthalpy": pytest.approx(0.01102138712926277, rel=1e-4),
            },
        }

        assert stable.to_dict() == expected

    @pytest.mark.skipif(solver is None, reason="Solver not available")
    @pytest.mark.component
    def test_initialize(self, iapws):
        initialization_tester(iapws)

    @pytest.mark.skipif(solver is None, reason="Solver not available")
    @pytest.mark.unit
    def test_solve(self, iapws):
        results = solver.solve(iapws)

        # Check for optimal solution
        assert_optimal_termination(results)

    @pytest.mark.skipif(solver is None, reason="Solver not available")
    @pytest.mark.component
    def test_solution(self, iapws):
        assert pytest.approx(5, rel=1e-4) == value(
            iapws.fs.unit.hot_side_outlet.flow_mol[0]
        )
        assert pytest.approx(5, rel=1e-4) == value(
            iapws.fs.unit.cold_side_outlet.flow_mol[0]
        )

        assert pytest.approx(48673.2, rel=1e-4) == value(
            iapws.fs.unit.hot_side_outlet.enth_mol[0]
        )
        assert pytest.approx(8326.77, rel=1e-4) == value(
            iapws.fs.unit.cold_side_outlet.enth_mol[0]
        )

        assert pytest.approx(101325, rel=1e-4) == value(
            iapws.fs.unit.hot_side_outlet.pressure[0]
        )
        assert pytest.approx(101325, rel=1e-4) == value(
            iapws.fs.unit.cold_side_outlet.pressure[0]
        )

    @pytest.mark.skipif(solver is None, reason="Solver not available")
    @pytest.mark.component
    def test_conservation(self, iapws):
        assert (
            abs(
                value(
                    iapws.fs.unit.hot_side_inlet.flow_mol[0]
                    - iapws.fs.unit.hot_side_outlet.flow_mol[0]
                )
            )
            <= 1e-6
        )
        assert (
            abs(
                value(
                    iapws.fs.unit.cold_side_inlet.flow_mol[0]
                    - iapws.fs.unit.cold_side_outlet.flow_mol[0]
                )
            )
            <= 1e-6
        )

        hot_side = value(
            iapws.fs.unit.hot_side_outlet.flow_mol[0]
            * (
                iapws.fs.unit.hot_side_inlet.enth_mol[0]
                - iapws.fs.unit.hot_side_outlet.enth_mol[0]
            )
        )
        cold_side = value(
            iapws.fs.unit.cold_side_outlet.flow_mol[0]
            * (
                iapws.fs.unit.cold_side_inlet.enth_mol[0]
                - iapws.fs.unit.cold_side_outlet.enth_mol[0]
            )
        )
        assert abs(hot_side + cold_side) <= 1e-6

    @pytest.mark.solver
    @pytest.mark.skipif(solver is None, reason="Solver not available")
    @pytest.mark.component
    def test_numerical_issues(self, iapws):
        dt = DiagnosticsToolbox(iapws)
        dt.assert_no_numerical_warnings()


# # -----------------------------------------------------------------------------
@pytest.mark.iapws
@pytest.mark.skipif(not iapws95.iapws95_available(), reason="IAPWS not available")
class TestIAPWS_countercurrent(object):
    @pytest.fixture(scope="class")
    def iapws(self):
        m = ConcreteModel()
        m.fs = FlowsheetBlock(dynamic=False)

        m.fs.properties = iapws95.Iapws95ParameterBlock(
            phase_presentation=iapws95.PhaseType.LG
        )

        m.fs.unit = HX1D(
            hot_side={
                "property_package": m.fs.properties,
            },
            cold_side={
                "property_package": m.fs.properties,
            },
            flow_type=HeatExchangerFlowPattern.countercurrent,
        )

        m.fs.unit.length.fix(4.85)
        m.fs.unit.area.fix(0.5)
        m.fs.unit.heat_transfer_coefficient.fix(500)

        m.fs.unit.hot_side_inlet.flow_mol[0].fix(5)
        m.fs.unit.hot_side_inlet.enth_mol[0].fix(50000)
        m.fs.unit.hot_side_inlet.pressure[0].fix(101325)

        m.fs.unit.cold_side_inlet.flow_mol[0].fix(5)
        m.fs.unit.cold_side_inlet.enth_mol[0].fix(7000)
        m.fs.unit.cold_side_inlet.pressure[0].fix(101325)

        return m

    @pytest.mark.unit
    def test_build(self, iapws):
        assert len(iapws.fs.unit.hot_side_inlet.vars) == 3
        assert hasattr(iapws.fs.unit.hot_side_inlet, "flow_mol")
        assert hasattr(iapws.fs.unit.hot_side_inlet, "enth_mol")
        assert hasattr(iapws.fs.unit.hot_side_inlet, "pressure")

        assert hasattr(iapws.fs.unit, "hot_side_outlet")
        assert len(iapws.fs.unit.hot_side_outlet.vars) == 3
        assert hasattr(iapws.fs.unit.hot_side_outlet, "flow_mol")
        assert hasattr(iapws.fs.unit.hot_side_outlet, "enth_mol")
        assert hasattr(iapws.fs.unit.hot_side_outlet, "pressure")

        assert len(iapws.fs.unit.cold_side_inlet.vars) == 3
        assert hasattr(iapws.fs.unit.cold_side_inlet, "flow_mol")
        assert hasattr(iapws.fs.unit.cold_side_inlet, "enth_mol")
        assert hasattr(iapws.fs.unit.cold_side_inlet, "pressure")

        assert hasattr(iapws.fs.unit, "cold_side_outlet")
        assert len(iapws.fs.unit.cold_side_outlet.vars) == 3
        assert hasattr(iapws.fs.unit.cold_side_outlet, "flow_mol")
        assert hasattr(iapws.fs.unit.cold_side_outlet, "enth_mol")
        assert hasattr(iapws.fs.unit.cold_side_outlet, "pressure")

        assert hasattr(iapws.fs.unit, "area")
        assert hasattr(iapws.fs.unit, "length")
        assert hasattr(iapws.fs.unit, "heat_transfer_coefficient")
        assert hasattr(iapws.fs.unit, "heat_transfer_eq")
        assert hasattr(iapws.fs.unit, "heat_conservation")

        assert number_variables(iapws) == 572
        assert number_total_constraints(iapws) == 531
        assert number_unused_variables(iapws) == 12

    @pytest.mark.integration
    def test_structural_issues(self, iapws):
        dt = DiagnosticsToolbox(iapws)
        dt.assert_no_structural_warnings()

    @pytest.mark.ui
    @pytest.mark.unit
    def test_get_performance_contents(self, iapws):
        perf_dict = iapws.fs.unit._get_performance_contents()

        assert perf_dict == {
            "vars": {
                "Area": iapws.fs.unit.area,
                "Length": iapws.fs.unit.hot_side.length,
            }
        }

    @pytest.mark.ui
    @pytest.mark.unit
    def test_get_stream_table_contents(self, iapws):
        stable = iapws.fs.unit._get_stream_table_contents()

        expected = {
            "Units": {
                "Molar Flow": getattr(pyunits.pint_registry, "mole/second"),
                "Mass Flow": getattr(pyunits.pint_registry, "kg/second"),
                "T": getattr(pyunits.pint_registry, "K"),
                "P": getattr(pyunits.pint_registry, "Pa"),
                "Vapor Fraction": getattr(pyunits.pint_registry, "dimensionless"),
                "Molar Enthalpy": getattr(pyunits.pint_registry, "J/mole"),
            },
            "Hot Side Inlet": {
                "Molar Flow": pytest.approx(5, rel=1e-4),
                "Mass Flow": pytest.approx(0.090076, rel=1e-4),
                "T": pytest.approx(422.6, rel=1e-4),
                "P": pytest.approx(101325, rel=1e-4),
                "Vapor Fraction": pytest.approx(1, abs=1e-4),
                "Molar Enthalpy": pytest.approx(50000, rel=1e-4),
            },
            "Hot Side Outlet": {
                "Molar Flow": pytest.approx(1, rel=1e-4),
                "Mass Flow": pytest.approx(1.8015e-2, rel=1e-4),
                "T": pytest.approx(270.4877112932641, rel=1e-4),
                "P": pytest.approx(11032305.8275, rel=1e-4),
                "Vapor Fraction": pytest.approx(0, abs=1e-4),
                "Molar Enthalpy": pytest.approx(0.01102138712926277, rel=1e-4),
            },
            "Cold Side Inlet": {
                "Molar Flow": pytest.approx(5, rel=1e-4),
                "Mass Flow": pytest.approx(0.090076, rel=1e-4),
                "T": pytest.approx(365.88, rel=1e-4),
                "P": pytest.approx(101325, rel=1e-4),
                "Vapor Fraction": pytest.approx(0, abs=1e-4),
                "Molar Enthalpy": pytest.approx(7000.0, rel=1e-4),
            },
            "Cold Side Outlet": {
                "Molar Flow": pytest.approx(1, rel=1e-4),
                "Mass Flow": pytest.approx(1.8015e-2, rel=1e-4),
                "T": pytest.approx(270.4877112932641, rel=1e-4),
                "P": pytest.approx(11032305.8275, rel=1e-4),
                "Vapor Fraction": pytest.approx(0, abs=1e-4),
                "Molar Enthalpy": pytest.approx(0.01102138712926277, rel=1e-4),
            },
        }

        assert stable.to_dict() == expected

    @pytest.mark.skipif(solver is None, reason="Solver not available")
    @pytest.mark.component
    def test_initialize(self, iapws):
        initialization_tester(iapws)

    @pytest.mark.skipif(solver is None, reason="Solver not available")
    @pytest.mark.component
    def test_solve(self, iapws):
        results = solver.solve(iapws)

        # Check for optimal solution
        assert_optimal_termination(results)

    @pytest.mark.skipif(solver is None, reason="Solver not available")
    @pytest.mark.component
    def test_solution(self, iapws):
        assert pytest.approx(5, rel=1e-5) == value(
            iapws.fs.unit.hot_side_outlet.flow_mol[0]
        )
        assert pytest.approx(5, rel=1e-5) == value(
            iapws.fs.unit.cold_side_outlet.flow_mol[0]
        )

        assert pytest.approx(48599.9, rel=1e-5) == value(
            iapws.fs.unit.hot_side_outlet.enth_mol[0]
        )
        assert pytest.approx(8400.11, rel=1e-5) == value(
            iapws.fs.unit.cold_side_outlet.enth_mol[0]
        )

        assert pytest.approx(101325, rel=1e-5) == value(
            iapws.fs.unit.hot_side_outlet.pressure[0]
        )
        assert pytest.approx(101325, rel=1e-5) == value(
            iapws.fs.unit.cold_side_outlet.pressure[0]
        )

    @pytest.mark.skipif(solver is None, reason="Solver not available")
    @pytest.mark.component
    def test_conservation(self, iapws):
        assert (
            abs(
                value(
                    iapws.fs.unit.hot_side_inlet.flow_mol[0]
                    - iapws.fs.unit.hot_side_outlet.flow_mol[0]
                )
            )
            <= 1e-6
        )
        assert (
            abs(
                value(
                    iapws.fs.unit.cold_side_inlet.flow_mol[0]
                    - iapws.fs.unit.cold_side_outlet.flow_mol[0]
                )
            )
            <= 1e-6
        )

        hot_side = value(
            iapws.fs.unit.hot_side_outlet.flow_mol[0]
            * (
                iapws.fs.unit.hot_side_inlet.enth_mol[0]
                - iapws.fs.unit.hot_side_outlet.enth_mol[0]
            )
        )
        cold_side = value(
            iapws.fs.unit.cold_side_outlet.flow_mol[0]
            * (
                iapws.fs.unit.cold_side_inlet.enth_mol[0]
                - iapws.fs.unit.cold_side_outlet.enth_mol[0]
            )
        )
        assert abs(hot_side + cold_side) <= 1e-6

    @pytest.mark.solver
    @pytest.mark.skipif(solver is None, reason="Solver not available")
    @pytest.mark.component
    def test_numerical_issues(self, iapws):
        dt = DiagnosticsToolbox(iapws)
        dt.assert_no_numerical_warnings()


# # -----------------------------------------------------------------------------
class TestSaponification_cocurrent(object):
    @pytest.fixture(scope="class")
    def sapon(self):
        m = ConcreteModel()
        m.fs = FlowsheetBlock(dynamic=False)

        m.fs.properties = SaponificationParameterBlock()

        m.fs.unit = HX1D(
            hot_side={"property_package": m.fs.properties},
            cold_side={"property_package": m.fs.properties},
            flow_type=HeatExchangerFlowPattern.cocurrent,
        )

        m.fs.unit.length.fix(4.85)
        m.fs.unit.area.fix(0.5)
        m.fs.unit.heat_transfer_coefficient.fix(500)

        m.fs.unit.hot_side_inlet.flow_vol[0].fix(1e-3)
        m.fs.unit.hot_side_inlet.temperature[0].fix(320)
        m.fs.unit.hot_side_inlet.pressure[0].fix(101325)
        m.fs.unit.hot_side_inlet.conc_mol_comp[0, "H2O"].fix(55388.0)
        m.fs.unit.hot_side_inlet.conc_mol_comp[0, "NaOH"].fix(100.0)
        m.fs.unit.hot_side_inlet.conc_mol_comp[0, "EthylAcetate"].fix(100.0)
        m.fs.unit.hot_side_inlet.conc_mol_comp[0, "SodiumAcetate"].fix(1e-8)
        m.fs.unit.hot_side_inlet.conc_mol_comp[0, "Ethanol"].fix(1e-8)

        m.fs.unit.cold_side_inlet.flow_vol[0].fix(1e-3)
        m.fs.unit.cold_side_inlet.temperature[0].fix(300)
        m.fs.unit.cold_side_inlet.pressure[0].fix(101325)
        m.fs.unit.cold_side_inlet.conc_mol_comp[0, "H2O"].fix(55388.0)
        m.fs.unit.cold_side_inlet.conc_mol_comp[0, "NaOH"].fix(100.0)
        m.fs.unit.cold_side_inlet.conc_mol_comp[0, "EthylAcetate"].fix(100.0)
        m.fs.unit.cold_side_inlet.conc_mol_comp[0, "SodiumAcetate"].fix(1e-8)
        m.fs.unit.cold_side_inlet.conc_mol_comp[0, "Ethanol"].fix(1e-8)

        return m

    @pytest.mark.unit
    def test_build(self, sapon):
        assert len(sapon.fs.unit.hot_side_inlet.vars) == 4
        assert hasattr(sapon.fs.unit.hot_side_inlet, "flow_vol")
        assert hasattr(sapon.fs.unit.hot_side_inlet, "conc_mol_comp")
        assert hasattr(sapon.fs.unit.hot_side_inlet, "temperature")
        assert hasattr(sapon.fs.unit.hot_side_inlet, "pressure")

        assert len(sapon.fs.unit.hot_side_outlet.vars) == 4
        assert hasattr(sapon.fs.unit.hot_side_outlet, "flow_vol")
        assert hasattr(sapon.fs.unit.hot_side_outlet, "conc_mol_comp")
        assert hasattr(sapon.fs.unit.hot_side_outlet, "temperature")
        assert hasattr(sapon.fs.unit.hot_side_outlet, "pressure")

        assert len(sapon.fs.unit.cold_side_inlet.vars) == 4
        assert hasattr(sapon.fs.unit.cold_side_inlet, "flow_vol")
        assert hasattr(sapon.fs.unit.cold_side_inlet, "conc_mol_comp")
        assert hasattr(sapon.fs.unit.cold_side_inlet, "temperature")
        assert hasattr(sapon.fs.unit.cold_side_inlet, "pressure")

        assert len(sapon.fs.unit.cold_side_outlet.vars) == 4
        assert hasattr(sapon.fs.unit.cold_side_outlet, "flow_vol")
        assert hasattr(sapon.fs.unit.cold_side_outlet, "conc_mol_comp")
        assert hasattr(sapon.fs.unit.cold_side_outlet, "temperature")
        assert hasattr(sapon.fs.unit.cold_side_outlet, "pressure")

        assert hasattr(sapon.fs.unit, "area")
        assert hasattr(sapon.fs.unit, "length")
        assert hasattr(sapon.fs.unit, "heat_transfer_coefficient")
        assert hasattr(sapon.fs.unit, "heat_transfer_eq")
        assert hasattr(sapon.fs.unit, "heat_conservation")

        assert number_variables(sapon) == 950
        assert number_total_constraints(sapon) == 895
        assert number_unused_variables(sapon) == 16

    @pytest.mark.integration
    def test_structural_issues(self, sapon):
        dt = DiagnosticsToolbox(sapon)
        dt.assert_no_structural_warnings()

    @pytest.mark.ui
    @pytest.mark.unit
    def test_get_performance_contents(self, sapon):
        perf_dict = sapon.fs.unit._get_performance_contents()

        assert perf_dict == {
            "vars": {
                "Area": sapon.fs.unit.area,
                "Length": sapon.fs.unit.hot_side.length,
            }
        }

    @pytest.mark.ui
    @pytest.mark.unit
    def test_get_stream_table_contents(self, sapon):
        stable = sapon.fs.unit._get_stream_table_contents()

        expected = {
            "Units": {
                "Volumetric Flowrate": getattr(pyunits.pint_registry, "m**3/second"),
                "Molar Concentration H2O": getattr(pyunits.pint_registry, "mole/m**3"),
                "Molar Concentration NaOH": getattr(pyunits.pint_registry, "mole/m**3"),
                "Molar Concentration EthylAcetate": getattr(
                    pyunits.pint_registry, "mole/m**3"
                ),
                "Molar Concentration SodiumAcetate": getattr(
                    pyunits.pint_registry, "mole/m**3"
                ),
                "Molar Concentration Ethanol": getattr(
                    pyunits.pint_registry, "mole/m**3"
                ),
                "Temperature": getattr(pyunits.pint_registry, "K"),
                "Pressure": getattr(pyunits.pint_registry, "Pa"),
            },
            "Hot Side Inlet": {
                "Volumetric Flowrate": pytest.approx(1e-3, rel=1e-4),
                "Molar Concentration H2O": pytest.approx(55388, rel=1e-4),
                "Molar Concentration NaOH": pytest.approx(100.00, rel=1e-4),
                "Molar Concentration EthylAcetate": pytest.approx(100.00, rel=1e-4),
                "Molar Concentration SodiumAcetate": pytest.approx(0, abs=1e-4),
                "Molar Concentration Ethanol": pytest.approx(0, abs=1e-4),
                "Temperature": pytest.approx(320, rel=1e-4),
                "Pressure": pytest.approx(1.0132e05, rel=1e-4),
            },
            "Hot Side Outlet": {
                "Volumetric Flowrate": pytest.approx(1.00, rel=1e-4),
                "Molar Concentration H2O": pytest.approx(100.00, rel=1e-4),
                "Molar Concentration NaOH": pytest.approx(100.00, rel=1e-4),
                "Molar Concentration EthylAcetate": pytest.approx(100.00, rel=1e-4),
                "Molar Concentration SodiumAcetate": pytest.approx(100.00, rel=1e-4),
                "Molar Concentration Ethanol": pytest.approx(100.00, rel=1e-4),
                "Temperature": pytest.approx(298.15, rel=1e-4),
                "Pressure": pytest.approx(1.0132e05, rel=1e-4),
            },
            "Cold Side Inlet": {
                "Volumetric Flowrate": pytest.approx(1e-3, rel=1e-4),
                "Molar Concentration H2O": pytest.approx(55388, rel=1e-4),
                "Molar Concentration NaOH": pytest.approx(100.00, rel=1e-4),
                "Molar Concentration EthylAcetate": pytest.approx(100.00, rel=1e-4),
                "Molar Concentration SodiumAcetate": pytest.approx(0, abs=1e-4),
                "Molar Concentration Ethanol": pytest.approx(0, abs=1e-4),
                "Temperature": pytest.approx(300, rel=1e-4),
                "Pressure": pytest.approx(1.0132e05, rel=1e-4),
            },
            "Cold Side Outlet": {
                "Volumetric Flowrate": pytest.approx(1.00, rel=1e-4),
                "Molar Concentration H2O": pytest.approx(100.00, rel=1e-4),
                "Molar Concentration NaOH": pytest.approx(100.00, rel=1e-4),
                "Molar Concentration EthylAcetate": pytest.approx(100.00, rel=1e-4),
                "Molar Concentration SodiumAcetate": pytest.approx(100.00, rel=1e-4),
                "Molar Concentration Ethanol": pytest.approx(100.00, rel=1e-4),
                "Temperature": pytest.approx(298.15, rel=1e-4),
                "Pressure": pytest.approx(1.0132e05, rel=1e-4),
            },
        }

        assert stable.to_dict() == expected

    @pytest.mark.skipif(solver is None, reason="Solver not available")
    @pytest.mark.component
    def test_initialize(self, sapon):
        initialization_tester(sapon)

    @pytest.mark.skipif(solver is None, reason="Solver not available")
    @pytest.mark.component
    def test_solve(self, sapon):
        results = solver.solve(sapon)

        # Check for optimal solution
        assert_optimal_termination(results)

    @pytest.mark.skipif(solver is None, reason="Solver not available")
    @pytest.mark.component
    def test_solution(self, sapon):
        assert pytest.approx(1e-3, rel=1e-5) == value(
            sapon.fs.unit.hot_side_outlet.flow_vol[0]
        )
        assert pytest.approx(1e-3, rel=1e-5) == value(
            sapon.fs.unit.cold_side_outlet.flow_vol[0]
        )

        assert pytest.approx(55388.0, rel=1e-5) == value(
            sapon.fs.unit.hot_side_inlet.conc_mol_comp[0, "H2O"]
        )
        assert pytest.approx(100.0, rel=1e-5) == value(
            sapon.fs.unit.hot_side_inlet.conc_mol_comp[0, "NaOH"]
        )
        assert pytest.approx(100.0, rel=1e-5) == value(
            sapon.fs.unit.hot_side_inlet.conc_mol_comp[0, "EthylAcetate"]
        )
        assert pytest.approx(0.0, abs=1e-5) == value(
            sapon.fs.unit.hot_side_inlet.conc_mol_comp[0, "SodiumAcetate"]
        )
        assert pytest.approx(0.0, abs=1e-5) == value(
            sapon.fs.unit.hot_side_inlet.conc_mol_comp[0, "Ethanol"]
        )

        assert pytest.approx(55388.0, rel=1e-5) == value(
            sapon.fs.unit.cold_side_inlet.conc_mol_comp[0, "H2O"]
        )
        assert pytest.approx(100.0, rel=1e-5) == value(
            sapon.fs.unit.cold_side_inlet.conc_mol_comp[0, "NaOH"]
        )
        assert pytest.approx(100.0, rel=1e-5) == value(
            sapon.fs.unit.cold_side_inlet.conc_mol_comp[0, "EthylAcetate"]
        )
        assert pytest.approx(0.0, abs=1e-5) == value(
            sapon.fs.unit.cold_side_inlet.conc_mol_comp[0, "SodiumAcetate"]
        )
        assert pytest.approx(0.0, abs=1e-5) == value(
            sapon.fs.unit.cold_side_inlet.conc_mol_comp[0, "Ethanol"]
        )

        assert pytest.approx(318.873, rel=1e-5) == value(
            sapon.fs.unit.hot_side_outlet.temperature[0]
        )
        assert pytest.approx(301.126, rel=1e-5) == value(
            sapon.fs.unit.cold_side_outlet.temperature[0]
        )

        assert pytest.approx(101325, rel=1e-5) == value(
            sapon.fs.unit.hot_side_outlet.pressure[0]
        )
        assert pytest.approx(101325, rel=1e-5) == value(
            sapon.fs.unit.cold_side_outlet.pressure[0]
        )

    @pytest.mark.skipif(solver is None, reason="Solver not available")
    @pytest.mark.component
    def test_conservation(self, sapon):
        hot_side = value(
            sapon.fs.unit.hot_side_outlet.flow_vol[0]
            * sapon.fs.properties.dens_mol
            * sapon.fs.properties.cp_mol
            * (
                sapon.fs.unit.hot_side_inlet.temperature[0]
                - sapon.fs.unit.hot_side_outlet.temperature[0]
            )
        )
        cold_side = value(
            sapon.fs.unit.cold_side_outlet.flow_vol[0]
            * sapon.fs.properties.dens_mol
            * sapon.fs.properties.cp_mol
            * (
                sapon.fs.unit.cold_side_inlet.temperature[0]
                - sapon.fs.unit.cold_side_outlet.temperature[0]
            )
        )
        assert abs(hot_side + cold_side) <= 1e-6

    @pytest.mark.solver
    @pytest.mark.skipif(solver is None, reason="Solver not available")
    @pytest.mark.component
    def test_numerical_issues(self, sapon):
        dt = DiagnosticsToolbox(sapon)
        dt.assert_no_numerical_warnings()


# # -----------------------------------------------------------------------------
class TestSaponification_countercurrent(object):
    @pytest.fixture(scope="class")
    def sapon(self):
        m = ConcreteModel()
        m.fs = FlowsheetBlock(dynamic=False)

        m.fs.properties = SaponificationParameterBlock()

        m.fs.unit = HX1D(
            hot_side={"property_package": m.fs.properties},
            cold_side={"property_package": m.fs.properties},
            flow_type=HeatExchangerFlowPattern.countercurrent,
        )

        m.fs.unit.length.fix(4.85)
        m.fs.unit.area.fix(0.5)
        m.fs.unit.heat_transfer_coefficient.fix(500)

        m.fs.unit.hot_side_inlet.flow_vol[0].fix(1e-3)
        m.fs.unit.hot_side_inlet.temperature[0].fix(320)
        m.fs.unit.hot_side_inlet.pressure[0].fix(101325)
        m.fs.unit.hot_side_inlet.conc_mol_comp[0, "H2O"].fix(55388.0)
        m.fs.unit.hot_side_inlet.conc_mol_comp[0, "NaOH"].fix(100.0)
        m.fs.unit.hot_side_inlet.conc_mol_comp[0, "EthylAcetate"].fix(100.0)
        m.fs.unit.hot_side_inlet.conc_mol_comp[0, "SodiumAcetate"].fix(1e-8)
        m.fs.unit.hot_side_inlet.conc_mol_comp[0, "Ethanol"].fix(1e-8)

        m.fs.unit.cold_side_inlet.flow_vol[0].fix(1e-3)
        m.fs.unit.cold_side_inlet.temperature[0].fix(300)
        m.fs.unit.cold_side_inlet.pressure[0].fix(101325)
        m.fs.unit.cold_side_inlet.conc_mol_comp[0, "H2O"].fix(55388.0)
        m.fs.unit.cold_side_inlet.conc_mol_comp[0, "NaOH"].fix(100.0)
        m.fs.unit.cold_side_inlet.conc_mol_comp[0, "EthylAcetate"].fix(100.0)
        m.fs.unit.cold_side_inlet.conc_mol_comp[0, "SodiumAcetate"].fix(1e-8)
        m.fs.unit.cold_side_inlet.conc_mol_comp[0, "Ethanol"].fix(1e-8)

        return m

    @pytest.mark.unit
    def test_build(self, sapon):
        assert len(sapon.fs.unit.hot_side_inlet.vars) == 4
        assert hasattr(sapon.fs.unit.hot_side_inlet, "flow_vol")
        assert hasattr(sapon.fs.unit.hot_side_inlet, "conc_mol_comp")
        assert hasattr(sapon.fs.unit.hot_side_inlet, "temperature")
        assert hasattr(sapon.fs.unit.hot_side_inlet, "pressure")

        assert len(sapon.fs.unit.hot_side_outlet.vars) == 4
        assert hasattr(sapon.fs.unit.hot_side_outlet, "flow_vol")
        assert hasattr(sapon.fs.unit.hot_side_outlet, "conc_mol_comp")
        assert hasattr(sapon.fs.unit.hot_side_outlet, "temperature")
        assert hasattr(sapon.fs.unit.hot_side_outlet, "pressure")

        assert len(sapon.fs.unit.cold_side_inlet.vars) == 4
        assert hasattr(sapon.fs.unit.cold_side_inlet, "flow_vol")
        assert hasattr(sapon.fs.unit.cold_side_inlet, "conc_mol_comp")
        assert hasattr(sapon.fs.unit.cold_side_inlet, "temperature")
        assert hasattr(sapon.fs.unit.cold_side_inlet, "pressure")

        assert len(sapon.fs.unit.cold_side_outlet.vars) == 4
        assert hasattr(sapon.fs.unit.cold_side_outlet, "flow_vol")
        assert hasattr(sapon.fs.unit.cold_side_outlet, "conc_mol_comp")
        assert hasattr(sapon.fs.unit.cold_side_outlet, "temperature")
        assert hasattr(sapon.fs.unit.cold_side_outlet, "pressure")

        assert hasattr(sapon.fs.unit, "area")
        assert hasattr(sapon.fs.unit, "length")
        assert hasattr(sapon.fs.unit, "heat_transfer_coefficient")
        assert hasattr(sapon.fs.unit, "heat_transfer_eq")
        assert hasattr(sapon.fs.unit, "heat_conservation")

        assert number_variables(sapon) == 950
        assert number_total_constraints(sapon) == 895
        assert number_unused_variables(sapon) == 16

    @pytest.mark.integration
    def test_structural_issues(self, sapon):
        dt = DiagnosticsToolbox(sapon)
        dt.assert_no_structural_warnings()

    @pytest.mark.ui
    @pytest.mark.unit
    def test_get_performance_contents(self, sapon):
        perf_dict = sapon.fs.unit._get_performance_contents()

        assert perf_dict == {
            "vars": {
                "Area": sapon.fs.unit.area,
                "Length": sapon.fs.unit.hot_side.length,
            }
        }

    @pytest.mark.ui
    @pytest.mark.unit
    def test_get_stream_table_contents(self, sapon):
        stable = sapon.fs.unit._get_stream_table_contents()

        expected = {
            "Units": {
                "Volumetric Flowrate": getattr(pyunits.pint_registry, "m**3/second"),
                "Molar Concentration H2O": getattr(pyunits.pint_registry, "mole/m**3"),
                "Molar Concentration NaOH": getattr(pyunits.pint_registry, "mole/m**3"),
                "Molar Concentration EthylAcetate": getattr(
                    pyunits.pint_registry, "mole/m**3"
                ),
                "Molar Concentration SodiumAcetate": getattr(
                    pyunits.pint_registry, "mole/m**3"
                ),
                "Molar Concentration Ethanol": getattr(
                    pyunits.pint_registry, "mole/m**3"
                ),
                "Temperature": getattr(pyunits.pint_registry, "K"),
                "Pressure": getattr(pyunits.pint_registry, "Pa"),
            },
            "Hot Side Inlet": {
                "Volumetric Flowrate": pytest.approx(1e-3, rel=1e-4),
                "Molar Concentration H2O": pytest.approx(55388, rel=1e-4),
                "Molar Concentration NaOH": pytest.approx(100.00, rel=1e-4),
                "Molar Concentration EthylAcetate": pytest.approx(100.00, rel=1e-4),
                "Molar Concentration SodiumAcetate": pytest.approx(0, abs=1e-4),
                "Molar Concentration Ethanol": pytest.approx(0, abs=1e-4),
                "Temperature": pytest.approx(320, rel=1e-4),
                "Pressure": pytest.approx(1.0132e05, rel=1e-4),
            },
            "Hot Side Outlet": {
                "Volumetric Flowrate": pytest.approx(1.00, rel=1e-4),
                "Molar Concentration H2O": pytest.approx(100.00, rel=1e-4),
                "Molar Concentration NaOH": pytest.approx(100.00, rel=1e-4),
                "Molar Concentration EthylAcetate": pytest.approx(100.00, rel=1e-4),
                "Molar Concentration SodiumAcetate": pytest.approx(100.00, rel=1e-4),
                "Molar Concentration Ethanol": pytest.approx(100.00, rel=1e-4),
                "Temperature": pytest.approx(298.15, rel=1e-4),
                "Pressure": pytest.approx(1.0132e05, rel=1e-4),
            },
            "Cold Side Inlet": {
                "Volumetric Flowrate": pytest.approx(1e-3, rel=1e-4),
                "Molar Concentration H2O": pytest.approx(55388, rel=1e-4),
                "Molar Concentration NaOH": pytest.approx(100.00, rel=1e-4),
                "Molar Concentration EthylAcetate": pytest.approx(100.00, rel=1e-4),
                "Molar Concentration SodiumAcetate": pytest.approx(0, abs=1e-4),
                "Molar Concentration Ethanol": pytest.approx(0, abs=1e-4),
                "Temperature": pytest.approx(300, rel=1e-4),
                "Pressure": pytest.approx(1.0132e05, rel=1e-4),
            },
            "Cold Side Outlet": {
                "Volumetric Flowrate": pytest.approx(1.00, rel=1e-4),
                "Molar Concentration H2O": pytest.approx(100.00, rel=1e-4),
                "Molar Concentration NaOH": pytest.approx(100.00, rel=1e-4),
                "Molar Concentration EthylAcetate": pytest.approx(100.00, rel=1e-4),
                "Molar Concentration SodiumAcetate": pytest.approx(100.00, rel=1e-4),
                "Molar Concentration Ethanol": pytest.approx(100.00, rel=1e-4),
                "Temperature": pytest.approx(298.15, rel=1e-4),
                "Pressure": pytest.approx(1.0132e05, rel=1e-4),
            },
        }

        assert stable.to_dict() == expected

    @pytest.mark.skipif(solver is None, reason="Solver not available")
    @pytest.mark.component
    def test_initialize(self, sapon):
        initialization_tester(sapon)

    @pytest.mark.skipif(solver is None, reason="Solver not available")
    @pytest.mark.component
    def test_solve(self, sapon):
        results = solver.solve(sapon)

        # Check for optimal solution
        assert_optimal_termination(results)

    @pytest.mark.skipif(solver is None, reason="Solver not available")
    @pytest.mark.component
    def test_solution(self, sapon):
        assert pytest.approx(1e-3, rel=1e-5) == value(
            sapon.fs.unit.hot_side_outlet.flow_vol[0]
        )
        assert pytest.approx(1e-3, rel=1e-5) == value(
            sapon.fs.unit.cold_side_outlet.flow_vol[0]
        )

        assert pytest.approx(55388.0, rel=1e-5) == value(
            sapon.fs.unit.hot_side_inlet.conc_mol_comp[0, "H2O"]
        )
        assert pytest.approx(100.0, rel=1e-5) == value(
            sapon.fs.unit.hot_side_inlet.conc_mol_comp[0, "NaOH"]
        )
        assert pytest.approx(100.0, rel=1e-5) == value(
            sapon.fs.unit.hot_side_inlet.conc_mol_comp[0, "EthylAcetate"]
        )
        assert pytest.approx(0.0, abs=1e-5) == value(
            sapon.fs.unit.hot_side_inlet.conc_mol_comp[0, "SodiumAcetate"]
        )
        assert pytest.approx(0.0, abs=1e-5) == value(
            sapon.fs.unit.hot_side_inlet.conc_mol_comp[0, "Ethanol"]
        )

        assert pytest.approx(55388.0, rel=1e-5) == value(
            sapon.fs.unit.cold_side_inlet.conc_mol_comp[0, "H2O"]
        )
        assert pytest.approx(100.0, rel=1e-5) == value(
            sapon.fs.unit.cold_side_inlet.conc_mol_comp[0, "NaOH"]
        )
        assert pytest.approx(100.0, rel=1e-5) == value(
            sapon.fs.unit.cold_side_inlet.conc_mol_comp[0, "EthylAcetate"]
        )
        assert pytest.approx(0.0, abs=1e-5) == value(
            sapon.fs.unit.cold_side_inlet.conc_mol_comp[0, "SodiumAcetate"]
        )
        assert pytest.approx(0.0, abs=1e-5) == value(
            sapon.fs.unit.cold_side_inlet.conc_mol_comp[0, "Ethanol"]
        )

        assert pytest.approx(318.869, rel=1e-5) == value(
            sapon.fs.unit.hot_side_outlet.temperature[0]
        )
        assert pytest.approx(301.131, rel=1e-5) == value(
            sapon.fs.unit.cold_side_outlet.temperature[0]
        )

        assert pytest.approx(101325, rel=1e-5) == value(
            sapon.fs.unit.hot_side_outlet.pressure[0]
        )
        assert pytest.approx(101325, rel=1e-5) == value(
            sapon.fs.unit.cold_side_outlet.pressure[0]
        )

    @pytest.mark.skipif(solver is None, reason="Solver not available")
    @pytest.mark.component
    def test_conservation(self, sapon):
        hot_side = value(
            sapon.fs.unit.hot_side_outlet.flow_vol[0]
            * sapon.fs.properties.dens_mol
            * sapon.fs.properties.cp_mol
            * (
                sapon.fs.unit.hot_side_inlet.temperature[0]
                - sapon.fs.unit.hot_side_outlet.temperature[0]
            )
        )
        cold_side = value(
            sapon.fs.unit.cold_side_outlet.flow_vol[0]
            * sapon.fs.properties.dens_mol
            * sapon.fs.properties.cp_mol
            * (
                sapon.fs.unit.cold_side_inlet.temperature[0]
                - sapon.fs.unit.cold_side_outlet.temperature[0]
            )
        )
        assert abs(hot_side + cold_side) <= 1e-6

    @pytest.mark.solver
    @pytest.mark.skipif(solver is None, reason="Solver not available")
    @pytest.mark.component
    def test_numerical_issues(self, sapon):
        dt = DiagnosticsToolbox(sapon)
        dt.assert_no_numerical_warnings()


# # -----------------------------------------------------------------------------
@pytest.mark.skipif(not cubic_roots_available(), reason="Cubic functions not available")
class TestBT_Generic_cocurrent(object):
    @pytest.fixture(scope="class")
    def btx(self):
        m = ConcreteModel()
        m.fs = FlowsheetBlock(dynamic=False)

        # As we lack other example prop packs with units, take the generic
        # BT-PR package and change the base units
        configuration2 = {
            # Specifying components
            "components": {
                "benzene": {
                    "type": Component,
                    "enth_mol_ig_comp": RPP,
                    "entr_mol_ig_comp": RPP,
                    "pressure_sat_comp": RPP,
                    "phase_equilibrium_form": {("Vap", "Liq"): log_fugacity},
                    "parameter_data": {
                        "mw": (78.1136e-3, pyunits.kg / pyunits.mol),  # [1]
                        "pressure_crit": (48.9e5, pyunits.Pa),  # [1]
                        "temperature_crit": (562.2, pyunits.K),  # [1]
                        "omega": 0.212,  # [1]
                        "cp_mol_ig_comp_coeff": {
                            "A": (-3.392e1, pyunits.J / pyunits.mol / pyunits.K),  # [1]
                            "B": (4.739e-1, pyunits.J / pyunits.mol / pyunits.K**2),
                            "C": (-3.017e-4, pyunits.J / pyunits.mol / pyunits.K**3),
                            "D": (7.130e-8, pyunits.J / pyunits.mol / pyunits.K**4),
                        },
                        "enth_mol_form_vap_comp_ref": (
                            82.9e3,
                            pyunits.J / pyunits.mol,
                        ),  # [3]
                        "entr_mol_form_vap_comp_ref": (
                            -269,
                            pyunits.J / pyunits.mol / pyunits.K,
                        ),  # [3]
                        "pressure_sat_comp_coeff": {
                            "A": (-6.98273, None),  # [1]
                            "B": (1.33213, None),
                            "C": (-2.62863, None),
                            "D": (-3.33399, None),
                        },
                    },
                },
                "toluene": {
                    "type": Component,
                    "enth_mol_ig_comp": RPP,
                    "entr_mol_ig_comp": RPP,
                    "pressure_sat_comp": RPP,
                    "phase_equilibrium_form": {("Vap", "Liq"): log_fugacity},
                    "parameter_data": {
                        "mw": (92.1405e-3, pyunits.kg / pyunits.mol),  # [1]
                        "pressure_crit": (41e5, pyunits.Pa),  # [1]
                        "temperature_crit": (591.8, pyunits.K),  # [1]
                        "omega": 0.263,  # [1]
                        "cp_mol_ig_comp_coeff": {
                            "A": (-2.435e1, pyunits.J / pyunits.mol / pyunits.K),  # [1]
                            "B": (5.125e-1, pyunits.J / pyunits.mol / pyunits.K**2),
                            "C": (-2.765e-4, pyunits.J / pyunits.mol / pyunits.K**3),
                            "D": (4.911e-8, pyunits.J / pyunits.mol / pyunits.K**4),
                        },
                        "enth_mol_form_vap_comp_ref": (
                            50.1e3,
                            pyunits.J / pyunits.mol,
                        ),  # [3]
                        "entr_mol_form_vap_comp_ref": (
                            -321,
                            pyunits.J / pyunits.mol / pyunits.K,
                        ),  # [3]
                        "pressure_sat_comp_coeff": {
                            "A": (-7.28607, None),  # [1]
                            "B": (1.38091, None),
                            "C": (-2.83433, None),
                            "D": (-2.79168, None),
                        },
                    },
                },
            },
            # Specifying phases
            "phases": {
                "Liq": {
                    "type": LiquidPhase,
                    "equation_of_state": Cubic,
                    "equation_of_state_options": {"type": CubicType.PR},
                },
                "Vap": {
                    "type": VaporPhase,
                    "equation_of_state": Cubic,
                    "equation_of_state_options": {"type": CubicType.PR},
                },
            },
            # Set base units of measurement
            "base_units": {
                "time": pyunits.s,
                "length": pyunits.m,
                "mass": pyunits.t,
                "amount": pyunits.mol,
                "temperature": pyunits.degR,
            },
            # Specifying state definition
            "state_definition": FTPx,
            "state_bounds": {
                "flow_mol": (0, 100, 1000, pyunits.mol / pyunits.s),
                "temperature": (273.15, 300, 500, pyunits.K),
                "pressure": (5e4, 1e5, 1e6, pyunits.Pa),
            },
            "pressure_ref": (101325, pyunits.Pa),
            "temperature_ref": (298.15, pyunits.K),
            # Defining phase equilibria
            "phases_in_equilibrium": [("Vap", "Liq")],
            "phase_equilibrium_state": {("Vap", "Liq"): SmoothVLE},
            "bubble_dew_method": LogBubbleDew,
            "parameter_data": {
                "PR_kappa": {
                    ("benzene", "benzene"): 0.000,
                    ("benzene", "toluene"): 0.000,
                    ("toluene", "benzene"): 0.000,
                    ("toluene", "toluene"): 0.000,
                }
            },
        }

        m.fs.properties = GenericParameterBlock(**configuration)
        m.fs.properties2 = GenericParameterBlock(**configuration2)

        m.fs.unit = HX1D(
            hot_side={"property_package": m.fs.properties},
            cold_side={"property_package": m.fs.properties2},
            flow_type=HeatExchangerFlowPattern.cocurrent,
        )

        m.fs.unit.length.fix(4.85)
        m.fs.unit.area.fix(0.5)
        m.fs.unit.heat_transfer_coefficient.fix(500)

        m.fs.unit.hot_side_inlet.flow_mol[0].fix(5)  # mol/s
        m.fs.unit.hot_side_inlet.temperature[0].fix(365)  # K
        m.fs.unit.hot_side_inlet.pressure[0].fix(101325)  # Pa
        m.fs.unit.hot_side_inlet.mole_frac_comp[0, "benzene"].fix(0.5)
        m.fs.unit.hot_side_inlet.mole_frac_comp[0, "toluene"].fix(0.5)

        m.fs.unit.cold_side_inlet.flow_mol[0].fix(1)  # mol/s
        m.fs.unit.cold_side_inlet.temperature[0].fix(540)  # degR
        m.fs.unit.cold_side_inlet.pressure[0].fix(101.325)  # kPa
        m.fs.unit.cold_side_inlet.mole_frac_comp[0, "benzene"].fix(0.5)
        m.fs.unit.cold_side_inlet.mole_frac_comp[0, "toluene"].fix(0.5)

        return m

    @pytest.mark.component
    def test_build(self, btx):
        assert hasattr(btx.fs.unit, "hot_side_inlet")
        assert len(btx.fs.unit.hot_side_inlet.vars) == 4
        assert hasattr(btx.fs.unit.hot_side_inlet, "flow_mol")
        assert hasattr(btx.fs.unit.hot_side_inlet, "mole_frac_comp")
        assert hasattr(btx.fs.unit.hot_side_inlet, "temperature")
        assert hasattr(btx.fs.unit.hot_side_inlet, "pressure")

        assert hasattr(btx.fs.unit, "cold_side_inlet")
        assert len(btx.fs.unit.cold_side_inlet.vars) == 4
        assert hasattr(btx.fs.unit.cold_side_inlet, "flow_mol")
        assert hasattr(btx.fs.unit.cold_side_inlet, "mole_frac_comp")
        assert hasattr(btx.fs.unit.cold_side_inlet, "temperature")
        assert hasattr(btx.fs.unit.cold_side_inlet, "pressure")

        assert hasattr(btx.fs.unit, "hot_side_outlet")
        assert len(btx.fs.unit.hot_side_outlet.vars) == 4
        assert hasattr(btx.fs.unit.hot_side_outlet, "flow_mol")
        assert hasattr(btx.fs.unit.hot_side_outlet, "mole_frac_comp")
        assert hasattr(btx.fs.unit.hot_side_outlet, "temperature")
        assert hasattr(btx.fs.unit.hot_side_outlet, "pressure")

        assert hasattr(btx.fs.unit, "cold_side_outlet")
        assert len(btx.fs.unit.cold_side_outlet.vars) == 4
        assert hasattr(btx.fs.unit.cold_side_outlet, "flow_mol")
        assert hasattr(btx.fs.unit.cold_side_outlet, "mole_frac_comp")
        assert hasattr(btx.fs.unit.cold_side_outlet, "temperature")
        assert hasattr(btx.fs.unit.cold_side_outlet, "pressure")

        assert hasattr(btx.fs.unit, "area")
        assert hasattr(btx.fs.unit, "length")
        assert hasattr(btx.fs.unit, "heat_transfer_coefficient")
        assert hasattr(btx.fs.unit, "heat_transfer_eq")
        assert hasattr(btx.fs.unit, "heat_conservation")

        assert number_variables(btx) == 1976
        assert number_total_constraints(btx) == 1867
        assert number_unused_variables(btx) == 36

    @pytest.mark.integration
    def test_structural_issues(self, btx):
        dt = DiagnosticsToolbox(btx)
        dt.assert_no_structural_warnings(
            ignore_evaluation_errors=True,
        )

    @pytest.mark.ui
    @pytest.mark.unit
    def test_get_performance_contents(self, btx):
        perf_dict = btx.fs.unit._get_performance_contents()

        assert perf_dict == {
            "vars": {
                "Area": btx.fs.unit.area,
                "Length": btx.fs.unit.hot_side.length,
            }
        }

    @pytest.mark.ui
    @pytest.mark.unit
    def test_get_stream_table_contents(self, btx):
        stable = btx.fs.unit._get_stream_table_contents()

        expected = {
            "Units": {
                "Total Molar Flowrate": getattr(pyunits.pint_registry, "mole/second"),
                "Total Mole Fraction benzene": getattr(
                    pyunits.pint_registry, "dimensionless"
                ),
                "Total Mole Fraction toluene": getattr(
                    pyunits.pint_registry, "dimensionless"
                ),
                "Temperature": getattr(pyunits.pint_registry, "kelvin"),
                "Pressure": getattr(pyunits.pint_registry, "Pa"),
            },
            "Hot Side Inlet": {
                "Total Molar Flowrate": pytest.approx(5.0, rel=1e-4),
                "Total Mole Fraction benzene": pytest.approx(0.5, rel=1e-4),
                "Total Mole Fraction toluene": pytest.approx(0.5, rel=1e-4),
                "Temperature": pytest.approx(365, rel=1e-4),
                "Pressure": pytest.approx(101325.0, rel=1e-4),
            },
            "Hot Side Outlet": {
                "Total Molar Flowrate": pytest.approx(100.0, rel=1e-4),
                "Total Mole Fraction benzene": pytest.approx(0.5, rel=1e-4),
                "Total Mole Fraction toluene": pytest.approx(0.5, rel=1e-4),
                "Temperature": pytest.approx(300, rel=1e-4),
                "Pressure": pytest.approx(1e5, rel=1e-4),
            },
            "Cold Side Inlet": {
                "Total Molar Flowrate": pytest.approx(1.0, rel=1e-4),
                "Total Mole Fraction benzene": pytest.approx(0.5, rel=1e-4),
                "Total Mole Fraction toluene": pytest.approx(0.5, rel=1e-4),
                "Temperature": pytest.approx(300, rel=1e-4),
                "Pressure": pytest.approx(101325.0, rel=1e-4),
            },
            "Cold Side Outlet": {
                "Total Molar Flowrate": pytest.approx(100.0, rel=1e-4),
                "Total Mole Fraction benzene": pytest.approx(0.5, rel=1e-4),
                "Total Mole Fraction toluene": pytest.approx(0.5, rel=1e-4),
                "Temperature": pytest.approx(300, rel=1e-4),
                "Pressure": pytest.approx(1e5, rel=1e-4),
            },
        }

        assert stable.to_dict() == expected

    @pytest.mark.skipif(solver is None, reason="Solver not available")
    @pytest.mark.integration
    def test_initialize(self, btx):
        initialization_tester(btx)

    @pytest.mark.skipif(solver is None, reason="Solver not available")
    @pytest.mark.integration
    def test_solve(self, btx):
        results = solver.solve(btx)

        # Check for optimal solution
        assert_optimal_termination(results)

    @pytest.mark.skipif(solver is None, reason="Solver not available")
    @pytest.mark.integration
    def test_solution(self, btx):
        # Note hot side in K and cold side in degR
        assert pytest.approx(5, rel=1e-5) == value(
            btx.fs.unit.hot_side_outlet.flow_mol[0]
        )
        assert pytest.approx(356.390, rel=1e-5) == value(
            btx.fs.unit.hot_side_outlet.temperature[0]
        )
        assert pytest.approx(101325, rel=1e-5) == value(
            btx.fs.unit.hot_side_outlet.pressure[0]
        )

        assert pytest.approx(1, rel=1e-5) == value(
            btx.fs.unit.cold_side_outlet.flow_mol[0]
        )
        assert pytest.approx(625.015, rel=1e-5) == value(
            btx.fs.unit.cold_side_outlet.temperature[0]
        )
        assert pytest.approx(101.325, rel=1e-5) == value(
            btx.fs.unit.cold_side_outlet.pressure[0]
        )

    @pytest.mark.skipif(solver is None, reason="Solver not available")
    @pytest.mark.integration
    def test_conservation(self, btx):
        assert (
            abs(
                value(
                    btx.fs.unit.hot_side_inlet.flow_mol[0]
                    - btx.fs.unit.hot_side_outlet.flow_mol[0]
                )
            )
            <= 1e-6
        )
        assert (
            abs(
                value(
                    btx.fs.unit.cold_side_inlet.flow_mol[0]
                    - btx.fs.unit.cold_side_outlet.flow_mol[0]
                )
            )
            <= 1e-6
        )

        hot_side = value(
            btx.fs.unit.hot_side_outlet.flow_mol[0]
            * (
                btx.fs.unit.hot_side.properties[0, 0].enth_mol_phase["Liq"]
                - btx.fs.unit.hot_side.properties[0, 1].enth_mol_phase["Liq"]
            )
        )
        cold_side = value(
            pyunits.convert(
                btx.fs.unit.cold_side_outlet.flow_mol[0]
                * (
                    btx.fs.unit.cold_side.properties[0, 1].enth_mol_phase["Liq"]
                    - btx.fs.unit.cold_side.properties[0, 0].enth_mol_phase["Liq"]
                ),
                to_units=pyunits.W,
            )
        )
        assert abs((hot_side - cold_side) / hot_side) <= 3e-4

    @pytest.mark.solver
    @pytest.mark.skipif(solver is None, reason="Solver not available")
    @pytest.mark.integration
    def test_numerical_issues(self, btx):
        dt = DiagnosticsToolbox(btx)
        dt.assert_no_numerical_warnings()

    @pytest.mark.component
    def test_initialization_error(self, btx):
        btx.fs.unit.hot_side_outlet.flow_mol[0].fix(20)

        with idaes.temporary_config_ctx():
            with pytest.raises(InitializationError):
                btx.fs.unit.initialize(optarg={"max_iter": 1})


class TestInitializersBTXCoCurrent:
    @pytest.fixture
    def model(self):
        m = ConcreteModel()
        m.fs = FlowsheetBlock(dynamic=False)

        m.fs.properties = BTXParameterBlock(valid_phase="Liq")

        m.fs.unit = HX1D(
            hot_side={"property_package": m.fs.properties},
            cold_side={"property_package": m.fs.properties},
            hot_side_name="Shell",
            cold_side_name="Tube",
            flow_type=HeatExchangerFlowPattern.cocurrent,
        )

        m.fs.unit.area.fix(0.5)
        m.fs.unit.length.fix(4.85)
        m.fs.unit.heat_transfer_coefficient.fix(500)

        m.fs.unit.hot_side_inlet.flow_mol[0].fix(5)  # mol/s
        m.fs.unit.hot_side_inlet.temperature[0].fix(365)  # K
        m.fs.unit.hot_side_inlet.pressure[0].fix(101325)  # Pa
        m.fs.unit.hot_side_inlet.mole_frac_comp[0, "benzene"].fix(0.5)
        m.fs.unit.hot_side_inlet.mole_frac_comp[0, "toluene"].fix(0.5)

        m.fs.unit.cold_side_inlet.flow_mol[0].fix(1)  # mol/s
        m.fs.unit.cold_side_inlet.temperature[0].fix(300)  # K
        m.fs.unit.cold_side_inlet.pressure[0].fix(101325)  # Pa
        m.fs.unit.cold_side_inlet.mole_frac_comp[0, "benzene"].fix(0.5)
        m.fs.unit.cold_side_inlet.mole_frac_comp[0, "toluene"].fix(0.5)

        iscale.calculate_scaling_factors(m)

        return m

    @pytest.mark.integration
    def test_general_hx1d_initializer(self, model):
        initializer = HX1DInitializer()
        initializer.initialize(model.fs.unit)

        assert initializer.summary[model.fs.unit]["status"] == InitializationStatus.Ok

        assert pytest.approx(5, rel=1e-5) == value(
            model.fs.unit.hot_side_outlet.flow_mol[0]
        )
        assert pytest.approx(356.414, rel=1e-5) == value(
            model.fs.unit.hot_side_outlet.temperature[0]
        )
        assert pytest.approx(101325, rel=1e-5) == value(
            model.fs.unit.hot_side_outlet.pressure[0]
        )

        assert pytest.approx(1, rel=1e-5) == value(
            model.fs.unit.cold_side_outlet.flow_mol[0]
        )
        assert pytest.approx(346.06, rel=1e-5) == value(
            model.fs.unit.cold_side_outlet.temperature[0]
        )
        assert pytest.approx(101325, rel=1e-5) == value(
            model.fs.unit.cold_side_outlet.pressure[0]
        )

    @pytest.mark.integration
    def test_block_triangularization(self, model):
        initializer = BlockTriangularizationInitializer(constraint_tolerance=2e-5)
        # Need to ignore unused variables at inlets
        initializer.initialize(model.fs.unit, exclude_unused_vars=True)

        assert initializer.summary[model.fs.unit]["status"] == InitializationStatus.Ok

        assert pytest.approx(5, rel=1e-5) == value(
            model.fs.unit.hot_side_outlet.flow_mol[0]
        )
        assert pytest.approx(356.414, rel=1e-5) == value(
            model.fs.unit.hot_side_outlet.temperature[0]
        )
        assert pytest.approx(101325, rel=1e-5) == value(
            model.fs.unit.hot_side_outlet.pressure[0]
        )

        assert pytest.approx(1, rel=1e-5) == value(
            model.fs.unit.cold_side_outlet.flow_mol[0]
        )
        assert pytest.approx(346.06, rel=1e-5) == value(
            model.fs.unit.cold_side_outlet.temperature[0]
        )
        assert pytest.approx(101325, rel=1e-5) == value(
            model.fs.unit.cold_side_outlet.pressure[0]
        )


class TestInitializersBTXCounterCurrent:
    @pytest.fixture
    def model(self):
        m = ConcreteModel()
        m.fs = FlowsheetBlock(dynamic=False)

        m.fs.properties = BTXParameterBlock(valid_phase="Liq")

        m.fs.unit = HX1D(
            hot_side={"property_package": m.fs.properties},
            cold_side={"property_package": m.fs.properties},
            flow_type=HeatExchangerFlowPattern.countercurrent,
        )

        m.fs.unit.length.fix(4.85)
        m.fs.unit.area.fix(0.5)
        m.fs.unit.heat_transfer_coefficient.fix(500)

        m.fs.unit.hot_side_inlet.flow_mol[0].fix(5)  # mol/s
        m.fs.unit.hot_side_inlet.temperature[0].fix(365)  # K
        m.fs.unit.hot_side_inlet.pressure[0].fix(101325)  # Pa
        m.fs.unit.hot_side_inlet.mole_frac_comp[0, "benzene"].fix(0.5)
        m.fs.unit.hot_side_inlet.mole_frac_comp[0, "toluene"].fix(0.5)

        m.fs.unit.cold_side_inlet.flow_mol[0].fix(1)  # mol/s
        m.fs.unit.cold_side_inlet.temperature[0].fix(300)  # K
        m.fs.unit.cold_side_inlet.pressure[0].fix(101325)  # Pa
        m.fs.unit.cold_side_inlet.mole_frac_comp[0, "benzene"].fix(0.5)
        m.fs.unit.cold_side_inlet.mole_frac_comp[0, "toluene"].fix(0.5)

        iscale.calculate_scaling_factors(m.fs.unit)

        return m

    @pytest.mark.integration
    def test_general_hx1d_initializer(self, model):
        initializer = HX1DInitializer()
        initializer.initialize(model.fs.unit)

        assert initializer.summary[model.fs.unit]["status"] == InitializationStatus.Ok

        assert pytest.approx(5, rel=1e-5) == value(
            model.fs.unit.hot_side_outlet.flow_mol[0]
        )
        assert pytest.approx(355.505, rel=1e-5) == value(
            model.fs.unit.hot_side_outlet.temperature[0]
        )
        assert pytest.approx(101325, rel=1e-5) == value(
            model.fs.unit.hot_side_outlet.pressure[0]
        )

        assert pytest.approx(1, rel=1e-5) == value(
            model.fs.unit.cold_side_outlet.flow_mol[0]
        )
        assert pytest.approx(350.67, rel=1e-5) == value(
            model.fs.unit.cold_side_outlet.temperature[0]
        )
        assert pytest.approx(101325, rel=1e-5) == value(
            model.fs.unit.cold_side_outlet.pressure[0]
        )

    @pytest.mark.integration
    def test_block_triangularization(self, model):
        initializer = BlockTriangularizationInitializer(constraint_tolerance=2e-5)
        # Need to ignore unused variables at inlets
        initializer.initialize(model.fs.unit, exclude_unused_vars=True)

        assert initializer.summary[model.fs.unit]["status"] == InitializationStatus.Ok

        assert pytest.approx(5, rel=1e-5) == value(
            model.fs.unit.hot_side_outlet.flow_mol[0]
        )
        assert pytest.approx(355.505, rel=1e-5) == value(
            model.fs.unit.hot_side_outlet.temperature[0]
        )
        assert pytest.approx(101325, rel=1e-5) == value(
            model.fs.unit.hot_side_outlet.pressure[0]
        )

        assert pytest.approx(1, rel=1e-5) == value(
            model.fs.unit.cold_side_outlet.flow_mol[0]
        )
        assert pytest.approx(350.67, rel=1e-5) == value(
            model.fs.unit.cold_side_outlet.temperature[0]
        )
        assert pytest.approx(101325, rel=1e-5) == value(
            model.fs.unit.cold_side_outlet.pressure[0]
        )


class TestInitializersIAPWSCoCurrent:
    @pytest.fixture
    def model(self):
        m = ConcreteModel()
        m.fs = FlowsheetBlock(dynamic=False)

        m.fs.properties = iapws95.Iapws95ParameterBlock(
            phase_presentation=iapws95.PhaseType.LG
        )

        m.fs.unit = HX1D(
            hot_side={"property_package": m.fs.properties},
            cold_side={"property_package": m.fs.properties},
            flow_type=HeatExchangerFlowPattern.cocurrent,
        )

        m.fs.unit.length.fix(4.85)
        m.fs.unit.area.fix(0.5)
        m.fs.unit.heat_transfer_coefficient.fix(500)

        m.fs.unit.hot_side_inlet.flow_mol[0].fix(5)
        m.fs.unit.hot_side_inlet.enth_mol[0].fix(50000)
        m.fs.unit.hot_side_inlet.pressure[0].fix(101325)

        m.fs.unit.cold_side_inlet.flow_mol[0].fix(5)
        m.fs.unit.cold_side_inlet.enth_mol[0].fix(7000)
        m.fs.unit.cold_side_inlet.pressure[0].fix(101325)

        return m

    @pytest.mark.integration
    def test_general_hx1d_initializer(self, model):
        initializer = HX1DInitializer()
        initializer.initialize(model.fs.unit)

        assert initializer.summary[model.fs.unit]["status"] == InitializationStatus.Ok

        assert pytest.approx(5, rel=1e-4) == value(
            model.fs.unit.hot_side_outlet.flow_mol[0]
        )
        assert pytest.approx(5, rel=1e-4) == value(
            model.fs.unit.cold_side_outlet.flow_mol[0]
        )

        assert pytest.approx(48673.2, rel=1e-4) == value(
            model.fs.unit.hot_side_outlet.enth_mol[0]
        )
        assert pytest.approx(8326.77, rel=1e-4) == value(
            model.fs.unit.cold_side_outlet.enth_mol[0]
        )

        assert pytest.approx(101325, rel=1e-4) == value(
            model.fs.unit.hot_side_outlet.pressure[0]
        )
        assert pytest.approx(101325, rel=1e-4) == value(
            model.fs.unit.cold_side_outlet.pressure[0]
        )

    @pytest.mark.integration
    def test_block_triangularization(self, model):
        initializer = BlockTriangularizationInitializer(constraint_tolerance=2e-5)
        # Need to ignore unused variables at inlets
        initializer.initialize(model.fs.unit, exclude_unused_vars=True)

        assert initializer.summary[model.fs.unit]["status"] == InitializationStatus.Ok

        assert pytest.approx(5, rel=1e-4) == value(
            model.fs.unit.hot_side_outlet.flow_mol[0]
        )
        assert pytest.approx(5, rel=1e-4) == value(
            model.fs.unit.cold_side_outlet.flow_mol[0]
        )

        assert pytest.approx(48673.2, rel=1e-4) == value(
            model.fs.unit.hot_side_outlet.enth_mol[0]
        )
        assert pytest.approx(8326.77, rel=1e-4) == value(
            model.fs.unit.cold_side_outlet.enth_mol[0]
        )

        assert pytest.approx(101325, rel=1e-4) == value(
            model.fs.unit.hot_side_outlet.pressure[0]
        )
        assert pytest.approx(101325, rel=1e-4) == value(
            model.fs.unit.cold_side_outlet.pressure[0]
        )


class TestInitializersIAPWSCounterCurrent:
    @pytest.fixture
    def model(self):
        m = ConcreteModel()
        m.fs = FlowsheetBlock(dynamic=False)

        m.fs.properties = iapws95.Iapws95ParameterBlock(
            phase_presentation=iapws95.PhaseType.LG
        )

        m.fs.unit = HX1D(
            hot_side={"property_package": m.fs.properties},
            cold_side={"property_package": m.fs.properties},
            flow_type=HeatExchangerFlowPattern.countercurrent,
        )

        m.fs.unit.length.fix(4.85)
        m.fs.unit.area.fix(0.5)
        m.fs.unit.heat_transfer_coefficient.fix(500)

        m.fs.unit.hot_side_inlet.flow_mol[0].fix(5)
        m.fs.unit.hot_side_inlet.enth_mol[0].fix(50000)
        m.fs.unit.hot_side_inlet.pressure[0].fix(101325)

        m.fs.unit.cold_side_inlet.flow_mol[0].fix(5)
        m.fs.unit.cold_side_inlet.enth_mol[0].fix(7000)
        m.fs.unit.cold_side_inlet.pressure[0].fix(101325)

        return m

    @pytest.mark.integration
    def test_general_hx1d_initializer(self, model):
        initializer = HX1DInitializer()
        initializer.initialize(model.fs.unit)

        assert initializer.summary[model.fs.unit]["status"] == InitializationStatus.Ok

        assert pytest.approx(5, rel=1e-5) == value(
            model.fs.unit.hot_side_outlet.flow_mol[0]
        )
        assert pytest.approx(5, rel=1e-5) == value(
            model.fs.unit.cold_side_outlet.flow_mol[0]
        )

        assert pytest.approx(48599.9, rel=1e-5) == value(
            model.fs.unit.hot_side_outlet.enth_mol[0]
        )
        assert pytest.approx(8400.11, rel=1e-5) == value(
            model.fs.unit.cold_side_outlet.enth_mol[0]
        )

        assert pytest.approx(101325, rel=1e-5) == value(
            model.fs.unit.hot_side_outlet.pressure[0]
        )
        assert pytest.approx(101325, rel=1e-5) == value(
            model.fs.unit.cold_side_outlet.pressure[0]
        )

    @pytest.mark.integration
    def test_block_triangularization(self, model):
        initializer = BlockTriangularizationInitializer(constraint_tolerance=2e-5)
        # Need to ignore unused variables at inlets
        initializer.initialize(model.fs.unit, exclude_unused_vars=True)

        assert initializer.summary[model.fs.unit]["status"] == InitializationStatus.Ok

        assert pytest.approx(5, rel=1e-5) == value(
            model.fs.unit.hot_side_outlet.flow_mol[0]
        )
        assert pytest.approx(5, rel=1e-5) == value(
            model.fs.unit.cold_side_outlet.flow_mol[0]
        )

        assert pytest.approx(48599.9, rel=1e-5) == value(
            model.fs.unit.hot_side_outlet.enth_mol[0]
        )
        assert pytest.approx(8400.11, rel=1e-5) == value(
            model.fs.unit.cold_side_outlet.enth_mol[0]
        )

        assert pytest.approx(101325, rel=1e-5) == value(
            model.fs.unit.hot_side_outlet.pressure[0]
        )
        assert pytest.approx(101325, rel=1e-5) == value(
            model.fs.unit.cold_side_outlet.pressure[0]
        )


class TestInitializersSaponCoCurrent:
    @pytest.fixture
    def model(self):
        m = ConcreteModel()
        m.fs = FlowsheetBlock(dynamic=False)

        m.fs.properties = SaponificationParameterBlock()

        m.fs.unit = HX1D(
            hot_side={"property_package": m.fs.properties},
            cold_side={"property_package": m.fs.properties},
            flow_type=HeatExchangerFlowPattern.cocurrent,
        )

        m.fs.unit.length.fix(4.85)
        m.fs.unit.area.fix(0.5)
        m.fs.unit.heat_transfer_coefficient.fix(500)

        m.fs.unit.hot_side_inlet.flow_vol[0].fix(1e-3)
        m.fs.unit.hot_side_inlet.temperature[0].fix(320)
        m.fs.unit.hot_side_inlet.pressure[0].fix(101325)
        m.fs.unit.hot_side_inlet.conc_mol_comp[0, "H2O"].fix(55388.0)
        m.fs.unit.hot_side_inlet.conc_mol_comp[0, "NaOH"].fix(100.0)
        m.fs.unit.hot_side_inlet.conc_mol_comp[0, "EthylAcetate"].fix(100.0)
        m.fs.unit.hot_side_inlet.conc_mol_comp[0, "SodiumAcetate"].fix(0.0)
        m.fs.unit.hot_side_inlet.conc_mol_comp[0, "Ethanol"].fix(0.0)

        m.fs.unit.cold_side_inlet.flow_vol[0].fix(1e-3)
        m.fs.unit.cold_side_inlet.temperature[0].fix(300)
        m.fs.unit.cold_side_inlet.pressure[0].fix(101325)
        m.fs.unit.cold_side_inlet.conc_mol_comp[0, "H2O"].fix(55388.0)
        m.fs.unit.cold_side_inlet.conc_mol_comp[0, "NaOH"].fix(100.0)
        m.fs.unit.cold_side_inlet.conc_mol_comp[0, "EthylAcetate"].fix(100.0)
        m.fs.unit.cold_side_inlet.conc_mol_comp[0, "SodiumAcetate"].fix(0.0)
        m.fs.unit.cold_side_inlet.conc_mol_comp[0, "Ethanol"].fix(0.0)

        return m

    @pytest.mark.integration
    def test_general_hx1d_initializer(self, model):
        initializer = HX1DInitializer()
        initializer.initialize(model.fs.unit)

        assert initializer.summary[model.fs.unit]["status"] == InitializationStatus.Ok

        assert pytest.approx(1e-3, rel=1e-5) == value(
            model.fs.unit.hot_side_outlet.flow_vol[0]
        )
        assert pytest.approx(1e-3, rel=1e-5) == value(
            model.fs.unit.cold_side_outlet.flow_vol[0]
        )

        assert 55388.0 == value(model.fs.unit.hot_side_inlet.conc_mol_comp[0, "H2O"])
        assert 100.0 == value(model.fs.unit.hot_side_inlet.conc_mol_comp[0, "NaOH"])
        assert 100.0 == value(
            model.fs.unit.hot_side_inlet.conc_mol_comp[0, "EthylAcetate"]
        )
        assert 0.0 == value(
            model.fs.unit.hot_side_inlet.conc_mol_comp[0, "SodiumAcetate"]
        )
        assert 0.0 == value(model.fs.unit.hot_side_inlet.conc_mol_comp[0, "Ethanol"])

        assert 55388.0 == value(model.fs.unit.cold_side_inlet.conc_mol_comp[0, "H2O"])
        assert 100.0 == value(model.fs.unit.cold_side_inlet.conc_mol_comp[0, "NaOH"])
        assert 100.0 == value(
            model.fs.unit.cold_side_inlet.conc_mol_comp[0, "EthylAcetate"]
        )
        assert 0.0 == value(
            model.fs.unit.cold_side_inlet.conc_mol_comp[0, "SodiumAcetate"]
        )
        assert 0.0 == value(model.fs.unit.cold_side_inlet.conc_mol_comp[0, "Ethanol"])

        assert pytest.approx(318.873, rel=1e-5) == value(
            model.fs.unit.hot_side_outlet.temperature[0]
        )
        assert pytest.approx(301.126, rel=1e-5) == value(
            model.fs.unit.cold_side_outlet.temperature[0]
        )

        assert pytest.approx(101325, rel=1e-5) == value(
            model.fs.unit.hot_side_outlet.pressure[0]
        )
        assert pytest.approx(101325, rel=1e-5) == value(
            model.fs.unit.cold_side_outlet.pressure[0]
        )

    @pytest.mark.integration
    def test_block_triangularization(self, model):
        initializer = BlockTriangularizationInitializer(constraint_tolerance=2e-5)
        # Need to ignore unused variables at inlets
        initializer.initialize(model.fs.unit, exclude_unused_vars=True)

        assert initializer.summary[model.fs.unit]["status"] == InitializationStatus.Ok

        assert pytest.approx(1e-3, rel=1e-5) == value(
            model.fs.unit.hot_side_outlet.flow_vol[0]
        )
        assert pytest.approx(1e-3, rel=1e-5) == value(
            model.fs.unit.cold_side_outlet.flow_vol[0]
        )

        assert 55388.0 == value(model.fs.unit.hot_side_inlet.conc_mol_comp[0, "H2O"])
        assert 100.0 == value(model.fs.unit.hot_side_inlet.conc_mol_comp[0, "NaOH"])
        assert 100.0 == value(
            model.fs.unit.hot_side_inlet.conc_mol_comp[0, "EthylAcetate"]
        )
        assert 0.0 == value(
            model.fs.unit.hot_side_inlet.conc_mol_comp[0, "SodiumAcetate"]
        )
        assert 0.0 == value(model.fs.unit.hot_side_inlet.conc_mol_comp[0, "Ethanol"])

        assert 55388.0 == value(model.fs.unit.cold_side_inlet.conc_mol_comp[0, "H2O"])
        assert 100.0 == value(model.fs.unit.cold_side_inlet.conc_mol_comp[0, "NaOH"])
        assert 100.0 == value(
            model.fs.unit.cold_side_inlet.conc_mol_comp[0, "EthylAcetate"]
        )
        assert 0.0 == value(
            model.fs.unit.cold_side_inlet.conc_mol_comp[0, "SodiumAcetate"]
        )
        assert 0.0 == value(model.fs.unit.cold_side_inlet.conc_mol_comp[0, "Ethanol"])

        assert pytest.approx(318.873, rel=1e-5) == value(
            model.fs.unit.hot_side_outlet.temperature[0]
        )
        assert pytest.approx(301.126, rel=1e-5) == value(
            model.fs.unit.cold_side_outlet.temperature[0]
        )

        assert pytest.approx(101325, rel=1e-5) == value(
            model.fs.unit.hot_side_outlet.pressure[0]
        )
        assert pytest.approx(101325, rel=1e-5) == value(
            model.fs.unit.cold_side_outlet.pressure[0]
        )


class TestInitializersSaponCounterCurrent:
    @pytest.fixture
    def model(self):
        m = ConcreteModel()
        m.fs = FlowsheetBlock(dynamic=False)

        m.fs.properties = SaponificationParameterBlock()

        m.fs.unit = HX1D(
            hot_side={"property_package": m.fs.properties},
            cold_side={"property_package": m.fs.properties},
            flow_type=HeatExchangerFlowPattern.countercurrent,
        )

        m.fs.unit.length.fix(4.85)
        m.fs.unit.area.fix(0.5)
        m.fs.unit.heat_transfer_coefficient.fix(500)

        m.fs.unit.hot_side_inlet.flow_vol[0].fix(1e-3)
        m.fs.unit.hot_side_inlet.temperature[0].fix(320)
        m.fs.unit.hot_side_inlet.pressure[0].fix(101325)
        m.fs.unit.hot_side_inlet.conc_mol_comp[0, "H2O"].fix(55388.0)
        m.fs.unit.hot_side_inlet.conc_mol_comp[0, "NaOH"].fix(100.0)
        m.fs.unit.hot_side_inlet.conc_mol_comp[0, "EthylAcetate"].fix(100.0)
        m.fs.unit.hot_side_inlet.conc_mol_comp[0, "SodiumAcetate"].fix(0.0)
        m.fs.unit.hot_side_inlet.conc_mol_comp[0, "Ethanol"].fix(0.0)

        m.fs.unit.cold_side_inlet.flow_vol[0].fix(1e-3)
        m.fs.unit.cold_side_inlet.temperature[0].fix(300)
        m.fs.unit.cold_side_inlet.pressure[0].fix(101325)
        m.fs.unit.cold_side_inlet.conc_mol_comp[0, "H2O"].fix(55388.0)
        m.fs.unit.cold_side_inlet.conc_mol_comp[0, "NaOH"].fix(100.0)
        m.fs.unit.cold_side_inlet.conc_mol_comp[0, "EthylAcetate"].fix(100.0)
        m.fs.unit.cold_side_inlet.conc_mol_comp[0, "SodiumAcetate"].fix(0.0)
        m.fs.unit.cold_side_inlet.conc_mol_comp[0, "Ethanol"].fix(0.0)

        return m

    @pytest.mark.integration
    def test_general_hx1d_initializer(self, model):
        initializer = HX1DInitializer()
        initializer.initialize(model.fs.unit)

        assert initializer.summary[model.fs.unit]["status"] == InitializationStatus.Ok

        assert pytest.approx(1e-3, rel=1e-5) == value(
            model.fs.unit.hot_side_outlet.flow_vol[0]
        )
        assert pytest.approx(1e-3, rel=1e-5) == value(
            model.fs.unit.cold_side_outlet.flow_vol[0]
        )

        assert 55388.0 == value(model.fs.unit.hot_side_inlet.conc_mol_comp[0, "H2O"])
        assert 100.0 == value(model.fs.unit.hot_side_inlet.conc_mol_comp[0, "NaOH"])
        assert 100.0 == value(
            model.fs.unit.hot_side_inlet.conc_mol_comp[0, "EthylAcetate"]
        )
        assert 0.0 == value(
            model.fs.unit.hot_side_inlet.conc_mol_comp[0, "SodiumAcetate"]
        )
        assert 0.0 == value(model.fs.unit.hot_side_inlet.conc_mol_comp[0, "Ethanol"])

        assert 55388.0 == value(model.fs.unit.cold_side_inlet.conc_mol_comp[0, "H2O"])
        assert 100.0 == value(model.fs.unit.cold_side_inlet.conc_mol_comp[0, "NaOH"])
        assert 100.0 == value(
            model.fs.unit.cold_side_inlet.conc_mol_comp[0, "EthylAcetate"]
        )
        assert 0.0 == value(
            model.fs.unit.cold_side_inlet.conc_mol_comp[0, "SodiumAcetate"]
        )
        assert 0.0 == value(model.fs.unit.cold_side_inlet.conc_mol_comp[0, "Ethanol"])

        assert pytest.approx(318.869, rel=1e-5) == value(
            model.fs.unit.hot_side_outlet.temperature[0]
        )
        assert pytest.approx(301.131, rel=1e-5) == value(
            model.fs.unit.cold_side_outlet.temperature[0]
        )

        assert pytest.approx(101325, rel=1e-5) == value(
            model.fs.unit.hot_side_outlet.pressure[0]
        )
        assert pytest.approx(101325, rel=1e-5) == value(
            model.fs.unit.cold_side_outlet.pressure[0]
        )

    @pytest.mark.integration
    def test_block_triangularization(self, model):
        initializer = BlockTriangularizationInitializer(constraint_tolerance=2e-5)
        # Need to ignore unused variables at inlets
        initializer.initialize(model.fs.unit, exclude_unused_vars=True)

        assert initializer.summary[model.fs.unit]["status"] == InitializationStatus.Ok

        assert pytest.approx(1e-3, rel=1e-5) == value(
            model.fs.unit.hot_side_outlet.flow_vol[0]
        )
        assert pytest.approx(1e-3, rel=1e-5) == value(
            model.fs.unit.cold_side_outlet.flow_vol[0]
        )

        assert 55388.0 == value(model.fs.unit.hot_side_inlet.conc_mol_comp[0, "H2O"])
        assert 100.0 == value(model.fs.unit.hot_side_inlet.conc_mol_comp[0, "NaOH"])
        assert 100.0 == value(
            model.fs.unit.hot_side_inlet.conc_mol_comp[0, "EthylAcetate"]
        )
        assert 0.0 == value(
            model.fs.unit.hot_side_inlet.conc_mol_comp[0, "SodiumAcetate"]
        )
        assert 0.0 == value(model.fs.unit.hot_side_inlet.conc_mol_comp[0, "Ethanol"])

        assert 55388.0 == value(model.fs.unit.cold_side_inlet.conc_mol_comp[0, "H2O"])
        assert 100.0 == value(model.fs.unit.cold_side_inlet.conc_mol_comp[0, "NaOH"])
        assert 100.0 == value(
            model.fs.unit.cold_side_inlet.conc_mol_comp[0, "EthylAcetate"]
        )
        assert 0.0 == value(
            model.fs.unit.cold_side_inlet.conc_mol_comp[0, "SodiumAcetate"]
        )
        assert 0.0 == value(model.fs.unit.cold_side_inlet.conc_mol_comp[0, "Ethanol"])

        assert pytest.approx(318.869, rel=1e-5) == value(
            model.fs.unit.hot_side_outlet.temperature[0]
        )
        assert pytest.approx(301.131, rel=1e-5) == value(
            model.fs.unit.cold_side_outlet.temperature[0]
        )

        assert pytest.approx(101325, rel=1e-5) == value(
            model.fs.unit.hot_side_outlet.pressure[0]
        )
        assert pytest.approx(101325, rel=1e-5) == value(
            model.fs.unit.cold_side_outlet.pressure[0]
        )


class TestInitializersModularCoCurrent:
    @pytest.fixture
    def model(self):
        m = ConcreteModel()
        m.fs = FlowsheetBlock(dynamic=False)

        # As we lack other example prop packs with units, take the generic
        # BT-PR package and change the base units
        configuration2 = {
            # Specifying components
            "components": {
                "benzene": {
                    "type": Component,
                    "enth_mol_ig_comp": RPP,
                    "entr_mol_ig_comp": RPP,
                    "pressure_sat_comp": RPP,
                    "phase_equilibrium_form": {("Vap", "Liq"): log_fugacity},
                    "parameter_data": {
                        "mw": (78.1136e-3, pyunits.kg / pyunits.mol),  # [1]
                        "pressure_crit": (48.9e5, pyunits.Pa),  # [1]
                        "temperature_crit": (562.2, pyunits.K),  # [1]
                        "omega": 0.212,  # [1]
                        "cp_mol_ig_comp_coeff": {
                            "A": (-3.392e1, pyunits.J / pyunits.mol / pyunits.K),  # [1]
                            "B": (4.739e-1, pyunits.J / pyunits.mol / pyunits.K**2),
                            "C": (-3.017e-4, pyunits.J / pyunits.mol / pyunits.K**3),
                            "D": (7.130e-8, pyunits.J / pyunits.mol / pyunits.K**4),
                        },
                        "enth_mol_form_vap_comp_ref": (
                            82.9e3,
                            pyunits.J / pyunits.mol,
                        ),  # [3]
                        "entr_mol_form_vap_comp_ref": (
                            -269,
                            pyunits.J / pyunits.mol / pyunits.K,
                        ),  # [3]
                        "pressure_sat_comp_coeff": {
                            "A": (-6.98273, None),  # [1]
                            "B": (1.33213, None),
                            "C": (-2.62863, None),
                            "D": (-3.33399, None),
                        },
                    },
                },
                "toluene": {
                    "type": Component,
                    "enth_mol_ig_comp": RPP,
                    "entr_mol_ig_comp": RPP,
                    "pressure_sat_comp": RPP,
                    "phase_equilibrium_form": {("Vap", "Liq"): log_fugacity},
                    "parameter_data": {
                        "mw": (92.1405e-3, pyunits.kg / pyunits.mol),  # [1]
                        "pressure_crit": (41e5, pyunits.Pa),  # [1]
                        "temperature_crit": (591.8, pyunits.K),  # [1]
                        "omega": 0.263,  # [1]
                        "cp_mol_ig_comp_coeff": {
                            "A": (-2.435e1, pyunits.J / pyunits.mol / pyunits.K),  # [1]
                            "B": (5.125e-1, pyunits.J / pyunits.mol / pyunits.K**2),
                            "C": (-2.765e-4, pyunits.J / pyunits.mol / pyunits.K**3),
                            "D": (4.911e-8, pyunits.J / pyunits.mol / pyunits.K**4),
                        },
                        "enth_mol_form_vap_comp_ref": (
                            50.1e3,
                            pyunits.J / pyunits.mol,
                        ),  # [3]
                        "entr_mol_form_vap_comp_ref": (
                            -321,
                            pyunits.J / pyunits.mol / pyunits.K,
                        ),  # [3]
                        "pressure_sat_comp_coeff": {
                            "A": (-7.28607, None),  # [1]
                            "B": (1.38091, None),
                            "C": (-2.83433, None),
                            "D": (-2.79168, None),
                        },
                    },
                },
            },
            # Specifying phases
            "phases": {
                "Liq": {
                    "type": LiquidPhase,
                    "equation_of_state": Cubic,
                    "equation_of_state_options": {"type": CubicType.PR},
                },
                "Vap": {
                    "type": VaporPhase,
                    "equation_of_state": Cubic,
                    "equation_of_state_options": {"type": CubicType.PR},
                },
            },
            # Set base units of measurement
            "base_units": {
                "time": pyunits.s,
                "length": pyunits.m,
                "mass": pyunits.t,
                "amount": pyunits.mol,
                "temperature": pyunits.degR,
            },
            # Specifying state definition
            "state_definition": FTPx,
            "state_bounds": {
                "flow_mol": (0, 100, 1000, pyunits.mol / pyunits.s),
                "temperature": (273.15, 300, 500, pyunits.K),
                "pressure": (5e4, 1e5, 1e6, pyunits.Pa),
            },
            "pressure_ref": (101325, pyunits.Pa),
            "temperature_ref": (298.15, pyunits.K),
            # Defining phase equilibria
            "phases_in_equilibrium": [("Vap", "Liq")],
            "phase_equilibrium_state": {("Vap", "Liq"): SmoothVLE},
            "bubble_dew_method": LogBubbleDew,
            "parameter_data": {
                "PR_kappa": {
                    ("benzene", "benzene"): 0.000,
                    ("benzene", "toluene"): 0.000,
                    ("toluene", "benzene"): 0.000,
                    ("toluene", "toluene"): 0.000,
                }
            },
        }

        m.fs.properties = GenericParameterBlock(**configuration)
        m.fs.properties2 = GenericParameterBlock(**configuration2)

        m.fs.unit = HX1D(
            hot_side={"property_package": m.fs.properties},
            cold_side={"property_package": m.fs.properties2},
            flow_type=HeatExchangerFlowPattern.cocurrent,
        )

        m.fs.unit.length.fix(4.85)
        m.fs.unit.area.fix(0.5)
        m.fs.unit.heat_transfer_coefficient.fix(500)

        m.fs.unit.hot_side_inlet.flow_mol[0].set_value(5)  # mol/s
        m.fs.unit.hot_side_inlet.temperature[0].set_value(365)  # K
        m.fs.unit.hot_side_inlet.pressure[0].set_value(101325)  # Pa
        m.fs.unit.hot_side_inlet.mole_frac_comp[0, "benzene"].set_value(0.5)
        m.fs.unit.hot_side_inlet.mole_frac_comp[0, "toluene"].set_value(0.5)

        m.fs.unit.cold_side_inlet.flow_mol[0].set_value(1)  # mol/s
        m.fs.unit.cold_side_inlet.temperature[0].set_value(540)  # degR
        m.fs.unit.cold_side_inlet.pressure[0].set_value(101.325)  # kPa
        m.fs.unit.cold_side_inlet.mole_frac_comp[0, "benzene"].set_value(0.5)
        m.fs.unit.cold_side_inlet.mole_frac_comp[0, "toluene"].set_value(0.5)

        return m

    @pytest.mark.component
    def test_general_hx1d_initializer(self, model):
        initializer = HX1DInitializer()
        initializer.initialize(model.fs.unit)

        assert initializer.summary[model.fs.unit]["status"] == InitializationStatus.Ok

        # Note hot side in K and cold side in degR
        assert pytest.approx(5, rel=1e-5) == value(
            model.fs.unit.hot_side_outlet.flow_mol[0]
        )
        assert pytest.approx(356.390, rel=1e-5) == value(
            model.fs.unit.hot_side_outlet.temperature[0]
        )
        assert pytest.approx(101325, rel=1e-5) == value(
            model.fs.unit.hot_side_outlet.pressure[0]
        )

        assert pytest.approx(1, rel=1e-5) == value(
            model.fs.unit.cold_side_outlet.flow_mol[0]
        )
        assert pytest.approx(625.015, rel=1e-5) == value(
            model.fs.unit.cold_side_outlet.temperature[0]
        )
        assert pytest.approx(101.325, rel=1e-5) == value(
            model.fs.unit.cold_side_outlet.pressure[0]
        )

        assert not model.fs.unit.hot_side_inlet.flow_mol[0].fixed
        assert not model.fs.unit.hot_side_inlet.temperature[0].fixed
        assert not model.fs.unit.hot_side_inlet.pressure[0].fixed
        assert not model.fs.unit.hot_side_inlet.mole_frac_comp[0, "benzene"].fixed
        assert not model.fs.unit.hot_side_inlet.mole_frac_comp[0, "toluene"].fixed

        assert not model.fs.unit.cold_side_inlet.flow_mol[0].fixed
        assert not model.fs.unit.cold_side_inlet.temperature[0].fixed
        assert not model.fs.unit.cold_side_inlet.pressure[0].fixed
        assert not model.fs.unit.cold_side_inlet.mole_frac_comp[0, "benzene"].fixed
        assert not model.fs.unit.cold_side_inlet.mole_frac_comp[0, "toluene"].fixed

    # TODO: BT Initializer struggles with this case for some reason<|MERGE_RESOLUTION|>--- conflicted
+++ resolved
@@ -28,7 +28,6 @@
 import pyomo.common.unittest as unittest
 
 import idaes
-import idaes.logger as idaeslog
 from idaes.core import (
     FlowsheetBlock,
     MaterialBalanceType,
@@ -275,14 +274,27 @@
 
 
 @pytest.mark.unit
-def test_config_validation(caplog):
+def test_config_validation():
     m = ConcreteModel()
     m.fs = FlowsheetBlock(dynamic=False)
 
     m.fs.properties = BTXParameterBlock(valid_phase="Liq")
 
     with pytest.raises(ConfigurationError):
-        m.fs.HX_counter_current1 = HX1D(
+        m.fs.HX_co_current = HX1D(
+            hot_side={
+                "property_package": m.fs.properties,
+                "transformation_scheme": "BACKWARD",
+            },
+            cold_side={
+                "property_package": m.fs.properties,
+                "transformation_scheme": "FORWARD",
+            },
+            flow_type=HeatExchangerFlowPattern.cocurrent,
+        )
+
+    with pytest.raises(ConfigurationError):
+        m.fs.HX_counter_current = HX1D(
             hot_side={
                 "property_package": m.fs.properties,
                 "transformation_method": "dae.finite_difference",
@@ -292,180 +304,6 @@
                 "transformation_method": "dae.collocation",
             },
             flow_type=HeatExchangerFlowPattern.countercurrent,
-        )
-    caplog.clear()
-    with caplog.at_level(idaeslog.INFO):
-        m.fs.HX_countercurrent2 = HX1D(
-            hot_side={
-                "property_package": m.fs.properties,
-            },
-            cold_side={
-                "property_package": m.fs.properties,
-            },
-            flow_type=HeatExchangerFlowPattern.countercurrent,
-        )
-    assert (
-        "Discretization method was "
-        "not specified for the hot side of the "
-        "heat exchanger. "
-        "Defaulting to finite "
-        "difference method on the hot side."
-    ) in caplog.text
-    assert (
-        m.fs.HX_countercurrent2.config.hot_side.transformation_method
-        == "dae.finite_difference"
-    )
-    assert (
-        "Discretization method was "
-        "not specified for the cold side of the "
-        "heat exchanger. "
-        "Defaulting to finite "
-        "difference method on the cold side."
-    ) in caplog.text
-    assert (
-        m.fs.HX_countercurrent2.config.cold_side.transformation_method
-        == "dae.finite_difference"
-    )
-    assert (
-        "For cold_side, a BACKWARD scheme was chosen to discretize the length domain. "
-        "However, this scheme is not an upwind scheme for countercurrent flow, and "
-        "as a result may run into numerical stability issues. To avoid this, "
-        "use a FORWARD scheme (which may result into energy conservation issues "
-        "for coarse discretizations) or use a high-order collocation method."
-    ) in caplog.text
-    caplog.clear()
-
-    with caplog.at_level(idaeslog.INFO):
-        m.fs.HX_countercurrent3 = HX1D(
-            hot_side={
-                "property_package": m.fs.properties,
-                "transformation_method": "dae.finite_difference",
-                "transformation_scheme": "BACKWARD",
-            },
-            cold_side={
-                "property_package": m.fs.properties,
-                "transformation_method": "dae.finite_difference",
-                "transformation_scheme": "FORWARD",
-            },
-            flow_type=HeatExchangerFlowPattern.countercurrent,
-        )
-    assert "To avoid" not in caplog.text
-    assert (
-        "The hot and cold sides are being discretized with different "
-        "discretization schemes. While this may result in better numerical "
-        "stability if an upwind scheme is used, it may also result in "
-        "energy conservation errors. High-order collocation methods can "
-        "provide both accuracy and numerical stability."
-    ) in caplog.text
-    caplog.clear()
-
-    with caplog.at_level(idaeslog.WARNING):
-        m.fs.HX_cocurrent1 = HX1D(
-            hot_side={
-                "property_package": m.fs.properties,
-            },
-            cold_side={
-                "property_package": m.fs.properties,
-            },
-            flow_type=HeatExchangerFlowPattern.cocurrent,
-        )
-    assert (
-        "Discretization method was "
-        "not specified for the hot side of the "
-        "heat exchanger. "
-        "Defaulting to finite "
-        "difference method on the hot side."
-    ) in caplog.text
-    assert (
-        m.fs.HX_cocurrent1.config.hot_side.transformation_method
-        == "dae.finite_difference"
-    )
-    assert (
-        "Discretization method was "
-        "not specified for the cold side of the "
-        "heat exchanger. "
-        "Defaulting to finite "
-        "difference method on the cold side."
-    ) in caplog.text
-    assert (
-        m.fs.HX_cocurrent1.config.cold_side.transformation_method
-        == "dae.finite_difference"
-    )
-    caplog.clear()
-
-    with caplog.at_level(idaeslog.INFO):
-        m.fs.HX_cocurrent2 = HX1D(
-            hot_side={
-                "property_package": m.fs.properties,
-                "transformation_method": "dae.finite_difference",
-                "transformation_scheme": "FORWARD",
-            },
-            cold_side={
-                "property_package": m.fs.properties,
-                "transformation_method": "dae.finite_difference",
-                "transformation_scheme": "FORWARD",
-            },
-            flow_type=HeatExchangerFlowPattern.cocurrent,
-        )
-    assert (
-        "For hot_side, a FORWARD scheme was chosen to discretize the length domain. "
-        "However, this scheme is not an upwind scheme for cocurrent flow, and "
-        "as a result may run into numerical stability issues. To avoid this, "
-        "use a BACKWARD scheme (which may result into energy conservation issues "
-        "for coarse discretizations) or use a high-order collocation method."
-    ) in caplog.text
-    assert (
-        "For cold_side, a FORWARD scheme was chosen to discretize the length domain. "
-        "However, this scheme is not an upwind scheme for cocurrent flow, and "
-        "as a result may run into numerical stability issues. To avoid this, "
-        "use a BACKWARD scheme (which may result into energy conservation issues "
-        "for coarse discretizations) or use a high-order collocation method."
-    ) in caplog.text
-    caplog.clear()
-
-    with caplog.at_level(idaeslog.INFO):
-        m.fs.HX_cocurrent3 = HX1D(
-            hot_side={
-                "property_package": m.fs.properties,
-                "transformation_method": "dae.finite_difference",
-                "transformation_scheme": "FORWARD",
-            },
-            cold_side={
-                "property_package": m.fs.properties,
-                "transformation_method": "dae.finite_difference",
-                "transformation_scheme": "BACKWARD",
-            },
-            flow_type=HeatExchangerFlowPattern.cocurrent,
-        )
-    assert (
-        "For hot_side, a FORWARD scheme was chosen to discretize the length domain. "
-        "However, this scheme is not an upwind scheme for cocurrent flow, and "
-        "as a result may run into numerical stability issues. To avoid this, "
-        "use a BACKWARD scheme (which may result into energy conservation issues "
-        "for coarse discretizations) or use a high-order collocation method."
-    ) in caplog.text
-    assert (
-        "The hot and cold sides are being discretized with different "
-        "discretization schemes. While this may result in better numerical "
-        "stability if an upwind scheme is used, it may also result in "
-        "energy conservation errors. High-order collocation methods can "
-        "provide both accuracy and numerical stability."
-    ) in caplog.text
-    caplog.clear()
-
-    with pytest.raises(ConfigurationError):
-        m.fs.HX_cocurrent4 = HX1D(
-            hot_side={
-                "property_package": m.fs.properties,
-                "transformation_method": "dae.collocation",
-                "transformation_scheme": "LAGRANGE-RADAU",
-            },
-            cold_side={
-                "property_package": m.fs.properties,
-                "transformation_method": "dae.collocation",
-                "transformation_scheme": "LAGRANGE-LEGENDRE",
-            },
-            flow_type=HeatExchangerFlowPattern.cocurrent,
         )
 
 
@@ -773,7 +611,6 @@
     def test_structural_issues(self, btx):
         dt = DiagnosticsToolbox(btx)
         dt.assert_no_structural_warnings()
-<<<<<<< HEAD
 
     @pytest.mark.ui
     @pytest.mark.unit
@@ -928,260 +765,6 @@
 
 
 # -----------------------------------------------------------------------------
-class TestBTX_collocation(object):
-    @pytest.fixture(scope="class")
-    def btx(self):
-        m = ConcreteModel()
-        m.fs = FlowsheetBlock(dynamic=False)
-
-        m.fs.properties = BTXParameterBlock(valid_phase="Liq")
-
-        m.fs.unit = HX1D(
-            hot_side={
-                "property_package": m.fs.properties,
-                "transformation_method": "dae.collocation",
-                "transformation_scheme": "LAGRANGE-LEGENDRE",
-            },
-            cold_side={
-                "property_package": m.fs.properties,
-                "transformation_method": "dae.collocation",
-                "transformation_scheme": "LAGRANGE-LEGENDRE",
-            },
-            flow_type=HeatExchangerFlowPattern.countercurrent,
-            finite_elements=2,
-            collocation_points=5,
-        )
-
-        m.fs.unit.length.fix(4.85)
-        m.fs.unit.area.fix(0.5)
-        m.fs.unit.heat_transfer_coefficient.fix(500)
-
-        m.fs.unit.hot_side_inlet.flow_mol[0].fix(5)  # mol/s
-        m.fs.unit.hot_side_inlet.temperature[0].fix(365)  # K
-        m.fs.unit.hot_side_inlet.pressure[0].fix(101325)  # Pa
-        m.fs.unit.hot_side_inlet.mole_frac_comp[0, "benzene"].fix(0.5)
-        m.fs.unit.hot_side_inlet.mole_frac_comp[0, "toluene"].fix(0.5)
-
-        m.fs.unit.cold_side_inlet.flow_mol[0].fix(1)  # mol/s
-        m.fs.unit.cold_side_inlet.temperature[0].fix(300)  # K
-        m.fs.unit.cold_side_inlet.pressure[0].fix(101325)  # Pa
-        m.fs.unit.cold_side_inlet.mole_frac_comp[0, "benzene"].fix(0.5)
-        m.fs.unit.cold_side_inlet.mole_frac_comp[0, "toluene"].fix(0.5)
-
-        iscale.calculate_scaling_factors(m.fs.unit)
-
-        return m
-
-    @pytest.mark.unit
-    def test_build(self, btx):
-        assert hasattr(btx.fs.unit, "hot_side_inlet")
-        assert len(btx.fs.unit.hot_side_inlet.vars) == 4
-        assert hasattr(btx.fs.unit.hot_side_inlet, "flow_mol")
-        assert hasattr(btx.fs.unit.hot_side_inlet, "mole_frac_comp")
-        assert hasattr(btx.fs.unit.hot_side_inlet, "temperature")
-        assert hasattr(btx.fs.unit.hot_side_inlet, "pressure")
-
-        assert hasattr(btx.fs.unit, "cold_side_inlet")
-        assert len(btx.fs.unit.cold_side_inlet.vars) == 4
-        assert hasattr(btx.fs.unit.cold_side_inlet, "flow_mol")
-        assert hasattr(btx.fs.unit.cold_side_inlet, "mole_frac_comp")
-        assert hasattr(btx.fs.unit.cold_side_inlet, "temperature")
-        assert hasattr(btx.fs.unit.cold_side_inlet, "pressure")
-
-        assert hasattr(btx.fs.unit, "hot_side_outlet")
-        assert len(btx.fs.unit.hot_side_outlet.vars) == 4
-        assert hasattr(btx.fs.unit.hot_side_outlet, "flow_mol")
-        assert hasattr(btx.fs.unit.hot_side_outlet, "mole_frac_comp")
-        assert hasattr(btx.fs.unit.hot_side_outlet, "temperature")
-        assert hasattr(btx.fs.unit.hot_side_outlet, "pressure")
-
-        assert hasattr(btx.fs.unit, "cold_side_outlet")
-        assert len(btx.fs.unit.cold_side_outlet.vars) == 4
-        assert hasattr(btx.fs.unit.cold_side_outlet, "flow_mol")
-        assert hasattr(btx.fs.unit.cold_side_outlet, "mole_frac_comp")
-        assert hasattr(btx.fs.unit.cold_side_outlet, "temperature")
-        assert hasattr(btx.fs.unit.cold_side_outlet, "pressure")
-
-        assert hasattr(btx.fs.unit, "area")
-        assert hasattr(btx.fs.unit, "length")
-        assert hasattr(btx.fs.unit, "heat_transfer_coefficient")
-        assert hasattr(btx.fs.unit, "heat_transfer_eq")
-        assert hasattr(btx.fs.unit, "heat_conservation")
-
-        assert number_variables(btx) == 512
-        assert number_total_constraints(btx) == 477
-        assert number_unused_variables(btx) == 10
-
-    @pytest.mark.integration
-    def test_units(self, btx):
-        assert_units_equivalent(btx.fs.unit.area, pyunits.m**2)
-        assert_units_equivalent(btx.fs.unit.length, pyunits.m)
-        assert_units_equivalent(
-            btx.fs.unit.heat_transfer_coefficient,
-            pyunits.W / pyunits.m**2 / pyunits.K,
-        )
-
-        assert_units_consistent(btx)
-
-    @pytest.mark.unit
-    def test_dof(self, btx):
-        assert degrees_of_freedom(btx) == 0
-=======
->>>>>>> 8948c6ce
-
-    @pytest.mark.ui
-    @pytest.mark.unit
-    def test_get_performance_contents(self, btx):
-        perf_dict = btx.fs.unit._get_performance_contents()
-
-        assert perf_dict == {
-            "vars": {
-                "Area": btx.fs.unit.area,
-                "Length": btx.fs.unit.hot_side.length,
-            }
-        }
-
-    @pytest.mark.ui
-    @pytest.mark.unit
-    def test_get_stream_table_contents(self, btx):
-        stable = btx.fs.unit._get_stream_table_contents()
-
-        expected = {
-            "Units": {
-                "flow_mol": getattr(pyunits.pint_registry, "mole/second"),
-                "mole_frac_comp benzene": getattr(
-                    pyunits.pint_registry, "dimensionless"
-                ),
-                "mole_frac_comp toluene": getattr(
-                    pyunits.pint_registry, "dimensionless"
-                ),
-                "temperature": getattr(pyunits.pint_registry, "kelvin"),
-                "pressure": getattr(pyunits.pint_registry, "Pa"),
-            },
-            "Hot Side Inlet": {
-                "flow_mol": pytest.approx(5.0, rel=1e-4),
-                "mole_frac_comp benzene": pytest.approx(0.5, rel=1e-4),
-                "mole_frac_comp toluene": pytest.approx(0.5, rel=1e-4),
-                "temperature": pytest.approx(365, rel=1e-4),
-                "pressure": pytest.approx(101325.0, rel=1e-4),
-            },
-            "Hot Side Outlet": {
-                "flow_mol": pytest.approx(1, rel=1e-4),
-                "mole_frac_comp benzene": pytest.approx(0.5, rel=1e-4),
-                "mole_frac_comp toluene": pytest.approx(0.5, rel=1e-4),
-                "temperature": pytest.approx(298.15, rel=1e-4),
-                "pressure": pytest.approx(101325.0, rel=1e-4),
-            },
-            "Cold Side Inlet": {
-                "flow_mol": pytest.approx(1.0, rel=1e-4),
-                "mole_frac_comp benzene": pytest.approx(0.5, rel=1e-4),
-                "mole_frac_comp toluene": pytest.approx(0.5, rel=1e-4),
-                "temperature": pytest.approx(300, rel=1e-4),
-                "pressure": pytest.approx(101325.0, rel=1e-4),
-            },
-            "Cold Side Outlet": {
-                "flow_mol": pytest.approx(1, rel=1e-4),
-                "mole_frac_comp benzene": pytest.approx(0.5, rel=1e-4),
-                "mole_frac_comp toluene": pytest.approx(0.5, rel=1e-4),
-                "temperature": pytest.approx(298.15, rel=1e-4),
-                "pressure": pytest.approx(101325.0, rel=1e-4),
-            },
-        }
-
-        assert stable.to_dict() == expected
-
-    @pytest.mark.skipif(solver is None, reason="Solver not available")
-    @pytest.mark.component
-    def test_initialize(self, btx):
-        initialization_tester(
-            btx,
-            optarg={"tol": 1e-6},
-            hot_side_state_args={"flow_mol": 5, "temperature": 304, "pressure": 101325},
-            cold_side_state_args={
-                "flow_mol": 1,
-                "temperature": 331.5,
-                "pressure": 101325,
-            },
-        )
-
-    @pytest.mark.skipif(solver is None, reason="Solver not available")
-    @pytest.mark.component
-    def test_solve(self, btx):
-        results = solver.solve(btx)
-
-        # Check for optimal solution
-        assert_optimal_termination(results)
-
-    @pytest.mark.skipif(solver is None, reason="Solver not available")
-    @pytest.mark.component
-    def test_solution(self, btx):
-        assert pytest.approx(5, rel=1e-5) == value(
-            btx.fs.unit.hot_side_outlet.flow_mol[0]
-        )
-        assert pytest.approx(355.6370, rel=1e-5) == value(
-            btx.fs.unit.hot_side_outlet.temperature[0]
-        )
-        assert pytest.approx(101325, rel=1e-5) == value(
-            btx.fs.unit.hot_side_outlet.pressure[0]
-        )
-
-        assert pytest.approx(1, rel=1e-5) == value(
-            btx.fs.unit.cold_side_outlet.flow_mol[0]
-        )
-        assert pytest.approx(350.0019, rel=1e-5) == value(
-            btx.fs.unit.cold_side_outlet.temperature[0]
-        )
-        assert pytest.approx(101325, rel=1e-5) == value(
-            btx.fs.unit.cold_side_outlet.pressure[0]
-        )
-
-    @pytest.mark.skipif(solver is None, reason="Solver not available")
-    @pytest.mark.component
-    def test_conservation(self, btx):
-        assert (
-            abs(
-                value(
-                    btx.fs.unit.hot_side_inlet.flow_mol[0]
-                    - btx.fs.unit.hot_side_outlet.flow_mol[0]
-                )
-            )
-            <= 1e-6
-        )
-        assert (
-            abs(
-                value(
-                    btx.fs.unit.cold_side_inlet.flow_mol[0]
-                    - btx.fs.unit.cold_side_outlet.flow_mol[0]
-                )
-            )
-            <= 1e-6
-        )
-
-        hot_side = value(
-            btx.fs.unit.hot_side_outlet.flow_mol[0]
-            * (
-                btx.fs.unit.hot_side.properties[0, 0].enth_mol_phase["Liq"]
-                - btx.fs.unit.hot_side.properties[0, 1].enth_mol_phase["Liq"]
-            )
-        )
-        cold_side = value(
-            btx.fs.unit.cold_side_outlet.flow_mol[0]
-            * (
-                btx.fs.unit.cold_side.properties[0, 0].enth_mol_phase["Liq"]
-                - btx.fs.unit.cold_side.properties[0, 1].enth_mol_phase["Liq"]
-            )
-        )
-        assert abs(hot_side - cold_side) <= 1e-6
-
-    @pytest.mark.solver
-    @pytest.mark.skipif(solver is None, reason="Solver not available")
-    @pytest.mark.component
-    def test_numerical_issues(self, btx):
-        dt = DiagnosticsToolbox(btx)
-        dt.assert_no_numerical_warnings()
-
-
-# -----------------------------------------------------------------------------
 def build_model():
     m = ConcreteModel()
     m.fs = FlowsheetBlock(dynamic=False)
@@ -1425,12 +1008,8 @@
         )
 
         m.fs.unit = HX1D(
-            hot_side={
-                "property_package": m.fs.properties,
-            },
-            cold_side={
-                "property_package": m.fs.properties,
-            },
+            hot_side={"property_package": m.fs.properties},
+            cold_side={"property_package": m.fs.properties},
             flow_type=HeatExchangerFlowPattern.countercurrent,
         )
 
