--- conflicted
+++ resolved
@@ -779,52 +779,25 @@
         default={"phase_presentation": iapws95.PhaseType.LG}
     )
 
-<<<<<<< HEAD
-        m.fs.unit = HX1D(
-            default={
-                "hot_side": {"property_package": m.fs.properties},
-                "cold_side": {"property_package": m.fs.properties},
-                "flow_type": HeatExchangerFlowPattern.cocurrent,
-            }
-        )
-
-        m.fs.unit.length.fix(4.85)
-        m.fs.unit.area.fix(0.5)
-        m.fs.unit.heat_transfer_coefficient.fix(500)
-
-        m.fs.unit.hot_side_inlet.flow_mol[0].fix(5)
-        m.fs.unit.hot_side_inlet.enth_mol[0].fix(50000)
-        m.fs.unit.hot_side_inlet.pressure[0].fix(101325)
-
-        m.fs.unit.cold_side_inlet.flow_mol[0].fix(5)
-        m.fs.unit.cold_side_inlet.enth_mol[0].fix(7000)
-        m.fs.unit.cold_side_inlet.pressure[0].fix(101325)
-=======
     m.fs.unit = HX1D(
         default={
-            "shell_side": {"property_package": m.fs.properties},
-            "tube_side": {"property_package": m.fs.properties},
+            "hot_side": {"property_package": m.fs.properties},
+            "cold_side": {"property_package": m.fs.properties},
             "flow_type": HeatExchangerFlowPattern.cocurrent,
         }
     )
 
-    m.fs.unit.d_shell.fix(1.04)
-    m.fs.unit.d_tube_outer.fix(0.01167)
-    m.fs.unit.d_tube_inner.fix(0.01067)
-    m.fs.unit.N_tubes.fix(10)
-    m.fs.unit.shell_length.fix(4.85)
-    m.fs.unit.tube_length.fix(4.85)
-    m.fs.unit.shell_heat_transfer_coefficient.fix(2000)
-    m.fs.unit.tube_heat_transfer_coefficient.fix(51000)
-
-    m.fs.unit.shell_inlet.flow_mol[0].fix(5)
-    m.fs.unit.shell_inlet.enth_mol[0].fix(50000)
-    m.fs.unit.shell_inlet.pressure[0].fix(101325)
-
-    m.fs.unit.tube_inlet.flow_mol[0].fix(5)
-    m.fs.unit.tube_inlet.enth_mol[0].fix(7000)
-    m.fs.unit.tube_inlet.pressure[0].fix(101325)
->>>>>>> 4d12b6d7
+    m.fs.unit.length.fix(4.85)
+    m.fs.unit.area.fix(0.5)
+    m.fs.unit.heat_transfer_coefficient.fix(500)
+
+    m.fs.unit.hot_side_inlet.flow_mol[0].fix(5)
+    m.fs.unit.hot_side_inlet.enth_mol[0].fix(50000)
+    m.fs.unit.hot_side_inlet.pressure[0].fix(101325)
+
+    m.fs.unit.cold_side_inlet.flow_mol[0].fix(5)
+    m.fs.unit.cold_side_inlet.enth_mol[0].fix(7000)
+    m.fs.unit.cold_side_inlet.pressure[0].fix(101325)
 
     return m
 
