--- conflicted
+++ resolved
@@ -369,11 +369,7 @@
 
 @pytest.mark.skipif(not iapws95.iapws95_available(), reason="IAPWS not available")
 @pytest.mark.skipif(solver is None, reason="Solver not available")
-<<<<<<< HEAD
-@pytest.mark.unit
-=======
 @pytest.mark.component
->>>>>>> 49da884b
 def test_lmtd2_cb():
     m = basic_model(delta_temperature_lmtd2_callback)
     results = solver.solve(m)
