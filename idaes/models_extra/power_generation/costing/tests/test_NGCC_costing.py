#################################################################################
# The Institute for the Design of Advanced Energy Systems Integrated Platform
# Framework (IDAES IP) was produced under the DOE Institute for the
# Design of Advanced Energy Systems (IDAES), and is copyright (c) 2018-2021
# by the software owners: The Regents of the University of California, through
# Lawrence Berkeley National Laboratory,  National Technology & Engineering
# Solutions of Sandia, LLC, Carnegie Mellon University, West Virginia University
# Research Corporation, et al.  All rights reserved.
#
# Please see the files COPYRIGHT.md and LICENSE.md for full copyright and
# license information.
#################################################################################
"""
Case B31A - Natural Gas Combined Cycle (NGCC) plant_gross_power
Reference: NETL-PUB-22638
Cost and Performance Baseline for Fossil Energy Plants Volume 1:
Bituminous Coal and Natural Gas to Electricity; https://doi.org/10.2172/1569246
Author: A. Deshpande and M. Zamarripa
"""
import pytest
from idaes.models_extra.power_generation.costing.power_plant_capcost import (
    QGESSCosting,
    QGESSCostingData,
)
from idaes.core.util.model_statistics import degrees_of_freedom
import pyomo.environ as pyo
from idaes.core import FlowsheetBlock, UnitModelBlock, UnitModelCostingBlock
from idaes.core.solvers import get_solver
from pyomo.environ import units as pyunits
from pyomo.util.check_units import assert_units_consistent

# Get default solver for testing
solver = get_solver()


@pytest.fixture(scope="module")
def build_costing():
    # Create a Concrete Model as the top level object
    m = pyo.ConcreteModel()

    # Add a flowsheet object to the model
<<<<<<< HEAD
    m.fs = FlowsheetBlock(dynamic=False)
    m.fs.get_costing(year="2018")
=======
    m.fs = FlowsheetBlock(default={"dynamic": False})
    m.fs.costing = QGESSCosting()
    CE_index_year = "2018"
>>>>>>> d3bbf088

    # Accounts with Feedwater Flow to HP section of HRSG, as the
    # reference/scaling parameter - Exhibit 5-15
    FW_accounts = ["3.1", "3.3", "8.4"]

    m.fs.b1 = UnitModelBlock()
    m.fs.b1.feedwater_flowrate = pyo.Var(
        initialize=1085751, units=pyunits.lb / pyunits.hr
    )
    m.fs.b1.feedwater_flowrate.fix()

    m.fs.b1.costing = UnitModelCostingBlock(
        default={
            "flowsheet_costing_block": m.fs.costing,
            "costing_method": QGESSCostingData.get_PP_costing,
            "costing_method_arguments": {
                "cost_accounts": FW_accounts,
                "scaled_param": m.fs.b1.feedwater_flowrate,
                "tech": 6,
                "ccs": "B",
                "CE_index_year": CE_index_year,
            },
        }
    )

    return m


@pytest.mark.unit
def test_get_costing(build_costing):
    m = build_costing

    assert isinstance(m.fs.b1.costing.total_plant_cost, pyo.Var)
    assert hasattr(m.fs.b1.costing, "bare_erected_cost")
    assert isinstance(m.fs.b1.costing.total_plant_cost_eq, pyo.Constraint)
    assert degrees_of_freedom(m) == 0


@pytest.mark.skipif(solver is None, reason="Solver not available")
@pytest.mark.component
def test_units1_costing(build_costing):
    m = build_costing
    CE_index_year = "2018"

    # Accounts with Feedwater Flow to HP section of HRSG, as the
    # reference/scaling parameter - Exhibit 5-15
    FW_accounts = ["3.1", "3.3", "8.4"]

    # Accounts with Raw water withdrawal as the reference/scaling parameter
    # Exhibit 5-14
    RW_withdraw_accounts = ["3.2", "3.4", "3.5", "9.5", "14.6"]
    m.fs.b2 = UnitModelBlock()

    m.fs.b2.raw_water_withdrawal = pyo.Var(
        initialize=2902, units=pyunits.gal / pyunits.min
    )
    m.fs.b2.raw_water_withdrawal.fix()
    m.fs.b2.costing = UnitModelCostingBlock(
        default={
            "flowsheet_costing_block": m.fs.costing,
            "costing_method": QGESSCostingData.get_PP_costing,
            "costing_method_arguments": {
                "cost_accounts": RW_withdraw_accounts,
                "scaled_param": m.fs.b2.raw_water_withdrawal,
                "tech": 6,
                "ccs": "B",
                "CE_index_year": CE_index_year,
            },
        }
    )

    # Accounts with fuel gas flowrate as the reference/scaling parameter
    # Exhibit 5-15 stream 2, Exhibit 5-8
    FuelG_accounts = ["3.6", "3.9", "6.1", "6.3", "6.4"]
    m.fs.b3 = UnitModelBlock()
    # Obtain Fuel gas flowrate in acm
    fuelgas_value = 205630  # lb/hr

    m.fs.b3.fg_flowrate = pyo.Var(
        initialize=fuelgas_value, units=pyunits.lb / pyunits.hr
    )
    m.fs.b3.fg_flowrate.fix()
    m.fs.b3.costing = UnitModelCostingBlock(
        default={
            "flowsheet_costing_block": m.fs.costing,
            "costing_method": QGESSCostingData.get_PP_costing,
            "costing_method_arguments": {
                "cost_accounts": FuelG_accounts,
                "scaled_param": m.fs.b3.fg_flowrate,
                "tech": 6,
                "ccs": "B",
                "CE_index_year": CE_index_year,
            },
        }
    )

    # Accounts with process water discharge as the reference/scaling parameter
    # Exhibit 5-14
    PW_discharge_accounts = ["3.7"]
    m.fs.b4 = UnitModelBlock()

    m.fs.b4.process_water_discharge = pyo.Var(
        initialize=657, units=pyunits.gal / pyunits.min
    )
    m.fs.b4.process_water_discharge.fix()
    m.fs.b4.costing = UnitModelCostingBlock(
        default={
            "flowsheet_costing_block": m.fs.costing,
            "costing_method": QGESSCostingData.get_PP_costing,
            "costing_method_arguments": {
                "cost_accounts": PW_discharge_accounts,
                "scaled_param": m.fs.b4.process_water_discharge,
                "tech": 6,
                "ccs": "B",
                "CE_index_year": CE_index_year,
            },
        }
    )

    # Initialize costing
    QGESSCostingData.costing_initialization(m.fs)
    assert degrees_of_freedom(m) == 0

    # Solve the model
    results = solver.solve(m, tee=True)

    # check unit consistency
    assert_units_consistent(m)

    assert results.solver.termination_condition == pyo.TerminationCondition.optimal
    assert results.solver.status == pyo.SolverStatus.ok

    # Accounts with raw water withdrawal as reference parameter
    assert pytest.approx(26.435, abs=0.5) == sum(
        pyo.value(m.fs.b2.costing.total_plant_cost[ac]) for ac in RW_withdraw_accounts
    )
    # Accounts with fuel gas as reference parameter
    assert pytest.approx(158.415, abs=0.5) == sum(
        pyo.value(m.fs.b3.costing.total_plant_cost[ac]) for ac in FuelG_accounts
    )

    # Accounts with process water discharge as reference parameter
    assert pytest.approx(11.608, abs=0.5) == sum(
        pyo.value(m.fs.b4.costing.total_plant_cost[ac]) for ac in PW_discharge_accounts
    )


@pytest.mark.skipif(solver is None, reason="Solver not available")
@pytest.mark.component
def test_units2_costing(build_costing):
    m = build_costing
    CE_index_year = "2018"
    # Accounts with flue gas flowrate as the reference/scaling parameter
    # Exhibit 5-15 stream 3, Exhibit 5-8
    FG_accounts = ["7.6"]
    m.fs.b5 = UnitModelBlock()
    # Obtain Flue gas flowrate in acm
    fluegas_value = (8658430 / 60) / 0.025  # ft3/min

    m.fs.b5.fg_flowrate = pyo.Var(
        initialize=fluegas_value, units=pyunits.ft**3 / pyunits.min
    )
    m.fs.b5.fg_flowrate.fix()
    m.fs.b5.costing = UnitModelCostingBlock(
        default={
            "flowsheet_costing_block": m.fs.costing,
            "costing_method": QGESSCostingData.get_PP_costing,
            "costing_method_arguments": {
                "cost_accounts": FG_accounts,
                "scaled_param": m.fs.b5.fg_flowrate,
                "tech": 6,
                "ccs": "B",
                "CE_index_year": CE_index_year,
            },
        }
    )

    # Accounts with combustion turbine gross power as the reference/scaling
    # parameter
    # Exhibit 5-9
    CT_grosspower_accounts = ["6.5"]
    m.fs.b6 = UnitModelBlock()
    # Obtain combustion turbine gross power in kW
    CT_gross_power = 477 * 1000  # kW

    m.fs.b6.ct_gross_power = pyo.Var(initialize=CT_gross_power, units=pyunits.kW)
    m.fs.b6.ct_gross_power.fix()
    m.fs.b6.costing = UnitModelCostingBlock(
        default={
            "flowsheet_costing_block": m.fs.costing,
            "costing_method": QGESSCostingData.get_PP_costing,
            "costing_method_arguments": {
                "cost_accounts": CT_grosspower_accounts,
                "scaled_param": m.fs.b6.ct_gross_power,
                "tech": 6,
                "ccs": "B",
                "CE_index_year": CE_index_year,
            },
        }
    )

    # Accounts with HRSG duty as the reference/scaling parameter
    # Exhibit 5-8, streams 3 and 4
    HRSG_duty_accounts = ["7.1", "7.2"]
    m.fs.b7 = UnitModelBlock()
    # Obtain HRSG duty in MMBtu/hr, overall energy balance
    HRSG_duty = -(-538.1 + 277.1) * 8658430 / (10**6)  # MMBtu/hr

    m.fs.b7.hrsg_duty = pyo.Var(initialize=HRSG_duty, units=pyunits.MBtu / pyunits.hr)
    m.fs.b7.hrsg_duty.fix()
    m.fs.b7.costing = UnitModelCostingBlock(
        default={
            "flowsheet_costing_block": m.fs.costing,
            "costing_method": QGESSCostingData.get_PP_costing,
            "costing_method_arguments": {
                "cost_accounts": HRSG_duty_accounts,
                "scaled_param": m.fs.b7.hrsg_duty,
                "tech": 6,
                "ccs": "B",
                "CE_index_year": CE_index_year,
            },
        }
    )

    # Accounts with gas flow to stack as the reference/scaling parameter
    # Exhibit 5-8, stream 4
    Stack_flow_gas_accounts = ["7.3", "7.4", "7.5"]
    m.fs.b8 = UnitModelBlock()
    # Obtain gas flowrate to stack in ft3/min
    stack_flow_gas = (8658430 / 60) / 0.061  # ft3/min

    m.fs.b8.stack_flow_gas = pyo.Var(
        initialize=stack_flow_gas, units=pyunits.ft**3 / pyunits.min
    )
    m.fs.b8.stack_flow_gas.fix()
    m.fs.b8.costing = UnitModelCostingBlock(
        default={
            "flowsheet_costing_block": m.fs.costing,
            "costing_method": QGESSCostingData.get_PP_costing,
            "costing_method_arguments": {
                "cost_accounts": Stack_flow_gas_accounts,
                "scaled_param": m.fs.b8.stack_flow_gas,
                "tech": 6,
                "ccs": "B",
                "CE_index_year": CE_index_year,
            },
        }
    )

    # Initialize costing
    QGESSCostingData.costing_initialization(m.fs)
    assert degrees_of_freedom(m) == 0

    # Solve the model
    results = solver.solve(m, tee=True)

    # check unit consistency
    assert_units_consistent(m)

    assert results.solver.termination_condition == pyo.TerminationCondition.optimal
    assert results.solver.status == pyo.SolverStatus.ok
    # Accounts with HRSG duty as reference parameter
    assert pytest.approx(90.794, abs=0.1) == sum(
        pyo.value(m.fs.b7.costing.total_plant_cost[ac]) for ac in HRSG_duty_accounts
    )


@pytest.mark.skipif(solver is None, reason="Solver not available")
@pytest.mark.component
def test_units3_costing(build_costing):
    m = build_costing
    CE_index_year = "2018"
    # Accounts with steam turbine gross power as the reference/scaling
    # parameter
    # Exhibit 5-9
    Steam_turbine_gross_power_accounts = ["8.1", "8.2", "8.5", "14.3"]
    m.fs.b9 = UnitModelBlock()
    # Obtain steam turbine gross power in kW
    ST_gross_power = 263 * 1000  # kW

    m.fs.b9.st_gross_power = pyo.Var(initialize=ST_gross_power, units=pyunits.kW)
    m.fs.b9.st_gross_power.fix()
    m.fs.b9.costing = UnitModelCostingBlock(
        default={
            "flowsheet_costing_block": m.fs.costing,
            "costing_method": QGESSCostingData.get_PP_costing,
            "costing_method_arguments": {
                "cost_accounts": Steam_turbine_gross_power_accounts,
                "scaled_param": m.fs.b9.st_gross_power,
                "tech": 6,
                "ccs": "B",
                "CE_index_year": CE_index_year,
            },
        }
    )

    # Accounts with condenser duty as the reference/scaling parameter
    # Exhibit 5-9
    Condenser_duty_accounts = ["8.3"]
    m.fs.b10 = UnitModelBlock()
    # Obtain condenser duty in MMBtu/hr
    condenser_duty = 1332  # MMBtu/hr

    m.fs.b10.cond_duty = pyo.Var(
        initialize=condenser_duty, units=pyunits.MBtu / pyunits.hr
    )
    m.fs.b10.cond_duty.fix()
    m.fs.b10.costing = UnitModelCostingBlock(
        default={
            "flowsheet_costing_block": m.fs.costing,
            "costing_method": QGESSCostingData.get_PP_costing,
            "costing_method_arguments": {
                "cost_accounts": Condenser_duty_accounts,
                "scaled_param": m.fs.b10.cond_duty,
                "tech": 6,
                "ccs": "B",
                "CE_index_year": CE_index_year,
            },
        }
    )

    # Accounts with cooling tower duty as the reference/scaling parameter
    # Exhibit 5-16
    Cooling_tower_accounts = ["9.1"]
    m.fs.b11 = UnitModelBlock()
    # Obtain cooling tower duty in MMBtu/hr (includes condenser, Acid gas
    # removal, and other cooling loads)
    cooling_tower_duty = 1357  # MMBtu/hr

    m.fs.b11.cool_tower_duty = pyo.Var(
        initialize=cooling_tower_duty, units=pyunits.MBtu / pyunits.hr
    )
    m.fs.b11.cool_tower_duty.fix()
    m.fs.b11.costing = UnitModelCostingBlock(
        default={
            "flowsheet_costing_block": m.fs.costing,
            "costing_method": QGESSCostingData.get_PP_costing,
            "costing_method_arguments": {
                "cost_accounts": Cooling_tower_accounts,
                "scaled_param": m.fs.b11.cool_tower_duty,
                "tech": 6,
                "ccs": "B",
                "CE_index_year": CE_index_year,
            },
        }
    )

    # Accounts with circulating water flowrate as the reference/scaling
    # parameter
    Circ_water_accounts = ["9.2", "9.3", "9.4", "9.6", "9.7", "14.5"]
    m.fs.b12 = UnitModelBlock()
    # Obtain circulating water flowrate in gal/min
    cir_water_flowrate = 217555  # gal/min

    m.fs.b12.circ_water_flow = pyo.Var(
        initialize=cir_water_flowrate, units=pyunits.gal / pyunits.min
    )
    m.fs.b12.circ_water_flow.fix()
    m.fs.b12.costing = UnitModelCostingBlock(
        default={
            "flowsheet_costing_block": m.fs.costing,
            "costing_method": QGESSCostingData.get_PP_costing,
            "costing_method_arguments": {
                "cost_accounts": Circ_water_accounts,
                "scaled_param": m.fs.b12.circ_water_flow,
                "tech": 6,
                "ccs": "B",
                "CE_index_year": CE_index_year,
            },
        }
    )

    # Accounts with total plant gross power as the reference/scaling parameter
    # Exhibit 5-9
    plant_gross_power_accounts = [
        "11.1",
        "11.7",
        "11.9",
        "13.1",
        "13.2",
        "13.3",
        "14.4",
        "14.7",
        "14.8",
        "14.9",
        "14.10",
    ]
    m.fs.b13 = UnitModelBlock()
    # Obtain total plant gross power in kW
    plant_gross_power = 740000  # kW

    m.fs.b13.gross_power = pyo.Var(initialize=plant_gross_power, units=pyunits.kW)
    m.fs.b13.gross_power.fix()
    m.fs.b13.costing = UnitModelCostingBlock(
        default={
            "flowsheet_costing_block": m.fs.costing,
            "costing_method": QGESSCostingData.get_PP_costing,
            "costing_method_arguments": {
                "cost_accounts": plant_gross_power_accounts,
                "scaled_param": m.fs.b13.gross_power,
                "tech": 6,
                "ccs": "B",
                "CE_index_year": CE_index_year,
            },
        }
    )

    # Accounts with auxilliary load as the reference/scaling parameter
    # Exhibit 5-9
    auxilliary_load_accounts = [
        "11.2",
        "11.3",
        "11.4",
        "11.5",
        "11.6",
        "12.1",
        "12.2",
        "12.3",
        "12.4",
        "12.5",
        "12.6",
        "12.7",
        "12.8",
        "12.9",
    ]
    m.fs.b14 = UnitModelBlock()
    # Obtain auxilliary load in kW
    aux_load = 14 * 1000  # kW

    m.fs.b14.auxilliary_load = pyo.Var(initialize=aux_load, units=pyunits.kW)
    m.fs.b14.auxilliary_load.fix()
    m.fs.b14.costing = UnitModelCostingBlock(
        default={
            "flowsheet_costing_block": m.fs.costing,
            "costing_method": QGESSCostingData.get_PP_costing,
            "costing_method_arguments": {
                "cost_accounts": auxilliary_load_accounts,
                "scaled_param": m.fs.b14.auxilliary_load,
                "tech": 6,
                "ccs": "B",
                "CE_index_year": CE_index_year,
            },
        }
    )

    # Accounts with STG,CTG output as the reference/scaling parameter
    # Case B31A Account 9 - Pg 501 rev 4 baseline report
    stg_ctg_accounts = ["11.8"]
    m.fs.b15 = UnitModelBlock()
    # Obtain STG,CTG output in kW
    stg_ctg_op = 689800  # kW

    m.fs.b15.stg_ctg_output = pyo.Var(initialize=stg_ctg_op, units=pyunits.kW)
    m.fs.b15.stg_ctg_output.fix()
    m.fs.b15.costing = UnitModelCostingBlock(
        default={
            "flowsheet_costing_block": m.fs.costing,
            "costing_method": QGESSCostingData.get_PP_costing,
            "costing_method_arguments": {
                "cost_accounts": stg_ctg_accounts,
                "scaled_param": m.fs.b15.stg_ctg_output,
                "tech": 6,
                "ccs": "B",
                "CE_index_year": CE_index_year,
            },
        }
    )

    # Accounts with gas turbine power as the reference/scaling parameter
    # Exhibit 5-9
    gasturbine_accounts = ["14.1"]
    m.fs.b16 = UnitModelBlock()
    # Obtain gas turbine power in kW
    gt_power = 477 * 1000  # kW

    m.fs.b16.gas_turbine_power = pyo.Var(initialize=gt_power, units=pyunits.kW)
    m.fs.b16.gas_turbine_power.fix()
    m.fs.b16.costing = UnitModelCostingBlock(
        default={
            "flowsheet_costing_block": m.fs.costing,
            "costing_method": QGESSCostingData.get_PP_costing,
            "costing_method_arguments": {
                "cost_accounts": gasturbine_accounts,
                "scaled_param": m.fs.b16.gas_turbine_power,
                "tech": 6,
                "ccs": "B",
                "CE_index_year": CE_index_year,
            },
        }
    )

    # Initialize costing
    QGESSCostingData.costing_initialization(m.fs)
    assert degrees_of_freedom(m) == 0

    # Solve the model
    results = solver.solve(m, tee=True)

    # check unit consistency
    assert_units_consistent(m)

    assert results.solver.termination_condition == pyo.TerminationCondition.optimal
    assert results.solver.status == pyo.SolverStatus.ok

    # Accounts with condenser duty as reference parameter
    assert pytest.approx(14.27, abs=0.1) == sum(
        pyo.value(m.fs.b10.costing.total_plant_cost[ac])
        for ac in Condenser_duty_accounts
    )

    # Accounts with cooling tower duty as reference parameter
    assert pytest.approx(14.73, abs=0.2) == sum(
        pyo.value(m.fs.b11.costing.total_plant_cost[ac])
        for ac in Cooling_tower_accounts
    )


@pytest.mark.skipif(solver is None, reason="Solver not available")
@pytest.mark.component
def test_flowsheet_costing(build_costing):
    m = build_costing
    # Build cost constraints
    m.fs.costing.build_process_costs(
        net_power=None,
        fixed_OM=False,
        variable_OM=False,
        resources=None,
        rates=None,
        prices=None,
        fuel="natural_gas",
    )

    # Initialize costing
    QGESSCostingData.costing_initialization(m.fs)
    assert degrees_of_freedom(m) == 0

    # Solve the model
    results = solver.solve(m, tee=True)

    # check unit consistency
    assert_units_consistent(m)

    assert results.solver.termination_condition == pyo.TerminationCondition.optimal
    assert results.solver.status == pyo.SolverStatus.ok

    # Verify total plant costs
    assert pytest.approx(574.85, abs=0.1) == pyo.value(m.fs.costing.total_TPC)<|MERGE_RESOLUTION|>--- conflicted
+++ resolved
@@ -39,14 +39,9 @@
     m = pyo.ConcreteModel()
 
     # Add a flowsheet object to the model
-<<<<<<< HEAD
-    m.fs = FlowsheetBlock(dynamic=False)
-    m.fs.get_costing(year="2018")
-=======
     m.fs = FlowsheetBlock(default={"dynamic": False})
     m.fs.costing = QGESSCosting()
     CE_index_year = "2018"
->>>>>>> d3bbf088
 
     # Accounts with Feedwater Flow to HP section of HRSG, as the
     # reference/scaling parameter - Exhibit 5-15
