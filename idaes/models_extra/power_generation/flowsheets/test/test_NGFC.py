--- conflicted
+++ resolved
@@ -52,14 +52,11 @@
 from idaes.core.util.scaling import (extreme_jacobian_columns,
                                      extreme_jacobian_rows)
 from idaes.core.util import model_serializer as ms
-<<<<<<< HEAD
+
 from idaes.core.util.tables import create_stream_table_dataframe
 
 solver_available = pyo.SolverFactory("ipopt").available()
 solver = get_solver()
-=======
-import idaes
->>>>>>> 7f045d9c
 
 
 @pytest.fixture(scope="module")
@@ -71,11 +68,6 @@
     scale_flowsheet(m)
     set_power_island_inputs(m)
     set_reformer_inputs(m)
-<<<<<<< HEAD
-
-=======
-    connect_reformer_to_power_island(m)
->>>>>>> 7f045d9c
     return m
 
 
@@ -212,32 +204,6 @@
 
 
 @pytest.mark.integration
-<<<<<<< HEAD
-def test_initialize_power_island(m):
-    initialize_power_island(m)
-
-    # a few checks to make sure this method worked as expected
-    assert pyo.value(m.fs.cathode.inlet.flow_mol[0]) == \
-        pytest.approx(34168, rel=1e-3)
-    assert pyo.value(m.fs.cathode.inlet.temperature[0]) == \
-        pytest.approx(892, rel=1e-3)
-    assert pyo.value(m.fs.cathode.inlet.pressure[0]) == \
-        pytest.approx(105490, rel=1e-3)
-
-
-@pytest.mark.integration
-def test_initialize_reformer(m):
-    initialize_reformer(m)
-
-    # a few checks to make sure this method worked as expected
-    assert pyo.value(m.fs.reformer.inlet.flow_mol[0]) == \
-        pytest.approx(3879, rel=1e-3)  # mol/s
-    assert pyo.value(m.fs.reformer.inlet.temperature[0]) == \
-        pytest.approx(1251, rel=1e-3)  # K
-    assert pyo.value(m.fs.reformer.inlet.pressure[0]) == \
-        pytest.approx(5555795, rel=1e-3)  # Pa
-
-=======
 def test_initialize(m):
     scale_flowsheet(m)
 
@@ -265,7 +231,6 @@
     assert pyo.value(m.fs.cathode_hx.shell_outlet.temperature[0]) == pytest.approx(
         475.8, 1e-3
     )
->>>>>>> 7f045d9c
 
 @pytest.mark.unit
 def test_connect_reformer_to_power_island(m):
