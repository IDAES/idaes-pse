--- conflicted
+++ resolved
@@ -958,16 +958,10 @@
     for t, v in tags.items():
         tag_group.add(t, v, format_string="{:.3f}")
     if svg is None:
-<<<<<<< HEAD
-        svg = os.path.join(this_file_dir(), "supercritical_steam_cycle.svg")
-    with open(svg, "r") as f:
-        s = svg_tag(tag_group=tag_group, svg=f)
-=======
         fname = os.path.join(this_file_dir(), "supercritical_steam_cycle.svg")
         with open(fname, "r") as f:
             svg = f.read()
     s = svg_tag(tag_group=tag_group, svg=svg)
->>>>>>> 4c3c625c
     return s
 
 
