--- conflicted
+++ resolved
@@ -67,33 +67,15 @@
 
     caplog.clear()
     m.fs.unit = BoilerHeatExchanger(
-<<<<<<< HEAD
-        default={
-            "delta_temperature_callback": delta_temperature_lmtd_callback,
-            "cold_side": {
-                "property_package": m.fs.prop_steam,
-                "has_pressure_change": True,
-            },
-            "hot_side": {
-                "property_package": m.fs.prop_fluegas,
-                "has_pressure_change": True,
-            },
-            "flow_pattern": HeatExchangerFlowPattern.countercurrent,
-            "tube_arrangement": TubeArrangement.inLine,
-            "cold_side_water_phase": "Liq",
-            "has_radiation": True,
-        }
-=======
         delta_temperature_callback=delta_temperature_lmtd_callback,
-        tube={"property_package": m.fs.prop_steam},
-        shell={"property_package": m.fs.prop_fluegas},
+        cold_side={"property_package": m.fs.prop_steam},
+        hot_side={"property_package": m.fs.prop_fluegas},
         has_pressure_change=True,
         has_holdup=True,
         flow_pattern=HeatExchangerFlowPattern.countercurrent,
         tube_arrangement=TubeArrangement.inLine,
-        side_1_water_phase="Liq",
+        cold_side_water_phase="Liq",
         has_radiation=True,
->>>>>>> 518cf5c7
     )
     n_warn = 0
     n_depreacted = 0
