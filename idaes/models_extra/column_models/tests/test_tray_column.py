--- conflicted
+++ resolved
@@ -173,26 +173,13 @@
 
     @pytest.mark.skipif(solver is None, reason="Solver not available")
     @pytest.mark.component
-<<<<<<< HEAD
     def test_initialize(self, btx_fctp):
-=======
-    @pytest.mark.xfail  # TODO: Remove once model is fixed
-    # TODO: These tests really need to be broken into two parts
-    def test_initialize(self, btx_ftpz, btx_fctp):
-        initialization_tester(btx_ftpz)
->>>>>>> 6543a70b
         initialization_tester(btx_fctp)
 
     @pytest.mark.skipif(solver is None, reason="Solver not available")
     @pytest.mark.component
-<<<<<<< HEAD
     def test_solve(self, btx_fctp):
         results = solver.solve(btx_fctp)
-=======
-    @pytest.mark.xfail  # TODO: Remove once model is fixed
-    def test_solve(self, btx_ftpz, btx_fctp):
-        results = solver.solve(btx_ftpz)
->>>>>>> 6543a70b
 
         assert check_optimal_termination(results)
 
@@ -268,38 +255,7 @@
 
     @pytest.mark.skipif(solver is None, reason="Solver not available")
     @pytest.mark.component
-<<<<<<< HEAD
     def test_solution(self, btx_ftpz):
-=======
-    @pytest.mark.xfail  # TODO: Remove once model is fixed
-    def test_solution(self, btx_ftpz, btx_fctp):
->>>>>>> 6543a70b
-
-        from idaes.core.util.scaling import (
-            unscaled_constraints_generator,
-            unscaled_variables_generator,
-            badly_scaled_var_generator,
-        )
-
-        print("\nUnscaled Constraints 1")
-        for i in unscaled_constraints_generator(btx_ftpz):
-            print(i)
-        print("\nUnscaled Vars 1")
-        for i in unscaled_variables_generator(btx_ftpz):
-            print(i)
-        print("\nBadly Scaled Vars 1")
-        for i in badly_scaled_var_generator(btx_ftpz):
-            print(i)
-        print("\nUnscaled Constraints 2")
-        for i in unscaled_constraints_generator(btx_fctp):
-            print(i)
-        print("\nUnscaled Vars 2")
-        for i in unscaled_variables_generator(btx_fctp):
-            print(i)
-        print("\nBadly Scaled Vars 2")
-        for i in badly_scaled_var_generator(btx_fctp):
-            print(i)
-        # assert False
 
         # Distillate port - btx_ftpz
         assert pytest.approx(18.978, rel=1e-2) == value(
