--- conflicted
+++ resolved
@@ -184,14 +184,6 @@
 
     @pytest.mark.skipif(solver is None, reason="Solver not available")
     @pytest.mark.component
-<<<<<<< HEAD
-    @pytest.mark.xfail  # TODO: Remove once model is fixed
-    def test_solution(self, btx_ftpz, btx_fctp):
-        from idaes.core.util.scaling import (
-            unscaled_constraints_generator,
-            unscaled_variables_generator,
-            badly_scaled_var_generator,
-=======
     def test_solution(self, btx_fctp):
 
         # Distillate port - btx_fctp
@@ -217,7 +209,6 @@
         )
         assert pytest.approx(377.33, rel=1e-4) == value(
             btx_fctp.fs.unit.reboiler.bottoms.temperature[0]
->>>>>>> 7d07e9e8
         )
         assert pytest.approx(101325, abs=1e-3) == value(
             btx_fctp.fs.unit.reboiler.bottoms.pressure[0]
