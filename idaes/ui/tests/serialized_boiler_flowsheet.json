<<<<<<< HEAD
{"model": {"stream_table": {"index": [0, 1, 2, 3, 4, 5, 6, 7, 8, 9, 10, 11, 12, 13, 14], "columns": ["", "Variable", "Units", "econ2ww", "ww2prsh", "prsh2plsh", "plsh2fsh", "FSHtoATMP1", "fg_fsh2_separator", "fg_fsh2rh", "fg_fsh2PrSH", "fg_rhtomix", "fg_prsh2mix", "fg_mix2econ"], "data": [[0, "Molar Flow (mol/s)", {"raw": "mol/s", "html": "mol/s", "latex": "\\frac{\\mathrm{mol}}{\\mathrm{s}}"}, 1, 1, 1, 1, 1, "-", "-", "-", "-", "-", "-"], [1, "Mass Flow (kg/s)", {"raw": "kg/s", "html": "kg/s", "latex": "\\frac{\\mathrm{kg}}{\\mathrm{s}}"}, 0.01802, 0.01802, 0.01802, 0.01802, 0.01802, "-", "-", "-", "-", "-", "-"], [2, "T (K)", {"raw": "K", "html": "K", "latex": "\\mathrm{K}"}, 286.34379, 286.34379, 286.34379, 286.34379, 286.34379, "-", "-", "-", "-", "-", "-"], [3, "P (Pa)", {"raw": "Pa", "html": "Pa", "latex": "\\mathrm{Pa}"}, 100000.0, 100000.0, 100000.0, 100000.0, 100000.0, "-", "-", "-", "-", "-", "-"], [4, "Vapor Fraction", null, 0.0, 0.0, 0.0, 0.0, 0.0, "-", "-", "-", "-", "-", "-"], [5, "Molar Enthalpy (J/mol) Vap", {"raw": "J/mol", "html": "J/mol", "latex": "\\frac{\\mathrm{J}}{\\mathrm{mol}}"}, 2168.59605, 2168.59605, 2168.59605, 2168.59605, 2168.59605, "-", "-", "-", "-", "-", "-"], [6, "Molar Enthalpy (J/mol) Liq", {"raw": "J/mol", "html": "J/mol", "latex": "\\frac{\\mathrm{J}}{\\mathrm{mol}}"}, 1000.0, 1000.0, 1000.0, 1000.0, 1000.0, "-", "-", "-", "-", "-", "-"], [7, "flow_mol_comp N2", {"raw": "mol/s", "html": "mol/s", "latex": "\\frac{\\mathrm{mol}}{\\mathrm{s}}"}, "-", "-", "-", "-", "-", 1.0, 1.0, 1.0, 1.0, 1.0, 1.0], [8, "flow_mol_comp O2", {"raw": "mol/s", "html": "mol/s", "latex": "\\frac{\\mathrm{mol}}{\\mathrm{s}}"}, "-", "-", "-", "-", "-", 1.0, 1.0, 1.0, 1.0, 1.0, 1.0], [9, "flow_mol_comp NO", {"raw": "mol/s", "html": "mol/s", "latex": "\\frac{\\mathrm{mol}}{\\mathrm{s}}"}, "-", "-", "-", "-", "-", 1.0, 1.0, 1.0, 1.0, 1.0, 1.0], [10, "flow_mol_comp CO2", {"raw": "mol/s", "html": "mol/s", "latex": "\\frac{\\mathrm{mol}}{\\mathrm{s}}"}, "-", "-", "-", "-", "-", 1.0, 1.0, 1.0, 1.0, 1.0, 1.0], [11, "flow_mol_comp H2O", {"raw": "mol/s", "html": "mol/s", "latex": "\\frac{\\mathrm{mol}}{\\mathrm{s}}"}, "-", "-", "-", "-", "-", 1.0, 1.0, 1.0, 1.0, 1.0, 1.0], [12, "flow_mol_comp SO2", {"raw": "mol/s", "html": "mol/s", "latex": "\\frac{\\mathrm{mol}}{\\mathrm{s}}"}, "-", "-", "-", "-", "-", 1.0, 1.0, 1.0, 1.0, 1.0, 1.0], [13, "temperature", {"raw": "K", "html": "K", "latex": "\\mathrm{K}"}, "-", "-", "-", "-", "-", 500, 500, 500, 500, 500, 500], [14, "pressure", {"raw": "Pa", "html": "Pa", "latex": "\\mathrm{Pa}"}, "-", "-", "-", "-", "-", 101325.0, 101325.0, 101325.0, 101325.0, 101325.0, 101325.0]]}, "id": "boiler", "unit_models": {"ECON": {"type": "boiler_heat_exchanger", "image": "/images/icons/default.svg", "performance_contents": {"0": {"Variable": "HX Coefficient", "Value": 100.0}, "1": {"Variable": "HX Area", "Value": 1000.0}, "2": {"Variable": "Heat Duty", "Value": 0.0}}, "stream_contents": {"0": {"Variable": "Molar Flow (mol/s)", "Hot Inlet": 1, "Hot Outlet": 1, "Cold Inlet": "-", "Cold Outlet": "-"}, "1": {"Variable": "Mass Flow (kg/s)", "Hot Inlet": 0.01802, "Hot Outlet": 0.01802, "Cold Inlet": "-", "Cold Outlet": "-"}, "2": {"Variable": "T (K)", "Hot Inlet": 286.34379, "Hot Outlet": 286.34379, "Cold Inlet": "-", "Cold Outlet": "-"}, "3": {"Variable": "P (Pa)", "Hot Inlet": 100000.0, "Hot Outlet": 100000.0, "Cold Inlet": "-", "Cold Outlet": "-"}, "4": {"Variable": "Vapor Fraction", "Hot Inlet": 0.0, "Hot Outlet": 0.0, "Cold Inlet": "-", "Cold Outlet": "-"}, "5": {"Variable": "Molar Enthalpy (J/mol) Vap", "Hot Inlet": 2168.59605, "Hot Outlet": 2168.59605, "Cold Inlet": "-", "Cold Outlet": "-"}, "6": {"Variable": "Molar Enthalpy (J/mol) Liq", "Hot Inlet": 1000.0, "Hot Outlet": 1000.0, "Cold Inlet": "-", "Cold Outlet": "-"}, "7": {"Variable": "flow_mol_comp N2", "Hot Inlet": "-", "Hot Outlet": "-", "Cold Inlet": 1.0, "Cold Outlet": 1.0}, "8": {"Variable": "flow_mol_comp O2", "Hot Inlet": "-", "Hot Outlet": "-", "Cold Inlet": 1.0, "Cold Outlet": 1.0}, "9": {"Variable": "flow_mol_comp NO", "Hot Inlet": "-", "Hot Outlet": "-", "Cold Inlet": 1.0, "Cold Outlet": 1.0}, "10": {"Variable": "flow_mol_comp CO2", "Hot Inlet": "-", "Hot Outlet": "-", "Cold Inlet": 1.0, "Cold Outlet": 1.0}, "11": {"Variable": "flow_mol_comp H2O", "Hot Inlet": "-", "Hot Outlet": "-", "Cold Inlet": 1.0, "Cold Outlet": 1.0}, "12": {"Variable": "flow_mol_comp SO2", "Hot Inlet": "-", "Hot Outlet": "-", "Cold Inlet": 1.0, "Cold Outlet": 1.0}, "13": {"Variable": "temperature", "Hot Inlet": "-", "Hot Outlet": "-", "Cold Inlet": 500, "Cold Outlet": 500}, "14": {"Variable": "pressure", "Hot Inlet": "-", "Hot Outlet": "-", "Cold Inlet": 101325.0, "Cold Outlet": 101325.0}}}, "PrSH": {"type": "boiler_heat_exchanger", "image": "/images/icons/default.svg", "performance_contents": {"0": {"Variable": "HX Coefficient", "Value": 100.0}, "1": {"Variable": "HX Area", "Value": 1000.0}, "2": {"Variable": "Heat Duty", "Value": 0.0}}, "stream_contents": {"0": {"Variable": "Molar Flow (mol/s)", "Hot Inlet": 1, "Hot Outlet": 1, "Cold Inlet": "-", "Cold Outlet": "-"}, "1": {"Variable": "Mass Flow (kg/s)", "Hot Inlet": 0.01802, "Hot Outlet": 0.01802, "Cold Inlet": "-", "Cold Outlet": "-"}, "2": {"Variable": "T (K)", "Hot Inlet": 286.34379, "Hot Outlet": 286.34379, "Cold Inlet": "-", "Cold Outlet": "-"}, "3": {"Variable": "P (Pa)", "Hot Inlet": 100000.0, "Hot Outlet": 100000.0, "Cold Inlet": "-", "Cold Outlet": "-"}, "4": {"Variable": "Vapor Fraction", "Hot Inlet": 0.0, "Hot Outlet": 0.0, "Cold Inlet": "-", "Cold Outlet": "-"}, "5": {"Variable": "Molar Enthalpy (J/mol) Vap", "Hot Inlet": 2168.59605, "Hot Outlet": 2168.59605, "Cold Inlet": "-", "Cold Outlet": "-"}, "6": {"Variable": "Molar Enthalpy (J/mol) Liq", "Hot Inlet": 1000.0, "Hot Outlet": 1000.0, "Cold Inlet": "-", "Cold Outlet": "-"}, "7": {"Variable": "flow_mol_comp N2", "Hot Inlet": "-", "Hot Outlet": "-", "Cold Inlet": 1.0, "Cold Outlet": 1.0}, "8": {"Variable": "flow_mol_comp O2", "Hot Inlet": "-", "Hot Outlet": "-", "Cold Inlet": 1.0, "Cold Outlet": 1.0}, "9": {"Variable": "flow_mol_comp NO", "Hot Inlet": "-", "Hot Outlet": "-", "Cold Inlet": 1.0, "Cold Outlet": 1.0}, "10": {"Variable": "flow_mol_comp CO2", "Hot Inlet": "-", "Hot Outlet": "-", "Cold Inlet": 1.0, "Cold Outlet": 1.0}, "11": {"Variable": "flow_mol_comp H2O", "Hot Inlet": "-", "Hot Outlet": "-", "Cold Inlet": 1.0, "Cold Outlet": 1.0}, "12": {"Variable": "flow_mol_comp SO2", "Hot Inlet": "-", "Hot Outlet": "-", "Cold Inlet": 1.0, "Cold Outlet": 1.0}, "13": {"Variable": "temperature", "Hot Inlet": "-", "Hot Outlet": "-", "Cold Inlet": 500, "Cold Outlet": 500}, "14": {"Variable": "pressure", "Hot Inlet": "-", "Hot Outlet": "-", "Cold Inlet": 101325.0, "Cold Outlet": 101325.0}}}, "FSH": {"type": "boiler_heat_exchanger", "image": "/images/icons/default.svg", "performance_contents": {"0": {"Variable": "HX Coefficient", "Value": 100.0}, "1": {"Variable": "HX Area", "Value": 1000.0}, "2": {"Variable": "Heat Duty", "Value": 0.0}}, "stream_contents": {"0": {"Variable": "Molar Flow (mol/s)", "Hot Inlet": 1, "Hot Outlet": 1, "Cold Inlet": "-", "Cold Outlet": "-"}, "1": {"Variable": "Mass Flow (kg/s)", "Hot Inlet": 0.01802, "Hot Outlet": 0.01802, "Cold Inlet": "-", "Cold Outlet": "-"}, "2": {"Variable": "T (K)", "Hot Inlet": 286.34379, "Hot Outlet": 286.34379, "Cold Inlet": "-", "Cold Outlet": "-"}, "3": {"Variable": "P (Pa)", "Hot Inlet": 100000.0, "Hot Outlet": 100000.0, "Cold Inlet": "-", "Cold Outlet": "-"}, "4": {"Variable": "Vapor Fraction", "Hot Inlet": 0.0, "Hot Outlet": 0.0, "Cold Inlet": "-", "Cold Outlet": "-"}, "5": {"Variable": "Molar Enthalpy (J/mol) Vap", "Hot Inlet": 2168.59605, "Hot Outlet": 2168.59605, "Cold Inlet": "-", "Cold Outlet": "-"}, "6": {"Variable": "Molar Enthalpy (J/mol) Liq", "Hot Inlet": 1000.0, "Hot Outlet": 1000.0, "Cold Inlet": "-", "Cold Outlet": "-"}, "7": {"Variable": "flow_mol_comp N2", "Hot Inlet": "-", "Hot Outlet": "-", "Cold Inlet": 1.0, "Cold Outlet": 1.0}, "8": {"Variable": "flow_mol_comp O2", "Hot Inlet": "-", "Hot Outlet": "-", "Cold Inlet": 1.0, "Cold Outlet": 1.0}, "9": {"Variable": "flow_mol_comp NO", "Hot Inlet": "-", "Hot Outlet": "-", "Cold Inlet": 1.0, "Cold Outlet": 1.0}, "10": {"Variable": "flow_mol_comp CO2", "Hot Inlet": "-", "Hot Outlet": "-", "Cold Inlet": 1.0, "Cold Outlet": 1.0}, "11": {"Variable": "flow_mol_comp H2O", "Hot Inlet": "-", "Hot Outlet": "-", "Cold Inlet": 1.0, "Cold Outlet": 1.0}, "12": {"Variable": "flow_mol_comp SO2", "Hot Inlet": "-", "Hot Outlet": "-", "Cold Inlet": 1.0, "Cold Outlet": 1.0}, "13": {"Variable": "temperature", "Hot Inlet": "-", "Hot Outlet": "-", "Cold Inlet": 500, "Cold Outlet": 500}, "14": {"Variable": "pressure", "Hot Inlet": "-", "Hot Outlet": "-", "Cold Inlet": 101325.0, "Cold Outlet": 101325.0}}}, "RH": {"type": "boiler_heat_exchanger", "image": "/images/icons/default.svg", "performance_contents": {"0": {"Variable": "HX Coefficient", "Value": 100.0}, "1": {"Variable": "HX Area", "Value": 1000.0}, "2": {"Variable": "Heat Duty", "Value": 0.0}}, "stream_contents": {"0": {"Variable": "Molar Flow (mol/s)", "Hot Inlet": 1, "Hot Outlet": 1, "Cold Inlet": "-", "Cold Outlet": "-"}, "1": {"Variable": "Mass Flow (kg/s)", "Hot Inlet": 0.01802, "Hot Outlet": 0.01802, "Cold Inlet": "-", "Cold Outlet": "-"}, "2": {"Variable": "T (K)", "Hot Inlet": 286.34379, "Hot Outlet": 286.34379, "Cold Inlet": "-", "Cold Outlet": "-"}, "3": {"Variable": "P (Pa)", "Hot Inlet": 100000.0, "Hot Outlet": 100000.0, "Cold Inlet": "-", "Cold Outlet": "-"}, "4": {"Variable": "Vapor Fraction", "Hot Inlet": 0.0, "Hot Outlet": 0.0, "Cold Inlet": "-", "Cold Outlet": "-"}, "5": {"Variable": "Molar Enthalpy (J/mol) Vap", "Hot Inlet": 2168.59605, "Hot Outlet": 2168.59605, "Cold Inlet": "-", "Cold Outlet": "-"}, "6": {"Variable": "Molar Enthalpy (J/mol) Liq", "Hot Inlet": 1000.0, "Hot Outlet": 1000.0, "Cold Inlet": "-", "Cold Outlet": "-"}, "7": {"Variable": "flow_mol_comp N2", "Hot Inlet": "-", "Hot Outlet": "-", "Cold Inlet": 1.0, "Cold Outlet": 1.0}, "8": {"Variable": "flow_mol_comp O2", "Hot Inlet": "-", "Hot Outlet": "-", "Cold Inlet": 1.0, "Cold Outlet": 1.0}, "9": {"Variable": "flow_mol_comp NO", "Hot Inlet": "-", "Hot Outlet": "-", "Cold Inlet": 1.0, "Cold Outlet": 1.0}, "10": {"Variable": "flow_mol_comp CO2", "Hot Inlet": "-", "Hot Outlet": "-", "Cold Inlet": 1.0, "Cold Outlet": 1.0}, "11": {"Variable": "flow_mol_comp H2O", "Hot Inlet": "-", "Hot Outlet": "-", "Cold Inlet": 1.0, "Cold Outlet": 1.0}, "12": {"Variable": "flow_mol_comp SO2", "Hot Inlet": "-", "Hot Outlet": "-", "Cold Inlet": 1.0, "Cold Outlet": 1.0}, "13": {"Variable": "temperature", "Hot Inlet": "-", "Hot Outlet": "-", "Cold Inlet": 500, "Cold Outlet": 500}, "14": {"Variable": "pressure", "Hot Inlet": "-", "Hot Outlet": "-", "Cold Inlet": 101325.0, "Cold Outlet": 101325.0}}}, "PlSH": {"type": "heater", "image": "/images/icons/heater_2.svg", "performance_contents": {"0": {"Variable": "Heat Duty", "Value": 0.0}}, "stream_contents": {"0": {"Variable": "Molar Flow (mol/s)", "Inlet": 1.0, "Outlet": 1.0}, "1": {"Variable": "Mass Flow (kg/s)", "Inlet": 0.01802, "Outlet": 0.01802}, "2": {"Variable": "T (K)", "Inlet": 286.34379, "Outlet": 286.34379}, "3": {"Variable": "P (Pa)", "Inlet": 100000.0, "Outlet": 100000.0}, "4": {"Variable": "Vapor Fraction", "Inlet": 0.0, "Outlet": 0.0}, "5": {"Variable": "Molar Enthalpy (J/mol) Vap", "Inlet": 2168.59605, "Outlet": 2168.59605}, "6": {"Variable": "Molar Enthalpy (J/mol) Liq", "Inlet": 1000.0, "Outlet": 1000.0}}}, "Water_wall": {"type": "heater", "image": "/images/icons/heater_2.svg", "performance_contents": {"0": {"Variable": "Heat Duty", "Value": 0.0}}, "stream_contents": {"0": {"Variable": "Molar Flow (mol/s)", "Inlet": 1.0, "Outlet": 1.0}, "1": {"Variable": "Mass Flow (kg/s)", "Inlet": 0.01802, "Outlet": 0.01802}, "2": {"Variable": "T (K)", "Inlet": 286.34379, "Outlet": 286.34379}, "3": {"Variable": "P (Pa)", "Inlet": 100000.0, "Outlet": 100000.0}, "4": {"Variable": "Vapor Fraction", "Inlet": 0.0, "Outlet": 0.0}, "5": {"Variable": "Molar Enthalpy (J/mol) Vap", "Inlet": 2168.59605, "Outlet": 2168.59605}, "6": {"Variable": "Molar Enthalpy (J/mol) Liq", "Inlet": 1000.0, "Outlet": 1000.0}}}, "Spl1": {"type": "separator", "image": "/images/icons/splitter.svg", "performance_contents": {"0": {"Variable": "Split Fraction [('outlet_2',)]", "Value": 0.5}}, "stream_contents": {"0": {"Variable": "flow_mol_comp CO2", "Inlet": 1.0}, "1": {"Variable": "flow_mol_comp H2O", "Inlet": 1.0}, "2": {"Variable": "flow_mol_comp N2", "Inlet": 1.0}, "3": {"Variable": "flow_mol_comp NO", "Inlet": 1.0}, "4": {"Variable": "flow_mol_comp O2", "Inlet": 1.0}, "5": {"Variable": "flow_mol_comp SO2", "Inlet": 1.0}, "6": {"Variable": "pressure", "Inlet": 101325.0}, "7": {"Variable": "temperature", "Inlet": 500.0}}}, "mix1": {"type": "mixer", "image": "/images/icons/mixer.svg", "performance_contents": {}, "stream_contents": {"0": {"Variable": "flow_mol_comp N2", "Reheat_out": 1.0, "PrSH_out": 1.0, "Outlet": 1.0}, "1": {"Variable": "flow_mol_comp O2", "Reheat_out": 1.0, "PrSH_out": 1.0, "Outlet": 1.0}, "2": {"Variable": "flow_mol_comp NO", "Reheat_out": 1.0, "PrSH_out": 1.0, "Outlet": 1.0}, "3": {"Variable": "flow_mol_comp CO2", "Reheat_out": 1.0, "PrSH_out": 1.0, "Outlet": 1.0}, "4": {"Variable": "flow_mol_comp H2O", "Reheat_out": 1.0, "PrSH_out": 1.0, "Outlet": 1.0}, "5": {"Variable": "flow_mol_comp SO2", "Reheat_out": 1.0, "PrSH_out": 1.0, "Outlet": 1.0}, "6": {"Variable": "temperature", "Reheat_out": 500.0, "PrSH_out": 500.0, "Outlet": 500.0}, "7": {"Variable": "pressure", "Reheat_out": 101325.0, "PrSH_out": 101325.0, "Outlet": 101325.0}}}, "ATMP1": {"type": "mixer", "image": "/images/icons/mixer.svg", "performance_contents": {}, "stream_contents": {"0": {"Variable": "Molar Flow (mol/s)", "Steam": 1.0, "SprayWater": 1.0, "Outlet": 1.0}, "1": {"Variable": "Mass Flow (kg/s)", "Steam": 0.01802, "SprayWater": 0.01802, "Outlet": 0.01802}, "2": {"Variable": "T (K)", "Steam": 286.34379, "SprayWater": 286.34379, "Outlet": 286.34379}, "3": {"Variable": "P (Pa)", "Steam": 100000.0, "SprayWater": 100000.0, "Outlet": 100000.0}, "4": {"Variable": "Vapor Fraction", "Steam": 0.0, "SprayWater": 0.0, "Outlet": 0.0}, "5": {"Variable": "Molar Enthalpy (J/mol) Vap", "Steam": 2168.59605, "SprayWater": 2168.59605, "Outlet": 2168.59605}, "6": {"Variable": "Molar Enthalpy (J/mol) Liq", "Steam": 1000.0, "SprayWater": 1000.0, "Outlet": 1000.0}}}, "outlet_1": {"type": "product", "image": "/images/icons/product.svg"}, "shell_outlet_1": {"type": "product", "image": "/images/icons/product.svg"}, "tube_inlet_1": {"type": "feed", "image": "/images/icons/feed.svg"}, "shell_inlet_1": {"type": "feed", "image": "/images/icons/feed.svg"}, "tube_inlet_2": {"type": "feed", "image": "/images/icons/feed.svg"}, "tube_outlet_1": {"type": "product", "image": "/images/icons/product.svg"}}, "arcs": {"econ2ww": {"source": "ECON", "dest": "Water_wall", "label": "Molar flow (mol/s) 1\nMass flow (kg/s) 0.01802\nT (k) 286.34379\nP (pa) 100000.0\nVapor fraction 0.0\nMolar enthalpy (j/mol) Vap 2168.59605\nMolar enthalpy (j/mol) Liq 1000."}, "ww2prsh": {"source": "Water_wall", "dest": "PrSH", "label": "Molar flow (mol/s) 1\nMass flow (kg/s) 0.01802\nT (k) 286.34379\nP (pa) 100000.0\nVapor fraction 0.0\nMolar enthalpy (j/mol) Vap 2168.59605\nMolar enthalpy (j/mol) Liq 1000."}, "prsh2plsh": {"source": "PrSH", "dest": "PlSH", "label": "Molar flow (mol/s) 1\nMass flow (kg/s) 0.01802\nT (k) 286.34379\nP (pa) 100000.0\nVapor fraction 0.0\nMolar enthalpy (j/mol) Vap 2168.59605\nMolar enthalpy (j/mol) Liq 1000."}, "plsh2fsh": {"source": "PlSH", "dest": "FSH", "label": "Molar flow (mol/s) 1\nMass flow (kg/s) 0.01802\nT (k) 286.34379\nP (pa) 100000.0\nVapor fraction 0.0\nMolar enthalpy (j/mol) Vap 2168.59605\nMolar enthalpy (j/mol) Liq 1000."}, "FSHtoATMP1": {"source": "FSH", "dest": "ATMP1", "label": "Molar flow (mol/s) 1\nMass flow (kg/s) 0.01802\nT (k) 286.34379\nP (pa) 100000.0\nVapor fraction 0.0\nMolar enthalpy (j/mol) Vap 2168.59605\nMolar enthalpy (j/mol) Liq 1000."}, "fg_fsh2_separator": {"source": "FSH", "dest": "Spl1", "label": "Flow_mol_comp N2 1.0\nFlow_mol_comp O2 1.0\nFlow_mol_comp NO 1.0\nFlow_mol_comp CO2 1.0\nFlow_mol_comp H2O 1.0\nFlow_mol_comp SO2 1.0\nTemperature 500\nPressure 101325."}, "fg_fsh2rh": {"source": "Spl1", "dest": "RH", "label": "Flow_mol_comp N2 1.0\nFlow_mol_comp O2 1.0\nFlow_mol_comp NO 1.0\nFlow_mol_comp CO2 1.0\nFlow_mol_comp H2O 1.0\nFlow_mol_comp SO2 1.0\nTemperature 500\nPressure 101325."}, "fg_fsh2PrSH": {"source": "Spl1", "dest": "PrSH", "label": "Flow_mol_comp N2 1.0\nFlow_mol_comp O2 1.0\nFlow_mol_comp NO 1.0\nFlow_mol_comp CO2 1.0\nFlow_mol_comp H2O 1.0\nFlow_mol_comp SO2 1.0\nTemperature 500\nPressure 101325."}, "fg_rhtomix": {"source": "RH", "dest": "mix1", "label": "Flow_mol_comp N2 1.0\nFlow_mol_comp O2 1.0\nFlow_mol_comp NO 1.0\nFlow_mol_comp CO2 1.0\nFlow_mol_comp H2O 1.0\nFlow_mol_comp SO2 1.0\nTemperature 500\nPressure 101325."}, "fg_prsh2mix": {"source": "PrSH", "dest": "mix1", "label": "Flow_mol_comp N2 1.0\nFlow_mol_comp O2 1.0\nFlow_mol_comp NO 1.0\nFlow_mol_comp CO2 1.0\nFlow_mol_comp H2O 1.0\nFlow_mol_comp SO2 1.0\nTemperature 500\nPressure 101325."}, "fg_mix2econ": {"source": "mix1", "dest": "ECON", "label": "Flow_mol_comp N2 1.0\nFlow_mol_comp O2 1.0\nFlow_mol_comp NO 1.0\nFlow_mol_comp CO2 1.0\nFlow_mol_comp H2O 1.0\nFlow_mol_comp SO2 1.0\nTemperature 500\nPressure 101325."}, "s_outlet_1": {"source": "ATMP1", "dest": "outlet_1", "label": "product info"}, "s_shell_outlet_1": {"source": "ECON", "dest": "shell_outlet_1", "label": "product info"}, "s_tube_inlet_1": {"source": "tube_inlet_1", "dest": "ECON", "label": "feed info"}, "s_shell_inlet_1": {"source": "shell_inlet_1", "dest": "FSH", "label": "feed info"}, "s_tube_inlet_2": {"source": "tube_inlet_2", "dest": "RH", "label": "feed info"}, "s_tube_outlet_1": {"source": "RH", "dest": "tube_outlet_1", "label": "product info"}}}, "routing_config": {"econ2ww": {"cell_index": 2, "cell_config": {"gap": {"source": {"x": 30, "y": 0}, "destination": {"x": -30, "y": 0}}}}, "ww2prsh": {"cell_index": 4, "cell_config": {"gap": {"source": {"x": 30, "y": 0}, "destination": {"x": -30, "y": 0}}}}, "prsh2plsh": {"cell_index": 6, "cell_config": {"gap": {"source": {"x": 30, "y": 0}, "destination": {"x": -30, "y": 0}}}}, "plsh2fsh": {"cell_index": 8, "cell_config": {"gap": {"source": {"x": 30, "y": 0}, "destination": {"x": -30, "y": 0}}}}, "FSHtoATMP1": {"cell_index": 10, "cell_config": {"gap": {"source": {"x": 30, "y": 0}, "destination": {"x": -30, "y": 0}}}}, "fg_fsh2_separator": {"cell_index": 12, "cell_config": {"gap": {"source": {"x": 30, "y": 0}, "destination": {"x": -30, "y": 0}}}}, "fg_fsh2rh": {"cell_index": 14, "cell_config": {"gap": {"source": {"x": 30, "y": 0}, "destination": {"x": -30, "y": 0}}}}, "fg_fsh2PrSH": {"cell_index": 15, "cell_config": {"gap": {"source": {"x": 30, "y": 0}, "destination": {"x": -30, "y": 0}}}}, "fg_rhtomix": {"cell_index": 17, "cell_config": {"gap": {"source": {"x": 30, "y": 0}, "destination": {"x": -30, "y": 0}}}}, "fg_prsh2mix": {"cell_index": 18, "cell_config": {"gap": {"source": {"x": 30, "y": 0}, "destination": {"x": -30, "y": 0}}}}, "fg_mix2econ": {"cell_index": 19, "cell_config": {"gap": {"source": {"x": 30, "y": 0}, "destination": {"x": -30, "y": 0}}}}, "s_outlet_1": {"cell_index": 21, "cell_config": {"gap": {"source": {"x": 30, "y": 0}, "destination": {"x": -30, "y": 0}}}}, "s_shell_outlet_1": {"cell_index": 23, "cell_config": {"gap": {"source": {"x": 30, "y": 0}, "destination": {"x": -30, "y": 0}}}}, "s_tube_inlet_1": {"cell_index": 25, "cell_config": {"gap": {"source": {"x": 30, "y": 0}, "destination": {"x": -30, "y": 0}}}}, "s_shell_inlet_1": {"cell_index": 27, "cell_config": {"gap": {"source": {"x": 30, "y": 0}, "destination": {"x": -30, "y": 0}}}}, "s_tube_inlet_2": {"cell_index": 29, "cell_config": {"gap": {"source": {"x": 30, "y": 0}, "destination": {"x": -30, "y": 0}}}}, "s_tube_outlet_1": {"cell_index": 31, "cell_config": {"gap": {"source": {"x": 30, "y": 0}, "destination": {"x": -30, "y": 0}}}}}, "cells": [{"type": "standard.Image", "position": {"x": 10, "y": 10}, "size": {"width": 50, "height": 50}, "angle": 0, "id": "ECON", "z": 1, "ports": {"groups": {"in": {"position": {"name": "left", "args": {"x": 2, "y": 0, "dx": 1, "dy": 1}}, "attrs": {"rect": {"stroke": "#000000", "stroke-width": 0, "width": 0, "height": 0}}, "markup": "<g><rect/></g>"}, "out": {"position": {"name": "left", "args": {"x": 48, "y": 50, "dx": 1, "dy": 1}}, "attrs": {"rect": {"stroke": "#000000", "stroke-width": 0, "width": 0, "height": 0}}, "markup": "<g><rect/></g>"}}, "items": [{"group": "out", "id": 0}, {"group": "in", "id": 21}, {"group": "out", "id": 24}, {"group": "in", "id": 27}]}, "attrs": {"image": {"xlinkHref": "/images/icons/default.svg"}, "label": {"text": "ECON"}, "root": {"title": "boiler_heat_exchanger"}}}, {"type": "standard.Image", "position": {"x": 110, "y": 110}, "size": {"width": 50, "height": 50}, "angle": 0, "id": "Water_wall", "z": 1, "ports": {"groups": {"in": {"position": {"name": "left", "args": {"x": 6, "y": 25, "dx": 1, "dy": 1}}, "attrs": {"rect": {"stroke": "#000000", "stroke-width": 0, "width": 0, "height": 0}}, "markup": "<g><rect/></g>"}, "out": {"position": {"name": "left", "args": {"x": 43, "y": 25, "dx": 1, "dy": 1}}, "attrs": {"rect": {"stroke": "#000000", "stroke-width": 0, "width": 0, "height": 0}}, "markup": "<g><rect/></g>"}}, "items": [{"group": "in", "id": 1}, {"group": "out", "id": 2}]}, "attrs": {"image": {"xlinkHref": "/images/icons/heater_2.svg"}, "label": {"text": "Water_wall"}, "root": {"title": "heater"}}}, {"type": "standard.Link", "source": {"id": "ECON", "port": 0}, "target": {"id": "Water_wall", "port": 1}, "router": {"name": "manhattan", "padding": 10}, "connector": {"name": "jumpover", "attrs": {"line": {"stroke": "#5c9adb"}}}, "id": "econ2ww", "labels": [{"attrs": {"rect": {"fill": "#d7dce0", "stroke": "white", "stroke-width": 0, "fill-opacity": 0}, "text": {"text": "Molar flow (mol/s) 1\nMass flow (kg/s) 0.01802\nT (k) 286.34379\nP (pa) 100000.0\nVapor fraction 0.0\nMolar enthalpy (j/mol) Vap 2168.59605\nMolar enthalpy (j/mol) Liq 1000.", "fill": "black", "text-anchor": "left", "display": "none"}}, "position": {"distance": 0.66, "offset": -40}}, {"attrs": {"text": {"text": "econ2ww"}}}], "z": 2}, {"type": "standard.Image", "position": {"x": 210, "y": 210}, "size": {"width": 50, "height": 50}, "angle": 0, "id": "PrSH", "z": 1, "ports": {"groups": {"in": {"position": {"name": "left", "args": {"x": 2, "y": 0, "dx": 1, "dy": 1}}, "attrs": {"rect": {"stroke": "#000000", "stroke-width": 0, "width": 0, "height": 0}}, "markup": "<g><rect/></g>"}, "out": {"position": {"name": "left", "args": {"x": 48, "y": 50, "dx": 1, "dy": 1}}, "attrs": {"rect": {"stroke": "#000000", "stroke-width": 0, "width": 0, "height": 0}}, "markup": "<g><rect/></g>"}}, "items": [{"group": "in", "id": 3}, {"group": "out", "id": 4}, {"group": "in", "id": 15}, {"group": "out", "id": 18}]}, "attrs": {"image": {"xlinkHref": "/images/icons/default.svg"}, "label": {"text": "PrSH"}, "root": {"title": "boiler_heat_exchanger"}}}, {"type": "standard.Link", "source": {"id": "Water_wall", "port": 2}, "target": {"id": "PrSH", "port": 3}, "router": {"name": "manhattan", "padding": 10}, "connector": {"name": "jumpover", "attrs": {"line": {"stroke": "#5c9adb"}}}, "id": "ww2prsh", "labels": [{"attrs": {"rect": {"fill": "#d7dce0", "stroke": "white", "stroke-width": 0, "fill-opacity": 0}, "text": {"text": "Molar flow (mol/s) 1\nMass flow (kg/s) 0.01802\nT (k) 286.34379\nP (pa) 100000.0\nVapor fraction 0.0\nMolar enthalpy (j/mol) Vap 2168.59605\nMolar enthalpy (j/mol) Liq 1000.", "fill": "black", "text-anchor": "left", "display": "none"}}, "position": {"distance": 0.66, "offset": -40}}, {"attrs": {"text": {"text": "ww2prsh"}}}], "z": 2}, {"type": "standard.Image", "position": {"x": 310, "y": 310}, "size": {"width": 50, "height": 50}, "angle": 0, "id": "PlSH", "z": 1, "ports": {"groups": {"in": {"position": {"name": "left", "args": {"x": 6, "y": 25, "dx": 1, "dy": 1}}, "attrs": {"rect": {"stroke": "#000000", "stroke-width": 0, "width": 0, "height": 0}}, "markup": "<g><rect/></g>"}, "out": {"position": {"name": "left", "args": {"x": 43, "y": 25, "dx": 1, "dy": 1}}, "attrs": {"rect": {"stroke": "#000000", "stroke-width": 0, "width": 0, "height": 0}}, "markup": "<g><rect/></g>"}}, "items": [{"group": "in", "id": 5}, {"group": "out", "id": 6}]}, "attrs": {"image": {"xlinkHref": "/images/icons/heater_2.svg"}, "label": {"text": "PlSH"}, "root": {"title": "heater"}}}, {"type": "standard.Link", "source": {"id": "PrSH", "port": 4}, "target": {"id": "PlSH", "port": 5}, "router": {"name": "manhattan", "padding": 10}, "connector": {"name": "jumpover", "attrs": {"line": {"stroke": "#5c9adb"}}}, "id": "prsh2plsh", "labels": [{"attrs": {"rect": {"fill": "#d7dce0", "stroke": "white", "stroke-width": 0, "fill-opacity": 0}, "text": {"text": "Molar flow (mol/s) 1\nMass flow (kg/s) 0.01802\nT (k) 286.34379\nP (pa) 100000.0\nVapor fraction 0.0\nMolar enthalpy (j/mol) Vap 2168.59605\nMolar enthalpy (j/mol) Liq 1000.", "fill": "black", "text-anchor": "left", "display": "none"}}, "position": {"distance": 0.66, "offset": -40}}, {"attrs": {"text": {"text": "prsh2plsh"}}}], "z": 2}, {"type": "standard.Image", "position": {"x": 410, "y": 410}, "size": {"width": 50, "height": 50}, "angle": 0, "id": "FSH", "z": 1, "ports": {"groups": {"in": {"position": {"name": "left", "args": {"x": 2, "y": 0, "dx": 1, "dy": 1}}, "attrs": {"rect": {"stroke": "#000000", "stroke-width": 0, "width": 0, "height": 0}}, "markup": "<g><rect/></g>"}, "out": {"position": {"name": "left", "args": {"x": 48, "y": 50, "dx": 1, "dy": 1}}, "attrs": {"rect": {"stroke": "#000000", "stroke-width": 0, "width": 0, "height": 0}}, "markup": "<g><rect/></g>"}}, "items": [{"group": "in", "id": 7}, {"group": "out", "id": 8}, {"group": "out", "id": 10}, {"group": "in", "id": 29}]}, "attrs": {"image": {"xlinkHref": "/images/icons/default.svg"}, "label": {"text": "FSH"}, "root": {"title": "boiler_heat_exchanger"}}}, {"type": "standard.Link", "source": {"id": "PlSH", "port": 6}, "target": {"id": "FSH", "port": 7}, "router": {"name": "manhattan", "padding": 10}, "connector": {"name": "jumpover", "attrs": {"line": {"stroke": "#5c9adb"}}}, "id": "plsh2fsh", "labels": [{"attrs": {"rect": {"fill": "#d7dce0", "stroke": "white", "stroke-width": 0, "fill-opacity": 0}, "text": {"text": "Molar flow (mol/s) 1\nMass flow (kg/s) 0.01802\nT (k) 286.34379\nP (pa) 100000.0\nVapor fraction 0.0\nMolar enthalpy (j/mol) Vap 2168.59605\nMolar enthalpy (j/mol) Liq 1000.", "fill": "black", "text-anchor": "left", "display": "none"}}, "position": {"distance": 0.66, "offset": -40}}, {"attrs": {"text": {"text": "plsh2fsh"}}}], "z": 2}, {"type": "standard.Image", "position": {"x": 510, "y": 510}, "size": {"width": 50, "height": 50}, "angle": 0, "id": "ATMP1", "z": 1, "ports": {"groups": {"in": {"position": {"name": "left", "args": {}}, "attrs": {"rect": {"stroke": "#000000", "stroke-width": 0, "width": 0, "height": 0}}, "markup": "<g><rect/></g>"}, "out": {"position": {"name": "left", "args": {"x": 48, "y": 25, "dx": 1, "dy": 1}}, "attrs": {"rect": {"stroke": "#000000", "stroke-width": 0, "width": 0, "height": 0}}, "markup": "<g><rect/></g>"}}, "items": [{"group": "in", "id": 9}, {"group": "out", "id": 22}]}, "attrs": {"image": {"xlinkHref": "/images/icons/mixer.svg"}, "label": {"text": "ATMP1"}, "root": {"title": "mixer"}}}, {"type": "standard.Link", "source": {"id": "FSH", "port": 8}, "target": {"id": "ATMP1", "port": 9}, "router": {"name": "manhattan", "padding": 10}, "connector": {"name": "jumpover", "attrs": {"line": {"stroke": "#5c9adb"}}}, "id": "FSHtoATMP1", "labels": [{"attrs": {"rect": {"fill": "#d7dce0", "stroke": "white", "stroke-width": 0, "fill-opacity": 0}, "text": {"text": "Molar flow (mol/s) 1\nMass flow (kg/s) 0.01802\nT (k) 286.34379\nP (pa) 100000.0\nVapor fraction 0.0\nMolar enthalpy (j/mol) Vap 2168.59605\nMolar enthalpy (j/mol) Liq 1000.", "fill": "black", "text-anchor": "left", "display": "none"}}, "position": {"distance": 0.66, "offset": -40}}, {"attrs": {"text": {"text": "FSHtoATMP1"}}}], "z": 2}, {"type": "standard.Image", "position": {"x": 610, "y": 610}, "size": {"width": 50, "height": 50}, "angle": 0, "id": "Spl1", "z": 1, "ports": {"groups": {"in": {"position": {"name": "left", "args": {"x": 2, "y": 25, "dx": 1, "dy": 1}}, "attrs": {"rect": {"stroke": "#000000", "stroke-width": 0, "width": 0, "height": 0}}, "markup": "<g><rect/></g>"}, "out": {"position": {"name": "right", "args": {}}, "attrs": {"rect": {"stroke": "#000000", "stroke-width": 0, "width": 0, "height": 0}}, "markup": "<g><rect/></g>"}}, "items": [{"group": "in", "id": 11}, {"group": "out", "id": 12}, {"group": "out", "id": 14}]}, "attrs": {"image": {"xlinkHref": "/images/icons/splitter.svg"}, "label": {"text": "Spl1"}, "root": {"title": "separator"}}}, {"type": "standard.Link", "source": {"id": "FSH", "port": 10}, "target": {"id": "Spl1", "port": 11}, "router": {"name": "manhattan", "padding": 10}, "connector": {"name": "jumpover", "attrs": {"line": {"stroke": "#5c9adb"}}}, "id": "fg_fsh2_separator", "labels": [{"attrs": {"rect": {"fill": "#d7dce0", "stroke": "white", "stroke-width": 0, "fill-opacity": 0}, "text": {"text": "Flow_mol_comp N2 1.0\nFlow_mol_comp O2 1.0\nFlow_mol_comp NO 1.0\nFlow_mol_comp CO2 1.0\nFlow_mol_comp H2O 1.0\nFlow_mol_comp SO2 1.0\nTemperature 500\nPressure 101325.", "fill": "black", "text-anchor": "left", "display": "none"}}, "position": {"distance": 0.66, "offset": -40}}, {"attrs": {"text": {"text": "fg_fsh2_separator"}}}], "z": 2}, {"type": "standard.Image", "position": {"x": 710, "y": 710}, "size": {"width": 50, "height": 50}, "angle": 0, "id": "RH", "z": 1, "ports": {"groups": {"in": {"position": {"name": "left", "args": {"x": 2, "y": 0, "dx": 1, "dy": 1}}, "attrs": {"rect": {"stroke": "#000000", "stroke-width": 0, "width": 0, "height": 0}}, "markup": "<g><rect/></g>"}, "out": {"position": {"name": "left", "args": {"x": 48, "y": 50, "dx": 1, "dy": 1}}, "attrs": {"rect": {"stroke": "#000000", "stroke-width": 0, "width": 0, "height": 0}}, "markup": "<g><rect/></g>"}}, "items": [{"group": "in", "id": 13}, {"group": "out", "id": 16}, {"group": "in", "id": 31}, {"group": "out", "id": 32}]}, "attrs": {"image": {"xlinkHref": "/images/icons/default.svg"}, "label": {"text": "RH"}, "root": {"title": "boiler_heat_exchanger"}}}, {"type": "standard.Link", "source": {"id": "Spl1", "port": 12}, "target": {"id": "RH", "port": 13}, "router": {"name": "manhattan", "padding": 10}, "connector": {"name": "jumpover", "attrs": {"line": {"stroke": "#5c9adb"}}}, "id": "fg_fsh2rh", "labels": [{"attrs": {"rect": {"fill": "#d7dce0", "stroke": "white", "stroke-width": 0, "fill-opacity": 0}, "text": {"text": "Flow_mol_comp N2 1.0\nFlow_mol_comp O2 1.0\nFlow_mol_comp NO 1.0\nFlow_mol_comp CO2 1.0\nFlow_mol_comp H2O 1.0\nFlow_mol_comp SO2 1.0\nTemperature 500\nPressure 101325.", "fill": "black", "text-anchor": "left", "display": "none"}}, "position": {"distance": 0.66, "offset": -40}}, {"attrs": {"text": {"text": "fg_fsh2rh"}}}], "z": 2}, {"type": "standard.Link", "source": {"id": "Spl1", "port": 14}, "target": {"id": "PrSH", "port": 15}, "router": {"name": "manhattan", "padding": 10}, "connector": {"name": "jumpover", "attrs": {"line": {"stroke": "#5c9adb"}}}, "id": "fg_fsh2PrSH", "labels": [{"attrs": {"rect": {"fill": "#d7dce0", "stroke": "white", "stroke-width": 0, "fill-opacity": 0}, "text": {"text": "Flow_mol_comp N2 1.0\nFlow_mol_comp O2 1.0\nFlow_mol_comp NO 1.0\nFlow_mol_comp CO2 1.0\nFlow_mol_comp H2O 1.0\nFlow_mol_comp SO2 1.0\nTemperature 500\nPressure 101325.", "fill": "black", "text-anchor": "left", "display": "none"}}, "position": {"distance": 0.66, "offset": -40}}, {"attrs": {"text": {"text": "fg_fsh2PrSH"}}}], "z": 2}, {"type": "standard.Image", "position": {"x": 100, "y": 10}, "size": {"width": 50, "height": 50}, "angle": 0, "id": "mix1", "z": 1, "ports": {"groups": {"in": {"position": {"name": "left", "args": {}}, "attrs": {"rect": {"stroke": "#000000", "stroke-width": 0, "width": 0, "height": 0}}, "markup": "<g><rect/></g>"}, "out": {"position": {"name": "left", "args": {"x": 48, "y": 25, "dx": 1, "dy": 1}}, "attrs": {"rect": {"stroke": "#000000", "stroke-width": 0, "width": 0, "height": 0}}, "markup": "<g><rect/></g>"}}, "items": [{"group": "in", "id": 17}, {"group": "in", "id": 19}, {"group": "out", "id": 20}]}, "attrs": {"image": {"xlinkHref": "/images/icons/mixer.svg"}, "label": {"text": "mix1"}, "root": {"title": "mixer"}}}, {"type": "standard.Link", "source": {"id": "RH", "port": 16}, "target": {"id": "mix1", "port": 17}, "router": {"name": "manhattan", "padding": 10}, "connector": {"name": "jumpover", "attrs": {"line": {"stroke": "#5c9adb"}}}, "id": "fg_rhtomix", "labels": [{"attrs": {"rect": {"fill": "#d7dce0", "stroke": "white", "stroke-width": 0, "fill-opacity": 0}, "text": {"text": "Flow_mol_comp N2 1.0\nFlow_mol_comp O2 1.0\nFlow_mol_comp NO 1.0\nFlow_mol_comp CO2 1.0\nFlow_mol_comp H2O 1.0\nFlow_mol_comp SO2 1.0\nTemperature 500\nPressure 101325.", "fill": "black", "text-anchor": "left", "display": "none"}}, "position": {"distance": 0.66, "offset": -40}}, {"attrs": {"text": {"text": "fg_rhtomix"}}}], "z": 2}, {"type": "standard.Link", "source": {"id": "PrSH", "port": 18}, "target": {"id": "mix1", "port": 19}, "router": {"name": "manhattan", "padding": 10}, "connector": {"name": "jumpover", "attrs": {"line": {"stroke": "#5c9adb"}}}, "id": "fg_prsh2mix", "labels": [{"attrs": {"rect": {"fill": "#d7dce0", "stroke": "white", "stroke-width": 0, "fill-opacity": 0}, "text": {"text": "Flow_mol_comp N2 1.0\nFlow_mol_comp O2 1.0\nFlow_mol_comp NO 1.0\nFlow_mol_comp CO2 1.0\nFlow_mol_comp H2O 1.0\nFlow_mol_comp SO2 1.0\nTemperature 500\nPressure 101325.", "fill": "black", "text-anchor": "left", "display": "none"}}, "position": {"distance": 0.66, "offset": -40}}, {"attrs": {"text": {"text": "fg_prsh2mix"}}}], "z": 2}, {"type": "standard.Link", "source": {"id": "mix1", "port": 20}, "target": {"id": "ECON", "port": 21}, "router": {"name": "manhattan", "padding": 10}, "connector": {"name": "jumpover", "attrs": {"line": {"stroke": "#5c9adb"}}}, "id": "fg_mix2econ", "labels": [{"attrs": {"rect": {"fill": "#d7dce0", "stroke": "white", "stroke-width": 0, "fill-opacity": 0}, "text": {"text": "Flow_mol_comp N2 1.0\nFlow_mol_comp O2 1.0\nFlow_mol_comp NO 1.0\nFlow_mol_comp CO2 1.0\nFlow_mol_comp H2O 1.0\nFlow_mol_comp SO2 1.0\nTemperature 500\nPressure 101325.", "fill": "black", "text-anchor": "left", "display": "none"}}, "position": {"distance": 0.66, "offset": -40}}, {"attrs": {"text": {"text": "fg_mix2econ"}}}], "z": 2}, {"type": "standard.Image", "position": {"x": 200, "y": 110}, "size": {"width": 50, "height": 50}, "angle": 0, "id": "outlet_1", "z": 1, "ports": {"groups": {"in": {"position": {"name": "left", "args": {"x": 2, "y": 25, "dx": 1, "dy": 1}}, "attrs": {"rect": {"stroke": "#000000", "stroke-width": 0, "width": 0, "height": 0}}, "markup": "<g><rect/></g>"}}, "items": [{"group": "in", "id": 23}]}, "attrs": {"image": {"xlinkHref": "/images/icons/product.svg"}, "label": {"text": "outlet_1"}, "root": {"title": "product"}}}, {"type": "standard.Link", "source": {"id": "ATMP1", "port": 22}, "target": {"id": "outlet_1", "port": 23}, "router": {"name": "manhattan", "padding": 10}, "connector": {"name": "jumpover", "attrs": {"line": {"stroke": "#5c9adb"}}}, "id": "s_outlet_1", "labels": [{"attrs": {"rect": {"fill": "#d7dce0", "stroke": "white", "stroke-width": 0, "fill-opacity": 0}, "text": {"text": "product info", "fill": "black", "text-anchor": "left", "display": "none"}}, "position": {"distance": 0.66, "offset": -40}}, {"attrs": {"text": {"text": "s_outlet_1"}}}], "z": 2}, {"type": "standard.Image", "position": {"x": 300, "y": 210}, "size": {"width": 50, "height": 50}, "angle": 0, "id": "shell_outlet_1", "z": 1, "ports": {"groups": {"in": {"position": {"name": "left", "args": {"x": 2, "y": 25, "dx": 1, "dy": 1}}, "attrs": {"rect": {"stroke": "#000000", "stroke-width": 0, "width": 0, "height": 0}}, "markup": "<g><rect/></g>"}}, "items": [{"group": "in", "id": 25}]}, "attrs": {"image": {"xlinkHref": "/images/icons/product.svg"}, "label": {"text": "shell_outlet_1"}, "root": {"title": "product"}}}, {"type": "standard.Link", "source": {"id": "ECON", "port": 24}, "target": {"id": "shell_outlet_1", "port": 25}, "router": {"name": "manhattan", "padding": 10}, "connector": {"name": "jumpover", "attrs": {"line": {"stroke": "#5c9adb"}}}, "id": "s_shell_outlet_1", "labels": [{"attrs": {"rect": {"fill": "#d7dce0", "stroke": "white", "stroke-width": 0, "fill-opacity": 0}, "text": {"text": "product info", "fill": "black", "text-anchor": "left", "display": "none"}}, "position": {"distance": 0.66, "offset": -40}}, {"attrs": {"text": {"text": "s_shell_outlet_1"}}}], "z": 2}, {"type": "standard.Image", "position": {"x": 400, "y": 310}, "size": {"width": 50, "height": 50}, "angle": 0, "id": "tube_inlet_1", "z": 1, "ports": {"groups": {"out": {"position": {"name": "left", "args": {"x": 48, "y": 25, "dx": 1, "dy": 1}}, "attrs": {"rect": {"stroke": "#000000", "stroke-width": 0, "width": 0, "height": 0}}, "markup": "<g><rect/></g>"}}, "items": [{"group": "out", "id": 26}]}, "attrs": {"image": {"xlinkHref": "/images/icons/feed.svg"}, "label": {"text": "tube_inlet_1"}, "root": {"title": "feed"}}}, {"type": "standard.Link", "source": {"id": "tube_inlet_1", "port": 26}, "target": {"id": "ECON", "port": 27}, "router": {"name": "manhattan", "padding": 10}, "connector": {"name": "jumpover", "attrs": {"line": {"stroke": "#5c9adb"}}}, "id": "s_tube_inlet_1", "labels": [{"attrs": {"rect": {"fill": "#d7dce0", "stroke": "white", "stroke-width": 0, "fill-opacity": 0}, "text": {"text": "feed info", "fill": "black", "text-anchor": "left", "display": "none"}}, "position": {"distance": 0.66, "offset": -40}}, {"attrs": {"text": {"text": "s_tube_inlet_1"}}}], "z": 2}, {"type": "standard.Image", "position": {"x": 500, "y": 410}, "size": {"width": 50, "height": 50}, "angle": 0, "id": "shell_inlet_1", "z": 1, "ports": {"groups": {"out": {"position": {"name": "left", "args": {"x": 48, "y": 25, "dx": 1, "dy": 1}}, "attrs": {"rect": {"stroke": "#000000", "stroke-width": 0, "width": 0, "height": 0}}, "markup": "<g><rect/></g>"}}, "items": [{"group": "out", "id": 28}]}, "attrs": {"image": {"xlinkHref": "/images/icons/feed.svg"}, "label": {"text": "shell_inlet_1"}, "root": {"title": "feed"}}}, {"type": "standard.Link", "source": {"id": "shell_inlet_1", "port": 28}, "target": {"id": "FSH", "port": 29}, "router": {"name": "manhattan", "padding": 10}, "connector": {"name": "jumpover", "attrs": {"line": {"stroke": "#5c9adb"}}}, "id": "s_shell_inlet_1", "labels": [{"attrs": {"rect": {"fill": "#d7dce0", "stroke": "white", "stroke-width": 0, "fill-opacity": 0}, "text": {"text": "feed info", "fill": "black", "text-anchor": "left", "display": "none"}}, "position": {"distance": 0.66, "offset": -40}}, {"attrs": {"text": {"text": "s_shell_inlet_1"}}}], "z": 2}, {"type": "standard.Image", "position": {"x": 600, "y": 510}, "size": {"width": 50, "height": 50}, "angle": 0, "id": "tube_inlet_2", "z": 1, "ports": {"groups": {"out": {"position": {"name": "left", "args": {"x": 48, "y": 25, "dx": 1, "dy": 1}}, "attrs": {"rect": {"stroke": "#000000", "stroke-width": 0, "width": 0, "height": 0}}, "markup": "<g><rect/></g>"}}, "items": [{"group": "out", "id": 30}]}, "attrs": {"image": {"xlinkHref": "/images/icons/feed.svg"}, "label": {"text": "tube_inlet_2"}, "root": {"title": "feed"}}}, {"type": "standard.Link", "source": {"id": "tube_inlet_2", "port": 30}, "target": {"id": "RH", "port": 31}, "router": {"name": "manhattan", "padding": 10}, "connector": {"name": "jumpover", "attrs": {"line": {"stroke": "#5c9adb"}}}, "id": "s_tube_inlet_2", "labels": [{"attrs": {"rect": {"fill": "#d7dce0", "stroke": "white", "stroke-width": 0, "fill-opacity": 0}, "text": {"text": "feed info", "fill": "black", "text-anchor": "left", "display": "none"}}, "position": {"distance": 0.66, "offset": -40}}, {"attrs": {"text": {"text": "s_tube_inlet_2"}}}], "z": 2}, {"type": "standard.Image", "position": {"x": 700, "y": 610}, "size": {"width": 50, "height": 50}, "angle": 0, "id": "tube_outlet_1", "z": 1, "ports": {"groups": {"in": {"position": {"name": "left", "args": {"x": 2, "y": 25, "dx": 1, "dy": 1}}, "attrs": {"rect": {"stroke": "#000000", "stroke-width": 0, "width": 0, "height": 0}}, "markup": "<g><rect/></g>"}}, "items": [{"group": "in", "id": 33}]}, "attrs": {"image": {"xlinkHref": "/images/icons/product.svg"}, "label": {"text": "tube_outlet_1"}, "root": {"title": "product"}}}, {"type": "standard.Link", "source": {"id": "RH", "port": 32}, "target": {"id": "tube_outlet_1", "port": 33}, "router": {"name": "manhattan", "padding": 10}, "connector": {"name": "jumpover", "attrs": {"line": {"stroke": "#5c9adb"}}}, "id": "s_tube_outlet_1", "labels": [{"attrs": {"rect": {"fill": "#d7dce0", "stroke": "white", "stroke-width": 0, "fill-opacity": 0}, "text": {"text": "product info", "fill": "black", "text-anchor": "left", "display": "none"}}, "position": {"distance": 0.66, "offset": -40}}, {"attrs": {"text": {"text": "s_tube_outlet_1"}}}], "z": 2}]}
=======
{
    "cells": [
        {
            "angle": 0,
            "attrs": {
                "image": {
                    "xlinkHref": "/images/icons/default.svg"
                },
                "label": {
                    "text": "ECON"
                },
                "root": {
                    "title": "boiler_heat_exchanger"
                }
            },
            "id": "ECON",
            "ports": {
                "groups": {
                    "in": {
                        "attrs": {
                            "rect": {
                                "height": 0,
                                "stroke": "#000000",
                                "stroke-width": 0,
                                "width": 0
                            }
                        },
                        "markup": "<g><rect/></g>",
                        "position": {
                            "args": {
                                "dx": 1,
                                "dy": 1,
                                "x": 2,
                                "y": 0
                            },
                            "name": "left"
                        }
                    },
                    "out": {
                        "attrs": {
                            "rect": {
                                "height": 0,
                                "stroke": "#000000",
                                "stroke-width": 0,
                                "width": 0
                            }
                        },
                        "markup": "<g><rect/></g>",
                        "position": {
                            "args": {
                                "dx": 1,
                                "dy": 1,
                                "x": 48,
                                "y": 50
                            },
                            "name": "left"
                        }
                    }
                },
                "items": [
                    {
                        "group": "out",
                        "id": 0
                    },
                    {
                        "group": "in",
                        "id": 21
                    },
                    {
                        "group": "in",
                        "id": 25
                    },
                    {
                        "group": "out",
                        "id": 26
                    }
                ]
            },
            "position": {
                "x": 10,
                "y": 10
            },
            "size": {
                "height": 50,
                "width": 50
            },
            "type": "standard.Image",
            "z": 1
        },
        {
            "angle": 0,
            "attrs": {
                "image": {
                    "xlinkHref": "/images/icons/heater_2.svg"
                },
                "label": {
                    "text": "Water_wall"
                },
                "root": {
                    "title": "heater"
                }
            },
            "id": "Water_wall",
            "ports": {
                "groups": {
                    "in": {
                        "attrs": {
                            "rect": {
                                "height": 0,
                                "stroke": "#000000",
                                "stroke-width": 0,
                                "width": 0
                            }
                        },
                        "markup": "<g><rect/></g>",
                        "position": {
                            "args": {
                                "dx": 1,
                                "dy": 1,
                                "x": 6,
                                "y": 25
                            },
                            "name": "left"
                        }
                    },
                    "out": {
                        "attrs": {
                            "rect": {
                                "height": 0,
                                "stroke": "#000000",
                                "stroke-width": 0,
                                "width": 0
                            }
                        },
                        "markup": "<g><rect/></g>",
                        "position": {
                            "args": {
                                "dx": 1,
                                "dy": 1,
                                "x": 43,
                                "y": 25
                            },
                            "name": "left"
                        }
                    }
                },
                "items": [
                    {
                        "group": "in",
                        "id": 1
                    },
                    {
                        "group": "out",
                        "id": 2
                    }
                ]
            },
            "position": {
                "x": 110,
                "y": 110
            },
            "size": {
                "height": 50,
                "width": 50
            },
            "type": "standard.Image",
            "z": 1
        },
        {
            "attrs": {
                "line": {
                    "stroke": "#979797",
                    "stroke-width": 2
                }
            },
            "connector": {
                "attrs": {
                    "line": {
                        "stroke": "#5c9adb"
                    }
                },
                "name": "jumpover"
            },
            "id": "econ2ww",
            "labels": [
                {
                    "attrs": {
                        "rect": {
                            "fill": "#d7dce0",
                            "fill-opacity": 0,
                            "stroke": "white",
                            "stroke-width": 0
                        },
                        "text": {
                            "display": "none",
                            "fill": "black",
                            "text": "Molar flow (mol/s) 1\nMass flow (kg/s) 0.01802\nT (k) 286.34379\nP (pa) 100000.0\nVapor fraction 0.0\nMolar enthalpy (j/mol) Vap 2168.59605\nMolar enthalpy (j/mol) Liq 1000.",
                            "text-anchor": "left"
                        }
                    },
                    "position": {
                        "distance": 0.66,
                        "offset": -40
                    }
                },
                {
                    "attrs": {
                        "text": {
                            "text": "econ2ww"
                        }
                    }
                }
            ],
            "router": {
                "name": "manhattan",
                "padding": 10
            },
            "source": {
                "id": "ECON",
                "port": 0
            },
            "target": {
                "id": "Water_wall",
                "port": 1
            },
            "type": "standard.Link",
            "z": 2
        },
        {
            "angle": 0,
            "attrs": {
                "image": {
                    "xlinkHref": "/images/icons/default.svg"
                },
                "label": {
                    "text": "PrSH"
                },
                "root": {
                    "title": "boiler_heat_exchanger"
                }
            },
            "id": "PrSH",
            "ports": {
                "groups": {
                    "in": {
                        "attrs": {
                            "rect": {
                                "height": 0,
                                "stroke": "#000000",
                                "stroke-width": 0,
                                "width": 0
                            }
                        },
                        "markup": "<g><rect/></g>",
                        "position": {
                            "args": {
                                "dx": 1,
                                "dy": 1,
                                "x": 2,
                                "y": 0
                            },
                            "name": "left"
                        }
                    },
                    "out": {
                        "attrs": {
                            "rect": {
                                "height": 0,
                                "stroke": "#000000",
                                "stroke-width": 0,
                                "width": 0
                            }
                        },
                        "markup": "<g><rect/></g>",
                        "position": {
                            "args": {
                                "dx": 1,
                                "dy": 1,
                                "x": 48,
                                "y": 50
                            },
                            "name": "left"
                        }
                    }
                },
                "items": [
                    {
                        "group": "in",
                        "id": 3
                    },
                    {
                        "group": "out",
                        "id": 4
                    },
                    {
                        "group": "in",
                        "id": 15
                    },
                    {
                        "group": "out",
                        "id": 18
                    }
                ]
            },
            "position": {
                "x": 210,
                "y": 210
            },
            "size": {
                "height": 50,
                "width": 50
            },
            "type": "standard.Image",
            "z": 1
        },
        {
            "attrs": {
                "line": {
                    "stroke": "#979797",
                    "stroke-width": 2
                }
            },
            "connector": {
                "attrs": {
                    "line": {
                        "stroke": "#5c9adb"
                    }
                },
                "name": "jumpover"
            },
            "id": "ww2prsh",
            "labels": [
                {
                    "attrs": {
                        "rect": {
                            "fill": "#d7dce0",
                            "fill-opacity": 0,
                            "stroke": "white",
                            "stroke-width": 0
                        },
                        "text": {
                            "display": "none",
                            "fill": "black",
                            "text": "Molar flow (mol/s) 1\nMass flow (kg/s) 0.01802\nT (k) 286.34379\nP (pa) 100000.0\nVapor fraction 0.0\nMolar enthalpy (j/mol) Vap 2168.59605\nMolar enthalpy (j/mol) Liq 1000.",
                            "text-anchor": "left"
                        }
                    },
                    "position": {
                        "distance": 0.66,
                        "offset": -40
                    }
                },
                {
                    "attrs": {
                        "text": {
                            "text": "ww2prsh"
                        }
                    }
                }
            ],
            "router": {
                "name": "manhattan",
                "padding": 10
            },
            "source": {
                "id": "Water_wall",
                "port": 2
            },
            "target": {
                "id": "PrSH",
                "port": 3
            },
            "type": "standard.Link",
            "z": 2
        },
        {
            "angle": 0,
            "attrs": {
                "image": {
                    "xlinkHref": "/images/icons/heater_2.svg"
                },
                "label": {
                    "text": "PlSH"
                },
                "root": {
                    "title": "heater"
                }
            },
            "id": "PlSH",
            "ports": {
                "groups": {
                    "in": {
                        "attrs": {
                            "rect": {
                                "height": 0,
                                "stroke": "#000000",
                                "stroke-width": 0,
                                "width": 0
                            }
                        },
                        "markup": "<g><rect/></g>",
                        "position": {
                            "args": {
                                "dx": 1,
                                "dy": 1,
                                "x": 6,
                                "y": 25
                            },
                            "name": "left"
                        }
                    },
                    "out": {
                        "attrs": {
                            "rect": {
                                "height": 0,
                                "stroke": "#000000",
                                "stroke-width": 0,
                                "width": 0
                            }
                        },
                        "markup": "<g><rect/></g>",
                        "position": {
                            "args": {
                                "dx": 1,
                                "dy": 1,
                                "x": 43,
                                "y": 25
                            },
                            "name": "left"
                        }
                    }
                },
                "items": [
                    {
                        "group": "in",
                        "id": 5
                    },
                    {
                        "group": "out",
                        "id": 6
                    }
                ]
            },
            "position": {
                "x": 310,
                "y": 310
            },
            "size": {
                "height": 50,
                "width": 50
            },
            "type": "standard.Image",
            "z": 1
        },
        {
            "attrs": {
                "line": {
                    "stroke": "#979797",
                    "stroke-width": 2
                }
            },
            "connector": {
                "attrs": {
                    "line": {
                        "stroke": "#5c9adb"
                    }
                },
                "name": "jumpover"
            },
            "id": "prsh2plsh",
            "labels": [
                {
                    "attrs": {
                        "rect": {
                            "fill": "#d7dce0",
                            "fill-opacity": 0,
                            "stroke": "white",
                            "stroke-width": 0
                        },
                        "text": {
                            "display": "none",
                            "fill": "black",
                            "text": "Molar flow (mol/s) 1\nMass flow (kg/s) 0.01802\nT (k) 286.34379\nP (pa) 100000.0\nVapor fraction 0.0\nMolar enthalpy (j/mol) Vap 2168.59605\nMolar enthalpy (j/mol) Liq 1000.",
                            "text-anchor": "left"
                        }
                    },
                    "position": {
                        "distance": 0.66,
                        "offset": -40
                    }
                },
                {
                    "attrs": {
                        "text": {
                            "text": "prsh2plsh"
                        }
                    }
                }
            ],
            "router": {
                "name": "manhattan",
                "padding": 10
            },
            "source": {
                "id": "PrSH",
                "port": 4
            },
            "target": {
                "id": "PlSH",
                "port": 5
            },
            "type": "standard.Link",
            "z": 2
        },
        {
            "angle": 0,
            "attrs": {
                "image": {
                    "xlinkHref": "/images/icons/default.svg"
                },
                "label": {
                    "text": "FSH"
                },
                "root": {
                    "title": "boiler_heat_exchanger"
                }
            },
            "id": "FSH",
            "ports": {
                "groups": {
                    "in": {
                        "attrs": {
                            "rect": {
                                "height": 0,
                                "stroke": "#000000",
                                "stroke-width": 0,
                                "width": 0
                            }
                        },
                        "markup": "<g><rect/></g>",
                        "position": {
                            "args": {
                                "dx": 1,
                                "dy": 1,
                                "x": 2,
                                "y": 0
                            },
                            "name": "left"
                        }
                    },
                    "out": {
                        "attrs": {
                            "rect": {
                                "height": 0,
                                "stroke": "#000000",
                                "stroke-width": 0,
                                "width": 0
                            }
                        },
                        "markup": "<g><rect/></g>",
                        "position": {
                            "args": {
                                "dx": 1,
                                "dy": 1,
                                "x": 48,
                                "y": 50
                            },
                            "name": "left"
                        }
                    }
                },
                "items": [
                    {
                        "group": "in",
                        "id": 7
                    },
                    {
                        "group": "out",
                        "id": 8
                    },
                    {
                        "group": "out",
                        "id": 10
                    },
                    {
                        "group": "in",
                        "id": 29
                    }
                ]
            },
            "position": {
                "x": 410,
                "y": 410
            },
            "size": {
                "height": 50,
                "width": 50
            },
            "type": "standard.Image",
            "z": 1
        },
        {
            "attrs": {
                "line": {
                    "stroke": "#979797",
                    "stroke-width": 2
                }
            },
            "connector": {
                "attrs": {
                    "line": {
                        "stroke": "#5c9adb"
                    }
                },
                "name": "jumpover"
            },
            "id": "plsh2fsh",
            "labels": [
                {
                    "attrs": {
                        "rect": {
                            "fill": "#d7dce0",
                            "fill-opacity": 0,
                            "stroke": "white",
                            "stroke-width": 0
                        },
                        "text": {
                            "display": "none",
                            "fill": "black",
                            "text": "Molar flow (mol/s) 1\nMass flow (kg/s) 0.01802\nT (k) 286.34379\nP (pa) 100000.0\nVapor fraction 0.0\nMolar enthalpy (j/mol) Vap 2168.59605\nMolar enthalpy (j/mol) Liq 1000.",
                            "text-anchor": "left"
                        }
                    },
                    "position": {
                        "distance": 0.66,
                        "offset": -40
                    }
                },
                {
                    "attrs": {
                        "text": {
                            "text": "plsh2fsh"
                        }
                    }
                }
            ],
            "router": {
                "name": "manhattan",
                "padding": 10
            },
            "source": {
                "id": "PlSH",
                "port": 6
            },
            "target": {
                "id": "FSH",
                "port": 7
            },
            "type": "standard.Link",
            "z": 2
        },
        {
            "angle": 0,
            "attrs": {
                "image": {
                    "xlinkHref": "/images/icons/mixer.svg"
                },
                "label": {
                    "text": "ATMP1"
                },
                "root": {
                    "title": "mixer"
                }
            },
            "id": "ATMP1",
            "ports": {
                "groups": {
                    "in": {
                        "attrs": {
                            "rect": {
                                "height": 0,
                                "stroke": "#000000",
                                "stroke-width": 0,
                                "width": 0
                            }
                        },
                        "markup": "<g><rect/></g>",
                        "position": {
                            "args": {},
                            "name": "left"
                        }
                    },
                    "out": {
                        "attrs": {
                            "rect": {
                                "height": 0,
                                "stroke": "#000000",
                                "stroke-width": 0,
                                "width": 0
                            }
                        },
                        "markup": "<g><rect/></g>",
                        "position": {
                            "args": {
                                "dx": 1,
                                "dy": 1,
                                "x": 48,
                                "y": 25
                            },
                            "name": "left"
                        }
                    }
                },
                "items": [
                    {
                        "group": "in",
                        "id": 9
                    },
                    {
                        "group": "out",
                        "id": 22
                    }
                ]
            },
            "position": {
                "x": 510,
                "y": 510
            },
            "size": {
                "height": 50,
                "width": 50
            },
            "type": "standard.Image",
            "z": 1
        },
        {
            "attrs": {
                "line": {
                    "stroke": "#979797",
                    "stroke-width": 2
                }
            },
            "connector": {
                "attrs": {
                    "line": {
                        "stroke": "#5c9adb"
                    }
                },
                "name": "jumpover"
            },
            "id": "FSHtoATMP1",
            "labels": [
                {
                    "attrs": {
                        "rect": {
                            "fill": "#d7dce0",
                            "fill-opacity": 0,
                            "stroke": "white",
                            "stroke-width": 0
                        },
                        "text": {
                            "display": "none",
                            "fill": "black",
                            "text": "Molar flow (mol/s) 1\nMass flow (kg/s) 0.01802\nT (k) 286.34379\nP (pa) 100000.0\nVapor fraction 0.0\nMolar enthalpy (j/mol) Vap 2168.59605\nMolar enthalpy (j/mol) Liq 1000.",
                            "text-anchor": "left"
                        }
                    },
                    "position": {
                        "distance": 0.66,
                        "offset": -40
                    }
                },
                {
                    "attrs": {
                        "text": {
                            "text": "FSHtoATMP1"
                        }
                    }
                }
            ],
            "router": {
                "name": "manhattan",
                "padding": 10
            },
            "source": {
                "id": "FSH",
                "port": 8
            },
            "target": {
                "id": "ATMP1",
                "port": 9
            },
            "type": "standard.Link",
            "z": 2
        },
        {
            "angle": 0,
            "attrs": {
                "image": {
                    "xlinkHref": "/images/icons/splitter.svg"
                },
                "label": {
                    "text": "Spl1"
                },
                "root": {
                    "title": "separator"
                }
            },
            "id": "Spl1",
            "ports": {
                "groups": {
                    "in": {
                        "attrs": {
                            "rect": {
                                "height": 0,
                                "stroke": "#000000",
                                "stroke-width": 0,
                                "width": 0
                            }
                        },
                        "markup": "<g><rect/></g>",
                        "position": {
                            "args": {
                                "dx": 1,
                                "dy": 1,
                                "x": 2,
                                "y": 25
                            },
                            "name": "left"
                        }
                    },
                    "out": {
                        "attrs": {
                            "rect": {
                                "height": 0,
                                "stroke": "#000000",
                                "stroke-width": 0,
                                "width": 0
                            }
                        },
                        "markup": "<g><rect/></g>",
                        "position": {
                            "args": {},
                            "name": "right"
                        }
                    }
                },
                "items": [
                    {
                        "group": "in",
                        "id": 11
                    },
                    {
                        "group": "out",
                        "id": 12
                    },
                    {
                        "group": "out",
                        "id": 14
                    }
                ]
            },
            "position": {
                "x": 610,
                "y": 610
            },
            "size": {
                "height": 50,
                "width": 50
            },
            "type": "standard.Image",
            "z": 1
        },
        {
            "attrs": {
                "line": {
                    "stroke": "#979797",
                    "stroke-width": 2
                }
            },
            "connector": {
                "attrs": {
                    "line": {
                        "stroke": "#5c9adb"
                    }
                },
                "name": "jumpover"
            },
            "id": "fg_fsh2_separator",
            "labels": [
                {
                    "attrs": {
                        "rect": {
                            "fill": "#d7dce0",
                            "fill-opacity": 0,
                            "stroke": "white",
                            "stroke-width": 0
                        },
                        "text": {
                            "display": "none",
                            "fill": "black",
                            "text": "Flow_mol_comp N2 1.0\nFlow_mol_comp O2 1.0\nFlow_mol_comp NO 1.0\nFlow_mol_comp CO2 1.0\nFlow_mol_comp H2O 1.0\nFlow_mol_comp SO2 1.0\nTemperature 500\nPressure 101325.",
                            "text-anchor": "left"
                        }
                    },
                    "position": {
                        "distance": 0.66,
                        "offset": -40
                    }
                },
                {
                    "attrs": {
                        "text": {
                            "text": "fg_fsh2_separator"
                        }
                    }
                }
            ],
            "router": {
                "name": "manhattan",
                "padding": 10
            },
            "source": {
                "id": "FSH",
                "port": 10
            },
            "target": {
                "id": "Spl1",
                "port": 11
            },
            "type": "standard.Link",
            "z": 2
        },
        {
            "angle": 0,
            "attrs": {
                "image": {
                    "xlinkHref": "/images/icons/default.svg"
                },
                "label": {
                    "text": "RH"
                },
                "root": {
                    "title": "boiler_heat_exchanger"
                }
            },
            "id": "RH",
            "ports": {
                "groups": {
                    "in": {
                        "attrs": {
                            "rect": {
                                "height": 0,
                                "stroke": "#000000",
                                "stroke-width": 0,
                                "width": 0
                            }
                        },
                        "markup": "<g><rect/></g>",
                        "position": {
                            "args": {
                                "dx": 1,
                                "dy": 1,
                                "x": 2,
                                "y": 0
                            },
                            "name": "left"
                        }
                    },
                    "out": {
                        "attrs": {
                            "rect": {
                                "height": 0,
                                "stroke": "#000000",
                                "stroke-width": 0,
                                "width": 0
                            }
                        },
                        "markup": "<g><rect/></g>",
                        "position": {
                            "args": {
                                "dx": 1,
                                "dy": 1,
                                "x": 48,
                                "y": 50
                            },
                            "name": "left"
                        }
                    }
                },
                "items": [
                    {
                        "group": "in",
                        "id": 13
                    },
                    {
                        "group": "out",
                        "id": 16
                    },
                    {
                        "group": "in",
                        "id": 31
                    },
                    {
                        "group": "out",
                        "id": 32
                    }
                ]
            },
            "position": {
                "x": 710,
                "y": 710
            },
            "size": {
                "height": 50,
                "width": 50
            },
            "type": "standard.Image",
            "z": 1
        },
        {
            "attrs": {
                "line": {
                    "stroke": "#979797",
                    "stroke-width": 2
                }
            },
            "connector": {
                "attrs": {
                    "line": {
                        "stroke": "#5c9adb"
                    }
                },
                "name": "jumpover"
            },
            "id": "fg_fsh2rh",
            "labels": [
                {
                    "attrs": {
                        "rect": {
                            "fill": "#d7dce0",
                            "fill-opacity": 0,
                            "stroke": "white",
                            "stroke-width": 0
                        },
                        "text": {
                            "display": "none",
                            "fill": "black",
                            "text": "Flow_mol_comp N2 1.0\nFlow_mol_comp O2 1.0\nFlow_mol_comp NO 1.0\nFlow_mol_comp CO2 1.0\nFlow_mol_comp H2O 1.0\nFlow_mol_comp SO2 1.0\nTemperature 500\nPressure 101325.",
                            "text-anchor": "left"
                        }
                    },
                    "position": {
                        "distance": 0.66,
                        "offset": -40
                    }
                },
                {
                    "attrs": {
                        "text": {
                            "text": "fg_fsh2rh"
                        }
                    }
                }
            ],
            "router": {
                "name": "manhattan",
                "padding": 10
            },
            "source": {
                "id": "Spl1",
                "port": 12
            },
            "target": {
                "id": "RH",
                "port": 13
            },
            "type": "standard.Link",
            "z": 2
        },
        {
            "attrs": {
                "line": {
                    "stroke": "#979797",
                    "stroke-width": 2
                }
            },
            "connector": {
                "attrs": {
                    "line": {
                        "stroke": "#5c9adb"
                    }
                },
                "name": "jumpover"
            },
            "id": "fg_fsh2PrSH",
            "labels": [
                {
                    "attrs": {
                        "rect": {
                            "fill": "#d7dce0",
                            "fill-opacity": 0,
                            "stroke": "white",
                            "stroke-width": 0
                        },
                        "text": {
                            "display": "none",
                            "fill": "black",
                            "text": "Flow_mol_comp N2 1.0\nFlow_mol_comp O2 1.0\nFlow_mol_comp NO 1.0\nFlow_mol_comp CO2 1.0\nFlow_mol_comp H2O 1.0\nFlow_mol_comp SO2 1.0\nTemperature 500\nPressure 101325.",
                            "text-anchor": "left"
                        }
                    },
                    "position": {
                        "distance": 0.66,
                        "offset": -40
                    }
                },
                {
                    "attrs": {
                        "text": {
                            "text": "fg_fsh2PrSH"
                        }
                    }
                }
            ],
            "router": {
                "name": "manhattan",
                "padding": 10
            },
            "source": {
                "id": "Spl1",
                "port": 14
            },
            "target": {
                "id": "PrSH",
                "port": 15
            },
            "type": "standard.Link",
            "z": 2
        },
        {
            "angle": 0,
            "attrs": {
                "image": {
                    "xlinkHref": "/images/icons/mixer.svg"
                },
                "label": {
                    "text": "mix1"
                },
                "root": {
                    "title": "mixer"
                }
            },
            "id": "mix1",
            "ports": {
                "groups": {
                    "in": {
                        "attrs": {
                            "rect": {
                                "height": 0,
                                "stroke": "#000000",
                                "stroke-width": 0,
                                "width": 0
                            }
                        },
                        "markup": "<g><rect/></g>",
                        "position": {
                            "args": {},
                            "name": "left"
                        }
                    },
                    "out": {
                        "attrs": {
                            "rect": {
                                "height": 0,
                                "stroke": "#000000",
                                "stroke-width": 0,
                                "width": 0
                            }
                        },
                        "markup": "<g><rect/></g>",
                        "position": {
                            "args": {
                                "dx": 1,
                                "dy": 1,
                                "x": 48,
                                "y": 25
                            },
                            "name": "left"
                        }
                    }
                },
                "items": [
                    {
                        "group": "in",
                        "id": 17
                    },
                    {
                        "group": "in",
                        "id": 19
                    },
                    {
                        "group": "out",
                        "id": 20
                    }
                ]
            },
            "position": {
                "x": 100,
                "y": 10
            },
            "size": {
                "height": 50,
                "width": 50
            },
            "type": "standard.Image",
            "z": 1
        },
        {
            "attrs": {
                "line": {
                    "stroke": "#979797",
                    "stroke-width": 2
                }
            },
            "connector": {
                "attrs": {
                    "line": {
                        "stroke": "#5c9adb"
                    }
                },
                "name": "jumpover"
            },
            "id": "fg_rhtomix",
            "labels": [
                {
                    "attrs": {
                        "rect": {
                            "fill": "#d7dce0",
                            "fill-opacity": 0,
                            "stroke": "white",
                            "stroke-width": 0
                        },
                        "text": {
                            "display": "none",
                            "fill": "black",
                            "text": "Flow_mol_comp N2 1.0\nFlow_mol_comp O2 1.0\nFlow_mol_comp NO 1.0\nFlow_mol_comp CO2 1.0\nFlow_mol_comp H2O 1.0\nFlow_mol_comp SO2 1.0\nTemperature 500\nPressure 101325.",
                            "text-anchor": "left"
                        }
                    },
                    "position": {
                        "distance": 0.66,
                        "offset": -40
                    }
                },
                {
                    "attrs": {
                        "text": {
                            "text": "fg_rhtomix"
                        }
                    }
                }
            ],
            "router": {
                "name": "manhattan",
                "padding": 10
            },
            "source": {
                "id": "RH",
                "port": 16
            },
            "target": {
                "id": "mix1",
                "port": 17
            },
            "type": "standard.Link",
            "z": 2
        },
        {
            "attrs": {
                "line": {
                    "stroke": "#979797",
                    "stroke-width": 2
                }
            },
            "connector": {
                "attrs": {
                    "line": {
                        "stroke": "#5c9adb"
                    }
                },
                "name": "jumpover"
            },
            "id": "fg_prsh2mix",
            "labels": [
                {
                    "attrs": {
                        "rect": {
                            "fill": "#d7dce0",
                            "fill-opacity": 0,
                            "stroke": "white",
                            "stroke-width": 0
                        },
                        "text": {
                            "display": "none",
                            "fill": "black",
                            "text": "Flow_mol_comp N2 1.0\nFlow_mol_comp O2 1.0\nFlow_mol_comp NO 1.0\nFlow_mol_comp CO2 1.0\nFlow_mol_comp H2O 1.0\nFlow_mol_comp SO2 1.0\nTemperature 500\nPressure 101325.",
                            "text-anchor": "left"
                        }
                    },
                    "position": {
                        "distance": 0.66,
                        "offset": -40
                    }
                },
                {
                    "attrs": {
                        "text": {
                            "text": "fg_prsh2mix"
                        }
                    }
                }
            ],
            "router": {
                "name": "manhattan",
                "padding": 10
            },
            "source": {
                "id": "PrSH",
                "port": 18
            },
            "target": {
                "id": "mix1",
                "port": 19
            },
            "type": "standard.Link",
            "z": 2
        },
        {
            "attrs": {
                "line": {
                    "stroke": "#979797",
                    "stroke-width": 2
                }
            },
            "connector": {
                "attrs": {
                    "line": {
                        "stroke": "#5c9adb"
                    }
                },
                "name": "jumpover"
            },
            "id": "fg_mix2econ",
            "labels": [
                {
                    "attrs": {
                        "rect": {
                            "fill": "#d7dce0",
                            "fill-opacity": 0,
                            "stroke": "white",
                            "stroke-width": 0
                        },
                        "text": {
                            "display": "none",
                            "fill": "black",
                            "text": "Flow_mol_comp N2 1.0\nFlow_mol_comp O2 1.0\nFlow_mol_comp NO 1.0\nFlow_mol_comp CO2 1.0\nFlow_mol_comp H2O 1.0\nFlow_mol_comp SO2 1.0\nTemperature 500\nPressure 101325.",
                            "text-anchor": "left"
                        }
                    },
                    "position": {
                        "distance": 0.66,
                        "offset": -40
                    }
                },
                {
                    "attrs": {
                        "text": {
                            "text": "fg_mix2econ"
                        }
                    }
                }
            ],
            "router": {
                "name": "manhattan",
                "padding": 10
            },
            "source": {
                "id": "mix1",
                "port": 20
            },
            "target": {
                "id": "ECON",
                "port": 21
            },
            "type": "standard.Link",
            "z": 2
        },
        {
            "angle": 0,
            "attrs": {
                "image": {
                    "xlinkHref": "/images/icons/product.svg"
                },
                "label": {
                    "text": "outlet_1"
                },
                "root": {
                    "title": "product"
                }
            },
            "id": "outlet_1",
            "ports": {
                "groups": {
                    "in": {
                        "attrs": {
                            "rect": {
                                "height": 0,
                                "stroke": "#000000",
                                "stroke-width": 0,
                                "width": 0
                            }
                        },
                        "markup": "<g><rect/></g>",
                        "position": {
                            "args": {
                                "dx": 1,
                                "dy": 1,
                                "x": 2,
                                "y": 25
                            },
                            "name": "left"
                        }
                    }
                },
                "items": [
                    {
                        "group": "in",
                        "id": 23
                    }
                ]
            },
            "position": {
                "x": 200,
                "y": 110
            },
            "size": {
                "height": 50,
                "width": 50
            },
            "type": "standard.Image",
            "z": 1
        },
        {
            "attrs": {
                "line": {
                    "stroke": "#979797",
                    "stroke-width": 2
                }
            },
            "connector": {
                "attrs": {
                    "line": {
                        "stroke": "#5c9adb"
                    }
                },
                "name": "jumpover"
            },
            "id": "s_outlet_1",
            "labels": [
                {
                    "attrs": {
                        "rect": {
                            "fill": "#d7dce0",
                            "fill-opacity": 0,
                            "stroke": "white",
                            "stroke-width": 0
                        },
                        "text": {
                            "display": "none",
                            "fill": "black",
                            "text": "product info",
                            "text-anchor": "left"
                        }
                    },
                    "position": {
                        "distance": 0.66,
                        "offset": -40
                    }
                },
                {
                    "attrs": {
                        "text": {
                            "text": "s_outlet_1"
                        }
                    }
                }
            ],
            "router": {
                "name": "manhattan",
                "padding": 10
            },
            "source": {
                "id": "ATMP1",
                "port": 22
            },
            "target": {
                "id": "outlet_1",
                "port": 23
            },
            "type": "standard.Link",
            "z": 2
        },
        {
            "angle": 0,
            "attrs": {
                "image": {
                    "xlinkHref": "/images/icons/feed.svg"
                },
                "label": {
                    "text": "side_1_inlet_1"
                },
                "root": {
                    "title": "feed"
                }
            },
            "id": "side_1_inlet_1",
            "ports": {
                "groups": {
                    "out": {
                        "attrs": {
                            "rect": {
                                "height": 0,
                                "stroke": "#000000",
                                "stroke-width": 0,
                                "width": 0
                            }
                        },
                        "markup": "<g><rect/></g>",
                        "position": {
                            "args": {
                                "dx": 1,
                                "dy": 1,
                                "x": 48,
                                "y": 25
                            },
                            "name": "left"
                        }
                    }
                },
                "items": [
                    {
                        "group": "out",
                        "id": 24
                    }
                ]
            },
            "position": {
                "x": 300,
                "y": 210
            },
            "size": {
                "height": 50,
                "width": 50
            },
            "type": "standard.Image",
            "z": 1
        },
        {
            "attrs": {
                "line": {
                    "stroke": "#979797",
                    "stroke-width": 2
                }
            },
            "connector": {
                "attrs": {
                    "line": {
                        "stroke": "#5c9adb"
                    }
                },
                "name": "jumpover"
            },
            "id": "s_side_1_inlet_1",
            "labels": [
                {
                    "attrs": {
                        "rect": {
                            "fill": "#d7dce0",
                            "fill-opacity": 0,
                            "stroke": "white",
                            "stroke-width": 0
                        },
                        "text": {
                            "display": "none",
                            "fill": "black",
                            "text": "feed info",
                            "text-anchor": "left"
                        }
                    },
                    "position": {
                        "distance": 0.66,
                        "offset": -40
                    }
                },
                {
                    "attrs": {
                        "text": {
                            "text": "s_side_1_inlet_1"
                        }
                    }
                }
            ],
            "router": {
                "name": "manhattan",
                "padding": 10
            },
            "source": {
                "id": "side_1_inlet_1",
                "port": 24
            },
            "target": {
                "id": "ECON",
                "port": 25
            },
            "type": "standard.Link",
            "z": 2
        },
        {
            "angle": 0,
            "attrs": {
                "image": {
                    "xlinkHref": "/images/icons/product.svg"
                },
                "label": {
                    "text": "side_2_outlet_1"
                },
                "root": {
                    "title": "product"
                }
            },
            "id": "side_2_outlet_1",
            "ports": {
                "groups": {
                    "in": {
                        "attrs": {
                            "rect": {
                                "height": 0,
                                "stroke": "#000000",
                                "stroke-width": 0,
                                "width": 0
                            }
                        },
                        "markup": "<g><rect/></g>",
                        "position": {
                            "args": {
                                "dx": 1,
                                "dy": 1,
                                "x": 2,
                                "y": 25
                            },
                            "name": "left"
                        }
                    }
                },
                "items": [
                    {
                        "group": "in",
                        "id": 27
                    }
                ]
            },
            "position": {
                "x": 400,
                "y": 310
            },
            "size": {
                "height": 50,
                "width": 50
            },
            "type": "standard.Image",
            "z": 1
        },
        {
            "attrs": {
                "line": {
                    "stroke": "#979797",
                    "stroke-width": 2
                }
            },
            "connector": {
                "attrs": {
                    "line": {
                        "stroke": "#5c9adb"
                    }
                },
                "name": "jumpover"
            },
            "id": "s_side_2_outlet_1",
            "labels": [
                {
                    "attrs": {
                        "rect": {
                            "fill": "#d7dce0",
                            "fill-opacity": 0,
                            "stroke": "white",
                            "stroke-width": 0
                        },
                        "text": {
                            "display": "none",
                            "fill": "black",
                            "text": "product info",
                            "text-anchor": "left"
                        }
                    },
                    "position": {
                        "distance": 0.66,
                        "offset": -40
                    }
                },
                {
                    "attrs": {
                        "text": {
                            "text": "s_side_2_outlet_1"
                        }
                    }
                }
            ],
            "router": {
                "name": "manhattan",
                "padding": 10
            },
            "source": {
                "id": "ECON",
                "port": 26
            },
            "target": {
                "id": "side_2_outlet_1",
                "port": 27
            },
            "type": "standard.Link",
            "z": 2
        },
        {
            "angle": 0,
            "attrs": {
                "image": {
                    "xlinkHref": "/images/icons/feed.svg"
                },
                "label": {
                    "text": "side_2_inlet_1"
                },
                "root": {
                    "title": "feed"
                }
            },
            "id": "side_2_inlet_1",
            "ports": {
                "groups": {
                    "out": {
                        "attrs": {
                            "rect": {
                                "height": 0,
                                "stroke": "#000000",
                                "stroke-width": 0,
                                "width": 0
                            }
                        },
                        "markup": "<g><rect/></g>",
                        "position": {
                            "args": {
                                "dx": 1,
                                "dy": 1,
                                "x": 48,
                                "y": 25
                            },
                            "name": "left"
                        }
                    }
                },
                "items": [
                    {
                        "group": "out",
                        "id": 28
                    }
                ]
            },
            "position": {
                "x": 500,
                "y": 410
            },
            "size": {
                "height": 50,
                "width": 50
            },
            "type": "standard.Image",
            "z": 1
        },
        {
            "attrs": {
                "line": {
                    "stroke": "#979797",
                    "stroke-width": 2
                }
            },
            "connector": {
                "attrs": {
                    "line": {
                        "stroke": "#5c9adb"
                    }
                },
                "name": "jumpover"
            },
            "id": "s_side_2_inlet_1",
            "labels": [
                {
                    "attrs": {
                        "rect": {
                            "fill": "#d7dce0",
                            "fill-opacity": 0,
                            "stroke": "white",
                            "stroke-width": 0
                        },
                        "text": {
                            "display": "none",
                            "fill": "black",
                            "text": "feed info",
                            "text-anchor": "left"
                        }
                    },
                    "position": {
                        "distance": 0.66,
                        "offset": -40
                    }
                },
                {
                    "attrs": {
                        "text": {
                            "text": "s_side_2_inlet_1"
                        }
                    }
                }
            ],
            "router": {
                "name": "manhattan",
                "padding": 10
            },
            "source": {
                "id": "side_2_inlet_1",
                "port": 28
            },
            "target": {
                "id": "FSH",
                "port": 29
            },
            "type": "standard.Link",
            "z": 2
        },
        {
            "angle": 0,
            "attrs": {
                "image": {
                    "xlinkHref": "/images/icons/feed.svg"
                },
                "label": {
                    "text": "side_1_inlet_2"
                },
                "root": {
                    "title": "feed"
                }
            },
            "id": "side_1_inlet_2",
            "ports": {
                "groups": {
                    "out": {
                        "attrs": {
                            "rect": {
                                "height": 0,
                                "stroke": "#000000",
                                "stroke-width": 0,
                                "width": 0
                            }
                        },
                        "markup": "<g><rect/></g>",
                        "position": {
                            "args": {
                                "dx": 1,
                                "dy": 1,
                                "x": 48,
                                "y": 25
                            },
                            "name": "left"
                        }
                    }
                },
                "items": [
                    {
                        "group": "out",
                        "id": 30
                    }
                ]
            },
            "position": {
                "x": 600,
                "y": 510
            },
            "size": {
                "height": 50,
                "width": 50
            },
            "type": "standard.Image",
            "z": 1
        },
        {
            "attrs": {
                "line": {
                    "stroke": "#979797",
                    "stroke-width": 2
                }
            },
            "connector": {
                "attrs": {
                    "line": {
                        "stroke": "#5c9adb"
                    }
                },
                "name": "jumpover"
            },
            "id": "s_side_1_inlet_2",
            "labels": [
                {
                    "attrs": {
                        "rect": {
                            "fill": "#d7dce0",
                            "fill-opacity": 0,
                            "stroke": "white",
                            "stroke-width": 0
                        },
                        "text": {
                            "display": "none",
                            "fill": "black",
                            "text": "feed info",
                            "text-anchor": "left"
                        }
                    },
                    "position": {
                        "distance": 0.66,
                        "offset": -40
                    }
                },
                {
                    "attrs": {
                        "text": {
                            "text": "s_side_1_inlet_2"
                        }
                    }
                }
            ],
            "router": {
                "name": "manhattan",
                "padding": 10
            },
            "source": {
                "id": "side_1_inlet_2",
                "port": 30
            },
            "target": {
                "id": "RH",
                "port": 31
            },
            "type": "standard.Link",
            "z": 2
        },
        {
            "angle": 0,
            "attrs": {
                "image": {
                    "xlinkHref": "/images/icons/product.svg"
                },
                "label": {
                    "text": "side_1_outlet_1"
                },
                "root": {
                    "title": "product"
                }
            },
            "id": "side_1_outlet_1",
            "ports": {
                "groups": {
                    "in": {
                        "attrs": {
                            "rect": {
                                "height": 0,
                                "stroke": "#000000",
                                "stroke-width": 0,
                                "width": 0
                            }
                        },
                        "markup": "<g><rect/></g>",
                        "position": {
                            "args": {
                                "dx": 1,
                                "dy": 1,
                                "x": 2,
                                "y": 25
                            },
                            "name": "left"
                        }
                    }
                },
                "items": [
                    {
                        "group": "in",
                        "id": 33
                    }
                ]
            },
            "position": {
                "x": 700,
                "y": 610
            },
            "size": {
                "height": 50,
                "width": 50
            },
            "type": "standard.Image",
            "z": 1
        },
        {
            "attrs": {
                "line": {
                    "stroke": "#979797",
                    "stroke-width": 2
                }
            },
            "connector": {
                "attrs": {
                    "line": {
                        "stroke": "#5c9adb"
                    }
                },
                "name": "jumpover"
            },
            "id": "s_side_1_outlet_1",
            "labels": [
                {
                    "attrs": {
                        "rect": {
                            "fill": "#d7dce0",
                            "fill-opacity": 0,
                            "stroke": "white",
                            "stroke-width": 0
                        },
                        "text": {
                            "display": "none",
                            "fill": "black",
                            "text": "product info",
                            "text-anchor": "left"
                        }
                    },
                    "position": {
                        "distance": 0.66,
                        "offset": -40
                    }
                },
                {
                    "attrs": {
                        "text": {
                            "text": "s_side_1_outlet_1"
                        }
                    }
                }
            ],
            "router": {
                "name": "manhattan",
                "padding": 10
            },
            "source": {
                "id": "RH",
                "port": 32
            },
            "target": {
                "id": "side_1_outlet_1",
                "port": 33
            },
            "type": "standard.Link",
            "z": 2
        }
    ],
    "model": {
        "arcs": {
            "FSHtoATMP1": {
                "dest": "ATMP1",
                "label": "Molar flow (mol/s) 1\nMass flow (kg/s) 0.01802\nT (k) 286.34379\nP (pa) 100000.0\nVapor fraction 0.0\nMolar enthalpy (j/mol) Vap 2168.59605\nMolar enthalpy (j/mol) Liq 1000.",
                "source": "FSH"
            },
            "econ2ww": {
                "dest": "Water_wall",
                "label": "Molar flow (mol/s) 1\nMass flow (kg/s) 0.01802\nT (k) 286.34379\nP (pa) 100000.0\nVapor fraction 0.0\nMolar enthalpy (j/mol) Vap 2168.59605\nMolar enthalpy (j/mol) Liq 1000.",
                "source": "ECON"
            },
            "fg_fsh2PrSH": {
                "dest": "PrSH",
                "label": "Flow_mol_comp N2 1.0\nFlow_mol_comp O2 1.0\nFlow_mol_comp NO 1.0\nFlow_mol_comp CO2 1.0\nFlow_mol_comp H2O 1.0\nFlow_mol_comp SO2 1.0\nTemperature 500\nPressure 101325.",
                "source": "Spl1"
            },
            "fg_fsh2_separator": {
                "dest": "Spl1",
                "label": "Flow_mol_comp N2 1.0\nFlow_mol_comp O2 1.0\nFlow_mol_comp NO 1.0\nFlow_mol_comp CO2 1.0\nFlow_mol_comp H2O 1.0\nFlow_mol_comp SO2 1.0\nTemperature 500\nPressure 101325.",
                "source": "FSH"
            },
            "fg_fsh2rh": {
                "dest": "RH",
                "label": "Flow_mol_comp N2 1.0\nFlow_mol_comp O2 1.0\nFlow_mol_comp NO 1.0\nFlow_mol_comp CO2 1.0\nFlow_mol_comp H2O 1.0\nFlow_mol_comp SO2 1.0\nTemperature 500\nPressure 101325.",
                "source": "Spl1"
            },
            "fg_mix2econ": {
                "dest": "ECON",
                "label": "Flow_mol_comp N2 1.0\nFlow_mol_comp O2 1.0\nFlow_mol_comp NO 1.0\nFlow_mol_comp CO2 1.0\nFlow_mol_comp H2O 1.0\nFlow_mol_comp SO2 1.0\nTemperature 500\nPressure 101325.",
                "source": "mix1"
            },
            "fg_prsh2mix": {
                "dest": "mix1",
                "label": "Flow_mol_comp N2 1.0\nFlow_mol_comp O2 1.0\nFlow_mol_comp NO 1.0\nFlow_mol_comp CO2 1.0\nFlow_mol_comp H2O 1.0\nFlow_mol_comp SO2 1.0\nTemperature 500\nPressure 101325.",
                "source": "PrSH"
            },
            "fg_rhtomix": {
                "dest": "mix1",
                "label": "Flow_mol_comp N2 1.0\nFlow_mol_comp O2 1.0\nFlow_mol_comp NO 1.0\nFlow_mol_comp CO2 1.0\nFlow_mol_comp H2O 1.0\nFlow_mol_comp SO2 1.0\nTemperature 500\nPressure 101325.",
                "source": "RH"
            },
            "plsh2fsh": {
                "dest": "FSH",
                "label": "Molar flow (mol/s) 1\nMass flow (kg/s) 0.01802\nT (k) 286.34379\nP (pa) 100000.0\nVapor fraction 0.0\nMolar enthalpy (j/mol) Vap 2168.59605\nMolar enthalpy (j/mol) Liq 1000.",
                "source": "PlSH"
            },
            "prsh2plsh": {
                "dest": "PlSH",
                "label": "Molar flow (mol/s) 1\nMass flow (kg/s) 0.01802\nT (k) 286.34379\nP (pa) 100000.0\nVapor fraction 0.0\nMolar enthalpy (j/mol) Vap 2168.59605\nMolar enthalpy (j/mol) Liq 1000.",
                "source": "PrSH"
            },
            "s_outlet_1": {
                "dest": "outlet_1",
                "label": "product info",
                "source": "ATMP1"
            },
            "s_side_1_inlet_1": {
                "dest": "ECON",
                "label": "feed info",
                "source": "side_1_inlet_1"
            },
            "s_side_1_inlet_2": {
                "dest": "RH",
                "label": "feed info",
                "source": "side_1_inlet_2"
            },
            "s_side_1_outlet_1": {
                "dest": "side_1_outlet_1",
                "label": "product info",
                "source": "RH"
            },
            "s_side_2_inlet_1": {
                "dest": "FSH",
                "label": "feed info",
                "source": "side_2_inlet_1"
            },
            "s_side_2_outlet_1": {
                "dest": "side_2_outlet_1",
                "label": "product info",
                "source": "ECON"
            },
            "ww2prsh": {
                "dest": "PrSH",
                "label": "Molar flow (mol/s) 1\nMass flow (kg/s) 0.01802\nT (k) 286.34379\nP (pa) 100000.0\nVapor fraction 0.0\nMolar enthalpy (j/mol) Vap 2168.59605\nMolar enthalpy (j/mol) Liq 1000.",
                "source": "Water_wall"
            }
        },
        "id": "boiler",
        "stream_table": {
            "columns": [
                "",
                "Variable",
                "Units",
                "econ2ww",
                "ww2prsh",
                "prsh2plsh",
                "plsh2fsh",
                "FSHtoATMP1",
                "fg_fsh2_separator",
                "fg_fsh2rh",
                "fg_fsh2PrSH",
                "fg_rhtomix",
                "fg_prsh2mix",
                "fg_mix2econ"
            ],
            "data": [
                [
                    0,
                    "Molar Flow (mol/s)",
                    {
                        "html": "mol/s",
                        "latex": "\\frac{\\mathrm{mol}}{\\mathrm{s}}",
                        "raw": "mol/s"
                    },
                    1,
                    1,
                    1,
                    1,
                    1,
                    "-",
                    "-",
                    "-",
                    "-",
                    "-",
                    "-"
                ],
                [
                    1,
                    "Mass Flow (kg/s)",
                    {
                        "html": "kg/s",
                        "latex": "\\frac{\\mathrm{kg}}{\\mathrm{s}}",
                        "raw": "kg/s"
                    },
                    0.01802,
                    0.01802,
                    0.01802,
                    0.01802,
                    0.01802,
                    "-",
                    "-",
                    "-",
                    "-",
                    "-",
                    "-"
                ],
                [
                    2,
                    "T (K)",
                    {
                        "html": "K",
                        "latex": "\\mathrm{K}",
                        "raw": "K"
                    },
                    286.34379,
                    286.34379,
                    286.34379,
                    286.34379,
                    286.34379,
                    "-",
                    "-",
                    "-",
                    "-",
                    "-",
                    "-"
                ],
                [
                    3,
                    "P (Pa)",
                    {
                        "html": "Pa",
                        "latex": "\\mathrm{Pa}",
                        "raw": "Pa"
                    },
                    100000.0,
                    100000.0,
                    100000.0,
                    100000.0,
                    100000.0,
                    "-",
                    "-",
                    "-",
                    "-",
                    "-",
                    "-"
                ],
                [
                    4,
                    "Vapor Fraction",
                    null,
                    0.0,
                    0.0,
                    0.0,
                    0.0,
                    0.0,
                    "-",
                    "-",
                    "-",
                    "-",
                    "-",
                    "-"
                ],
                [
                    5,
                    "Molar Enthalpy (J/mol) Vap",
                    {
                        "html": "J/mol",
                        "latex": "\\frac{\\mathrm{J}}{\\mathrm{mol}}",
                        "raw": "J/mol"
                    },
                    2168.59605,
                    2168.59605,
                    2168.59605,
                    2168.59605,
                    2168.59605,
                    "-",
                    "-",
                    "-",
                    "-",
                    "-",
                    "-"
                ],
                [
                    6,
                    "Molar Enthalpy (J/mol) Liq",
                    {
                        "html": "J/mol",
                        "latex": "\\frac{\\mathrm{J}}{\\mathrm{mol}}",
                        "raw": "J/mol"
                    },
                    1000.0,
                    1000.0,
                    1000.0,
                    1000.0,
                    1000.0,
                    "-",
                    "-",
                    "-",
                    "-",
                    "-",
                    "-"
                ],
                [
                    7,
                    "flow_mol_comp N2",
                    {
                        "html": "mol/s",
                        "latex": "\\frac{\\mathrm{mol}}{\\mathrm{s}}",
                        "raw": "mol/s"
                    },
                    "-",
                    "-",
                    "-",
                    "-",
                    "-",
                    1.0,
                    1.0,
                    1.0,
                    1.0,
                    1.0,
                    1.0
                ],
                [
                    8,
                    "flow_mol_comp O2",
                    {
                        "html": "mol/s",
                        "latex": "\\frac{\\mathrm{mol}}{\\mathrm{s}}",
                        "raw": "mol/s"
                    },
                    "-",
                    "-",
                    "-",
                    "-",
                    "-",
                    1.0,
                    1.0,
                    1.0,
                    1.0,
                    1.0,
                    1.0
                ],
                [
                    9,
                    "flow_mol_comp NO",
                    {
                        "html": "mol/s",
                        "latex": "\\frac{\\mathrm{mol}}{\\mathrm{s}}",
                        "raw": "mol/s"
                    },
                    "-",
                    "-",
                    "-",
                    "-",
                    "-",
                    1.0,
                    1.0,
                    1.0,
                    1.0,
                    1.0,
                    1.0
                ],
                [
                    10,
                    "flow_mol_comp CO2",
                    {
                        "html": "mol/s",
                        "latex": "\\frac{\\mathrm{mol}}{\\mathrm{s}}",
                        "raw": "mol/s"
                    },
                    "-",
                    "-",
                    "-",
                    "-",
                    "-",
                    1.0,
                    1.0,
                    1.0,
                    1.0,
                    1.0,
                    1.0
                ],
                [
                    11,
                    "flow_mol_comp H2O",
                    {
                        "html": "mol/s",
                        "latex": "\\frac{\\mathrm{mol}}{\\mathrm{s}}",
                        "raw": "mol/s"
                    },
                    "-",
                    "-",
                    "-",
                    "-",
                    "-",
                    1.0,
                    1.0,
                    1.0,
                    1.0,
                    1.0,
                    1.0
                ],
                [
                    12,
                    "flow_mol_comp SO2",
                    {
                        "html": "mol/s",
                        "latex": "\\frac{\\mathrm{mol}}{\\mathrm{s}}",
                        "raw": "mol/s"
                    },
                    "-",
                    "-",
                    "-",
                    "-",
                    "-",
                    1.0,
                    1.0,
                    1.0,
                    1.0,
                    1.0,
                    1.0
                ],
                [
                    13,
                    "temperature",
                    {
                        "html": "K",
                        "latex": "\\mathrm{K}",
                        "raw": "K"
                    },
                    "-",
                    "-",
                    "-",
                    "-",
                    "-",
                    500,
                    500,
                    500,
                    500,
                    500,
                    500
                ],
                [
                    14,
                    "pressure",
                    {
                        "html": "Pa",
                        "latex": "\\mathrm{Pa}",
                        "raw": "Pa"
                    },
                    "-",
                    "-",
                    "-",
                    "-",
                    "-",
                    101325.0,
                    101325.0,
                    101325.0,
                    101325.0,
                    101325.0,
                    101325.0
                ]
            ],
            "index": [
                0,
                1,
                2,
                3,
                4,
                5,
                6,
                7,
                8,
                9,
                10,
                11,
                12,
                13,
                14
            ]
        },
        "unit_models": {
            "ATMP1": {
                "image": "/images/icons/mixer.svg",
                "performance_contents": {},
                "stream_contents": {
                    "0": {
                        "Outlet": 1.0,
                        "SprayWater": 1.0,
                        "Steam": 1.0,
                        "Variable": "Molar Flow (mol/s)"
                    },
                    "1": {
                        "Outlet": 0.01802,
                        "SprayWater": 0.01802,
                        "Steam": 0.01802,
                        "Variable": "Mass Flow (kg/s)"
                    },
                    "2": {
                        "Outlet": 286.34379,
                        "SprayWater": 286.34379,
                        "Steam": 286.34379,
                        "Variable": "T (K)"
                    },
                    "3": {
                        "Outlet": 100000.0,
                        "SprayWater": 100000.0,
                        "Steam": 100000.0,
                        "Variable": "P (Pa)"
                    },
                    "4": {
                        "Outlet": 0.0,
                        "SprayWater": 0.0,
                        "Steam": 0.0,
                        "Variable": "Vapor Fraction"
                    },
                    "5": {
                        "Outlet": 2168.59605,
                        "SprayWater": 2168.59605,
                        "Steam": 2168.59605,
                        "Variable": "Molar Enthalpy (J/mol) Vap"
                    },
                    "6": {
                        "Outlet": 1000.0,
                        "SprayWater": 1000.0,
                        "Steam": 1000.0,
                        "Variable": "Molar Enthalpy (J/mol) Liq"
                    }
                },
                "type": "mixer"
            },
            "ECON": {
                "image": "/images/icons/default.svg",
                "performance_contents": {},
                "stream_contents": {},
                "type": "boiler_heat_exchanger"
            },
            "FSH": {
                "image": "/images/icons/default.svg",
                "performance_contents": {},
                "stream_contents": {},
                "type": "boiler_heat_exchanger"
            },
            "PlSH": {
                "image": "/images/icons/heater_2.svg",
                "performance_contents": {
                    "0": {
                        "Value": 0.0,
                        "Variable": "Heat Duty"
                    }
                },
                "stream_contents": {
                    "0": {
                        "Inlet": 1.0,
                        "Outlet": 1.0,
                        "Variable": "Molar Flow (mol/s)"
                    },
                    "1": {
                        "Inlet": 0.01802,
                        "Outlet": 0.01802,
                        "Variable": "Mass Flow (kg/s)"
                    },
                    "2": {
                        "Inlet": 286.34379,
                        "Outlet": 286.34379,
                        "Variable": "T (K)"
                    },
                    "3": {
                        "Inlet": 100000.0,
                        "Outlet": 100000.0,
                        "Variable": "P (Pa)"
                    },
                    "4": {
                        "Inlet": 0.0,
                        "Outlet": 0.0,
                        "Variable": "Vapor Fraction"
                    },
                    "5": {
                        "Inlet": 2168.59605,
                        "Outlet": 2168.59605,
                        "Variable": "Molar Enthalpy (J/mol) Vap"
                    },
                    "6": {
                        "Inlet": 1000.0,
                        "Outlet": 1000.0,
                        "Variable": "Molar Enthalpy (J/mol) Liq"
                    }
                },
                "type": "heater"
            },
            "PrSH": {
                "image": "/images/icons/default.svg",
                "performance_contents": {},
                "stream_contents": {},
                "type": "boiler_heat_exchanger"
            },
            "RH": {
                "image": "/images/icons/default.svg",
                "performance_contents": {},
                "stream_contents": {},
                "type": "boiler_heat_exchanger"
            },
            "Spl1": {
                "image": "/images/icons/splitter.svg",
                "performance_contents": {
                    "0": {
                        "Value": 0.5,
                        "Variable": "Split Fraction [('outlet_2',)]"
                    }
                },
                "stream_contents": {
                    "0": {
                        "Inlet": 1.0,
                        "Variable": "flow_mol_comp CO2"
                    },
                    "1": {
                        "Inlet": 1.0,
                        "Variable": "flow_mol_comp H2O"
                    },
                    "2": {
                        "Inlet": 1.0,
                        "Variable": "flow_mol_comp N2"
                    },
                    "3": {
                        "Inlet": 1.0,
                        "Variable": "flow_mol_comp NO"
                    },
                    "4": {
                        "Inlet": 1.0,
                        "Variable": "flow_mol_comp O2"
                    },
                    "5": {
                        "Inlet": 1.0,
                        "Variable": "flow_mol_comp SO2"
                    },
                    "6": {
                        "Inlet": 101325.0,
                        "Variable": "pressure"
                    },
                    "7": {
                        "Inlet": 500.0,
                        "Variable": "temperature"
                    }
                },
                "type": "separator"
            },
            "Water_wall": {
                "image": "/images/icons/heater_2.svg",
                "performance_contents": {
                    "0": {
                        "Value": 0.0,
                        "Variable": "Heat Duty"
                    }
                },
                "stream_contents": {
                    "0": {
                        "Inlet": 1.0,
                        "Outlet": 1.0,
                        "Variable": "Molar Flow (mol/s)"
                    },
                    "1": {
                        "Inlet": 0.01802,
                        "Outlet": 0.01802,
                        "Variable": "Mass Flow (kg/s)"
                    },
                    "2": {
                        "Inlet": 286.34379,
                        "Outlet": 286.34379,
                        "Variable": "T (K)"
                    },
                    "3": {
                        "Inlet": 100000.0,
                        "Outlet": 100000.0,
                        "Variable": "P (Pa)"
                    },
                    "4": {
                        "Inlet": 0.0,
                        "Outlet": 0.0,
                        "Variable": "Vapor Fraction"
                    },
                    "5": {
                        "Inlet": 2168.59605,
                        "Outlet": 2168.59605,
                        "Variable": "Molar Enthalpy (J/mol) Vap"
                    },
                    "6": {
                        "Inlet": 1000.0,
                        "Outlet": 1000.0,
                        "Variable": "Molar Enthalpy (J/mol) Liq"
                    }
                },
                "type": "heater"
            },
            "mix1": {
                "image": "/images/icons/mixer.svg",
                "performance_contents": {},
                "stream_contents": {
                    "0": {
                        "Outlet": 1.0,
                        "PrSH_out": 1.0,
                        "Reheat_out": 1.0,
                        "Variable": "flow_mol_comp N2"
                    },
                    "1": {
                        "Outlet": 1.0,
                        "PrSH_out": 1.0,
                        "Reheat_out": 1.0,
                        "Variable": "flow_mol_comp O2"
                    },
                    "2": {
                        "Outlet": 1.0,
                        "PrSH_out": 1.0,
                        "Reheat_out": 1.0,
                        "Variable": "flow_mol_comp NO"
                    },
                    "3": {
                        "Outlet": 1.0,
                        "PrSH_out": 1.0,
                        "Reheat_out": 1.0,
                        "Variable": "flow_mol_comp CO2"
                    },
                    "4": {
                        "Outlet": 1.0,
                        "PrSH_out": 1.0,
                        "Reheat_out": 1.0,
                        "Variable": "flow_mol_comp H2O"
                    },
                    "5": {
                        "Outlet": 1.0,
                        "PrSH_out": 1.0,
                        "Reheat_out": 1.0,
                        "Variable": "flow_mol_comp SO2"
                    },
                    "6": {
                        "Outlet": 500.0,
                        "PrSH_out": 500.0,
                        "Reheat_out": 500.0,
                        "Variable": "temperature"
                    },
                    "7": {
                        "Outlet": 101325.0,
                        "PrSH_out": 101325.0,
                        "Reheat_out": 101325.0,
                        "Variable": "pressure"
                    }
                },
                "type": "mixer"
            },
            "outlet_1": {
                "image": "/images/icons/product.svg",
                "type": "product"
            },
            "side_1_inlet_1": {
                "image": "/images/icons/feed.svg",
                "type": "feed"
            },
            "side_1_inlet_2": {
                "image": "/images/icons/feed.svg",
                "type": "feed"
            },
            "side_1_outlet_1": {
                "image": "/images/icons/product.svg",
                "type": "product"
            },
            "side_2_inlet_1": {
                "image": "/images/icons/feed.svg",
                "type": "feed"
            },
            "side_2_outlet_1": {
                "image": "/images/icons/product.svg",
                "type": "product"
            }
        }
    },
    "routing_config": {
        "FSHtoATMP1": {
            "cell_config": {
                "gap": {
                    "destination": {
                        "x": -30,
                        "y": 0
                    },
                    "source": {
                        "x": 30,
                        "y": 0
                    }
                }
            },
            "cell_index": 10
        },
        "econ2ww": {
            "cell_config": {
                "gap": {
                    "destination": {
                        "x": -30,
                        "y": 0
                    },
                    "source": {
                        "x": 30,
                        "y": 0
                    }
                }
            },
            "cell_index": 2
        },
        "fg_fsh2PrSH": {
            "cell_config": {
                "gap": {
                    "destination": {
                        "x": -30,
                        "y": 0
                    },
                    "source": {
                        "x": 30,
                        "y": 0
                    }
                }
            },
            "cell_index": 15
        },
        "fg_fsh2_separator": {
            "cell_config": {
                "gap": {
                    "destination": {
                        "x": -30,
                        "y": 0
                    },
                    "source": {
                        "x": 30,
                        "y": 0
                    }
                }
            },
            "cell_index": 12
        },
        "fg_fsh2rh": {
            "cell_config": {
                "gap": {
                    "destination": {
                        "x": -30,
                        "y": 0
                    },
                    "source": {
                        "x": 30,
                        "y": 0
                    }
                }
            },
            "cell_index": 14
        },
        "fg_mix2econ": {
            "cell_config": {
                "gap": {
                    "destination": {
                        "x": -30,
                        "y": 0
                    },
                    "source": {
                        "x": 30,
                        "y": 0
                    }
                }
            },
            "cell_index": 19
        },
        "fg_prsh2mix": {
            "cell_config": {
                "gap": {
                    "destination": {
                        "x": -30,
                        "y": 0
                    },
                    "source": {
                        "x": 30,
                        "y": 0
                    }
                }
            },
            "cell_index": 18
        },
        "fg_rhtomix": {
            "cell_config": {
                "gap": {
                    "destination": {
                        "x": -30,
                        "y": 0
                    },
                    "source": {
                        "x": 30,
                        "y": 0
                    }
                }
            },
            "cell_index": 17
        },
        "plsh2fsh": {
            "cell_config": {
                "gap": {
                    "destination": {
                        "x": -30,
                        "y": 0
                    },
                    "source": {
                        "x": 30,
                        "y": 0
                    }
                }
            },
            "cell_index": 8
        },
        "prsh2plsh": {
            "cell_config": {
                "gap": {
                    "destination": {
                        "x": -30,
                        "y": 0
                    },
                    "source": {
                        "x": 30,
                        "y": 0
                    }
                }
            },
            "cell_index": 6
        },
        "s_outlet_1": {
            "cell_config": {
                "gap": {
                    "destination": {
                        "x": -30,
                        "y": 0
                    },
                    "source": {
                        "x": 30,
                        "y": 0
                    }
                }
            },
            "cell_index": 21
        },
        "s_side_1_inlet_1": {
            "cell_config": {
                "gap": {
                    "destination": {
                        "x": -30,
                        "y": 0
                    },
                    "source": {
                        "x": 30,
                        "y": 0
                    }
                }
            },
            "cell_index": 23
        },
        "s_side_1_inlet_2": {
            "cell_config": {
                "gap": {
                    "destination": {
                        "x": -30,
                        "y": 0
                    },
                    "source": {
                        "x": 30,
                        "y": 0
                    }
                }
            },
            "cell_index": 29
        },
        "s_side_1_outlet_1": {
            "cell_config": {
                "gap": {
                    "destination": {
                        "x": -30,
                        "y": 0
                    },
                    "source": {
                        "x": 30,
                        "y": 0
                    }
                }
            },
            "cell_index": 31
        },
        "s_side_2_inlet_1": {
            "cell_config": {
                "gap": {
                    "destination": {
                        "x": -30,
                        "y": 0
                    },
                    "source": {
                        "x": 30,
                        "y": 0
                    }
                }
            },
            "cell_index": 27
        },
        "s_side_2_outlet_1": {
            "cell_config": {
                "gap": {
                    "destination": {
                        "x": -30,
                        "y": 0
                    },
                    "source": {
                        "x": 30,
                        "y": 0
                    }
                }
            },
            "cell_index": 25
        },
        "ww2prsh": {
            "cell_config": {
                "gap": {
                    "destination": {
                        "x": -30,
                        "y": 0
                    },
                    "source": {
                        "x": 30,
                        "y": 0
                    }
                }
            },
            "cell_index": 4
        }
    }
}
>>>>>>> 7406effa
<|MERGE_RESOLUTION|>--- conflicted
+++ resolved
@@ -1,2185 +1,23 @@
-<<<<<<< HEAD
-{"model": {"stream_table": {"index": [0, 1, 2, 3, 4, 5, 6, 7, 8, 9, 10, 11, 12, 13, 14], "columns": ["", "Variable", "Units", "econ2ww", "ww2prsh", "prsh2plsh", "plsh2fsh", "FSHtoATMP1", "fg_fsh2_separator", "fg_fsh2rh", "fg_fsh2PrSH", "fg_rhtomix", "fg_prsh2mix", "fg_mix2econ"], "data": [[0, "Molar Flow (mol/s)", {"raw": "mol/s", "html": "mol/s", "latex": "\\frac{\\mathrm{mol}}{\\mathrm{s}}"}, 1, 1, 1, 1, 1, "-", "-", "-", "-", "-", "-"], [1, "Mass Flow (kg/s)", {"raw": "kg/s", "html": "kg/s", "latex": "\\frac{\\mathrm{kg}}{\\mathrm{s}}"}, 0.01802, 0.01802, 0.01802, 0.01802, 0.01802, "-", "-", "-", "-", "-", "-"], [2, "T (K)", {"raw": "K", "html": "K", "latex": "\\mathrm{K}"}, 286.34379, 286.34379, 286.34379, 286.34379, 286.34379, "-", "-", "-", "-", "-", "-"], [3, "P (Pa)", {"raw": "Pa", "html": "Pa", "latex": "\\mathrm{Pa}"}, 100000.0, 100000.0, 100000.0, 100000.0, 100000.0, "-", "-", "-", "-", "-", "-"], [4, "Vapor Fraction", null, 0.0, 0.0, 0.0, 0.0, 0.0, "-", "-", "-", "-", "-", "-"], [5, "Molar Enthalpy (J/mol) Vap", {"raw": "J/mol", "html": "J/mol", "latex": "\\frac{\\mathrm{J}}{\\mathrm{mol}}"}, 2168.59605, 2168.59605, 2168.59605, 2168.59605, 2168.59605, "-", "-", "-", "-", "-", "-"], [6, "Molar Enthalpy (J/mol) Liq", {"raw": "J/mol", "html": "J/mol", "latex": "\\frac{\\mathrm{J}}{\\mathrm{mol}}"}, 1000.0, 1000.0, 1000.0, 1000.0, 1000.0, "-", "-", "-", "-", "-", "-"], [7, "flow_mol_comp N2", {"raw": "mol/s", "html": "mol/s", "latex": "\\frac{\\mathrm{mol}}{\\mathrm{s}}"}, "-", "-", "-", "-", "-", 1.0, 1.0, 1.0, 1.0, 1.0, 1.0], [8, "flow_mol_comp O2", {"raw": "mol/s", "html": "mol/s", "latex": "\\frac{\\mathrm{mol}}{\\mathrm{s}}"}, "-", "-", "-", "-", "-", 1.0, 1.0, 1.0, 1.0, 1.0, 1.0], [9, "flow_mol_comp NO", {"raw": "mol/s", "html": "mol/s", "latex": "\\frac{\\mathrm{mol}}{\\mathrm{s}}"}, "-", "-", "-", "-", "-", 1.0, 1.0, 1.0, 1.0, 1.0, 1.0], [10, "flow_mol_comp CO2", {"raw": "mol/s", "html": "mol/s", "latex": "\\frac{\\mathrm{mol}}{\\mathrm{s}}"}, "-", "-", "-", "-", "-", 1.0, 1.0, 1.0, 1.0, 1.0, 1.0], [11, "flow_mol_comp H2O", {"raw": "mol/s", "html": "mol/s", "latex": "\\frac{\\mathrm{mol}}{\\mathrm{s}}"}, "-", "-", "-", "-", "-", 1.0, 1.0, 1.0, 1.0, 1.0, 1.0], [12, "flow_mol_comp SO2", {"raw": "mol/s", "html": "mol/s", "latex": "\\frac{\\mathrm{mol}}{\\mathrm{s}}"}, "-", "-", "-", "-", "-", 1.0, 1.0, 1.0, 1.0, 1.0, 1.0], [13, "temperature", {"raw": "K", "html": "K", "latex": "\\mathrm{K}"}, "-", "-", "-", "-", "-", 500, 500, 500, 500, 500, 500], [14, "pressure", {"raw": "Pa", "html": "Pa", "latex": "\\mathrm{Pa}"}, "-", "-", "-", "-", "-", 101325.0, 101325.0, 101325.0, 101325.0, 101325.0, 101325.0]]}, "id": "boiler", "unit_models": {"ECON": {"type": "boiler_heat_exchanger", "image": "/images/icons/default.svg", "performance_contents": {"0": {"Variable": "HX Coefficient", "Value": 100.0}, "1": {"Variable": "HX Area", "Value": 1000.0}, "2": {"Variable": "Heat Duty", "Value": 0.0}}, "stream_contents": {"0": {"Variable": "Molar Flow (mol/s)", "Hot Inlet": 1, "Hot Outlet": 1, "Cold Inlet": "-", "Cold Outlet": "-"}, "1": {"Variable": "Mass Flow (kg/s)", "Hot Inlet": 0.01802, "Hot Outlet": 0.01802, "Cold Inlet": "-", "Cold Outlet": "-"}, "2": {"Variable": "T (K)", "Hot Inlet": 286.34379, "Hot Outlet": 286.34379, "Cold Inlet": "-", "Cold Outlet": "-"}, "3": {"Variable": "P (Pa)", "Hot Inlet": 100000.0, "Hot Outlet": 100000.0, "Cold Inlet": "-", "Cold Outlet": "-"}, "4": {"Variable": "Vapor Fraction", "Hot Inlet": 0.0, "Hot Outlet": 0.0, "Cold Inlet": "-", "Cold Outlet": "-"}, "5": {"Variable": "Molar Enthalpy (J/mol) Vap", "Hot Inlet": 2168.59605, "Hot Outlet": 2168.59605, "Cold Inlet": "-", "Cold Outlet": "-"}, "6": {"Variable": "Molar Enthalpy (J/mol) Liq", "Hot Inlet": 1000.0, "Hot Outlet": 1000.0, "Cold Inlet": "-", "Cold Outlet": "-"}, "7": {"Variable": "flow_mol_comp N2", "Hot Inlet": "-", "Hot Outlet": "-", "Cold Inlet": 1.0, "Cold Outlet": 1.0}, "8": {"Variable": "flow_mol_comp O2", "Hot Inlet": "-", "Hot Outlet": "-", "Cold Inlet": 1.0, "Cold Outlet": 1.0}, "9": {"Variable": "flow_mol_comp NO", "Hot Inlet": "-", "Hot Outlet": "-", "Cold Inlet": 1.0, "Cold Outlet": 1.0}, "10": {"Variable": "flow_mol_comp CO2", "Hot Inlet": "-", "Hot Outlet": "-", "Cold Inlet": 1.0, "Cold Outlet": 1.0}, "11": {"Variable": "flow_mol_comp H2O", "Hot Inlet": "-", "Hot Outlet": "-", "Cold Inlet": 1.0, "Cold Outlet": 1.0}, "12": {"Variable": "flow_mol_comp SO2", "Hot Inlet": "-", "Hot Outlet": "-", "Cold Inlet": 1.0, "Cold Outlet": 1.0}, "13": {"Variable": "temperature", "Hot Inlet": "-", "Hot Outlet": "-", "Cold Inlet": 500, "Cold Outlet": 500}, "14": {"Variable": "pressure", "Hot Inlet": "-", "Hot Outlet": "-", "Cold Inlet": 101325.0, "Cold Outlet": 101325.0}}}, "PrSH": {"type": "boiler_heat_exchanger", "image": "/images/icons/default.svg", "performance_contents": {"0": {"Variable": "HX Coefficient", "Value": 100.0}, "1": {"Variable": "HX Area", "Value": 1000.0}, "2": {"Variable": "Heat Duty", "Value": 0.0}}, "stream_contents": {"0": {"Variable": "Molar Flow (mol/s)", "Hot Inlet": 1, "Hot Outlet": 1, "Cold Inlet": "-", "Cold Outlet": "-"}, "1": {"Variable": "Mass Flow (kg/s)", "Hot Inlet": 0.01802, "Hot Outlet": 0.01802, "Cold Inlet": "-", "Cold Outlet": "-"}, "2": {"Variable": "T (K)", "Hot Inlet": 286.34379, "Hot Outlet": 286.34379, "Cold Inlet": "-", "Cold Outlet": "-"}, "3": {"Variable": "P (Pa)", "Hot Inlet": 100000.0, "Hot Outlet": 100000.0, "Cold Inlet": "-", "Cold Outlet": "-"}, "4": {"Variable": "Vapor Fraction", "Hot Inlet": 0.0, "Hot Outlet": 0.0, "Cold Inlet": "-", "Cold Outlet": "-"}, "5": {"Variable": "Molar Enthalpy (J/mol) Vap", "Hot Inlet": 2168.59605, "Hot Outlet": 2168.59605, "Cold Inlet": "-", "Cold Outlet": "-"}, "6": {"Variable": "Molar Enthalpy (J/mol) Liq", "Hot Inlet": 1000.0, "Hot Outlet": 1000.0, "Cold Inlet": "-", "Cold Outlet": "-"}, "7": {"Variable": "flow_mol_comp N2", "Hot Inlet": "-", "Hot Outlet": "-", "Cold Inlet": 1.0, "Cold Outlet": 1.0}, "8": {"Variable": "flow_mol_comp O2", "Hot Inlet": "-", "Hot Outlet": "-", "Cold Inlet": 1.0, "Cold Outlet": 1.0}, "9": {"Variable": "flow_mol_comp NO", "Hot Inlet": "-", "Hot Outlet": "-", "Cold Inlet": 1.0, "Cold Outlet": 1.0}, "10": {"Variable": "flow_mol_comp CO2", "Hot Inlet": "-", "Hot Outlet": "-", "Cold Inlet": 1.0, "Cold Outlet": 1.0}, "11": {"Variable": "flow_mol_comp H2O", "Hot Inlet": "-", "Hot Outlet": "-", "Cold Inlet": 1.0, "Cold Outlet": 1.0}, "12": {"Variable": "flow_mol_comp SO2", "Hot Inlet": "-", "Hot Outlet": "-", "Cold Inlet": 1.0, "Cold Outlet": 1.0}, "13": {"Variable": "temperature", "Hot Inlet": "-", "Hot Outlet": "-", "Cold Inlet": 500, "Cold Outlet": 500}, "14": {"Variable": "pressure", "Hot Inlet": "-", "Hot Outlet": "-", "Cold Inlet": 101325.0, "Cold Outlet": 101325.0}}}, "FSH": {"type": "boiler_heat_exchanger", "image": "/images/icons/default.svg", "performance_contents": {"0": {"Variable": "HX Coefficient", "Value": 100.0}, "1": {"Variable": "HX Area", "Value": 1000.0}, "2": {"Variable": "Heat Duty", "Value": 0.0}}, "stream_contents": {"0": {"Variable": "Molar Flow (mol/s)", "Hot Inlet": 1, "Hot Outlet": 1, "Cold Inlet": "-", "Cold Outlet": "-"}, "1": {"Variable": "Mass Flow (kg/s)", "Hot Inlet": 0.01802, "Hot Outlet": 0.01802, "Cold Inlet": "-", "Cold Outlet": "-"}, "2": {"Variable": "T (K)", "Hot Inlet": 286.34379, "Hot Outlet": 286.34379, "Cold Inlet": "-", "Cold Outlet": "-"}, "3": {"Variable": "P (Pa)", "Hot Inlet": 100000.0, "Hot Outlet": 100000.0, "Cold Inlet": "-", "Cold Outlet": "-"}, "4": {"Variable": "Vapor Fraction", "Hot Inlet": 0.0, "Hot Outlet": 0.0, "Cold Inlet": "-", "Cold Outlet": "-"}, "5": {"Variable": "Molar Enthalpy (J/mol) Vap", "Hot Inlet": 2168.59605, "Hot Outlet": 2168.59605, "Cold Inlet": "-", "Cold Outlet": "-"}, "6": {"Variable": "Molar Enthalpy (J/mol) Liq", "Hot Inlet": 1000.0, "Hot Outlet": 1000.0, "Cold Inlet": "-", "Cold Outlet": "-"}, "7": {"Variable": "flow_mol_comp N2", "Hot Inlet": "-", "Hot Outlet": "-", "Cold Inlet": 1.0, "Cold Outlet": 1.0}, "8": {"Variable": "flow_mol_comp O2", "Hot Inlet": "-", "Hot Outlet": "-", "Cold Inlet": 1.0, "Cold Outlet": 1.0}, "9": {"Variable": "flow_mol_comp NO", "Hot Inlet": "-", "Hot Outlet": "-", "Cold Inlet": 1.0, "Cold Outlet": 1.0}, "10": {"Variable": "flow_mol_comp CO2", "Hot Inlet": "-", "Hot Outlet": "-", "Cold Inlet": 1.0, "Cold Outlet": 1.0}, "11": {"Variable": "flow_mol_comp H2O", "Hot Inlet": "-", "Hot Outlet": "-", "Cold Inlet": 1.0, "Cold Outlet": 1.0}, "12": {"Variable": "flow_mol_comp SO2", "Hot Inlet": "-", "Hot Outlet": "-", "Cold Inlet": 1.0, "Cold Outlet": 1.0}, "13": {"Variable": "temperature", "Hot Inlet": "-", "Hot Outlet": "-", "Cold Inlet": 500, "Cold Outlet": 500}, "14": {"Variable": "pressure", "Hot Inlet": "-", "Hot Outlet": "-", "Cold Inlet": 101325.0, "Cold Outlet": 101325.0}}}, "RH": {"type": "boiler_heat_exchanger", "image": "/images/icons/default.svg", "performance_contents": {"0": {"Variable": "HX Coefficient", "Value": 100.0}, "1": {"Variable": "HX Area", "Value": 1000.0}, "2": {"Variable": "Heat Duty", "Value": 0.0}}, "stream_contents": {"0": {"Variable": "Molar Flow (mol/s)", "Hot Inlet": 1, "Hot Outlet": 1, "Cold Inlet": "-", "Cold Outlet": "-"}, "1": {"Variable": "Mass Flow (kg/s)", "Hot Inlet": 0.01802, "Hot Outlet": 0.01802, "Cold Inlet": "-", "Cold Outlet": "-"}, "2": {"Variable": "T (K)", "Hot Inlet": 286.34379, "Hot Outlet": 286.34379, "Cold Inlet": "-", "Cold Outlet": "-"}, "3": {"Variable": "P (Pa)", "Hot Inlet": 100000.0, "Hot Outlet": 100000.0, "Cold Inlet": "-", "Cold Outlet": "-"}, "4": {"Variable": "Vapor Fraction", "Hot Inlet": 0.0, "Hot Outlet": 0.0, "Cold Inlet": "-", "Cold Outlet": "-"}, "5": {"Variable": "Molar Enthalpy (J/mol) Vap", "Hot Inlet": 2168.59605, "Hot Outlet": 2168.59605, "Cold Inlet": "-", "Cold Outlet": "-"}, "6": {"Variable": "Molar Enthalpy (J/mol) Liq", "Hot Inlet": 1000.0, "Hot Outlet": 1000.0, "Cold Inlet": "-", "Cold Outlet": "-"}, "7": {"Variable": "flow_mol_comp N2", "Hot Inlet": "-", "Hot Outlet": "-", "Cold Inlet": 1.0, "Cold Outlet": 1.0}, "8": {"Variable": "flow_mol_comp O2", "Hot Inlet": "-", "Hot Outlet": "-", "Cold Inlet": 1.0, "Cold Outlet": 1.0}, "9": {"Variable": "flow_mol_comp NO", "Hot Inlet": "-", "Hot Outlet": "-", "Cold Inlet": 1.0, "Cold Outlet": 1.0}, "10": {"Variable": "flow_mol_comp CO2", "Hot Inlet": "-", "Hot Outlet": "-", "Cold Inlet": 1.0, "Cold Outlet": 1.0}, "11": {"Variable": "flow_mol_comp H2O", "Hot Inlet": "-", "Hot Outlet": "-", "Cold Inlet": 1.0, "Cold Outlet": 1.0}, "12": {"Variable": "flow_mol_comp SO2", "Hot Inlet": "-", "Hot Outlet": "-", "Cold Inlet": 1.0, "Cold Outlet": 1.0}, "13": {"Variable": "temperature", "Hot Inlet": "-", "Hot Outlet": "-", "Cold Inlet": 500, "Cold Outlet": 500}, "14": {"Variable": "pressure", "Hot Inlet": "-", "Hot Outlet": "-", "Cold Inlet": 101325.0, "Cold Outlet": 101325.0}}}, "PlSH": {"type": "heater", "image": "/images/icons/heater_2.svg", "performance_contents": {"0": {"Variable": "Heat Duty", "Value": 0.0}}, "stream_contents": {"0": {"Variable": "Molar Flow (mol/s)", "Inlet": 1.0, "Outlet": 1.0}, "1": {"Variable": "Mass Flow (kg/s)", "Inlet": 0.01802, "Outlet": 0.01802}, "2": {"Variable": "T (K)", "Inlet": 286.34379, "Outlet": 286.34379}, "3": {"Variable": "P (Pa)", "Inlet": 100000.0, "Outlet": 100000.0}, "4": {"Variable": "Vapor Fraction", "Inlet": 0.0, "Outlet": 0.0}, "5": {"Variable": "Molar Enthalpy (J/mol) Vap", "Inlet": 2168.59605, "Outlet": 2168.59605}, "6": {"Variable": "Molar Enthalpy (J/mol) Liq", "Inlet": 1000.0, "Outlet": 1000.0}}}, "Water_wall": {"type": "heater", "image": "/images/icons/heater_2.svg", "performance_contents": {"0": {"Variable": "Heat Duty", "Value": 0.0}}, "stream_contents": {"0": {"Variable": "Molar Flow (mol/s)", "Inlet": 1.0, "Outlet": 1.0}, "1": {"Variable": "Mass Flow (kg/s)", "Inlet": 0.01802, "Outlet": 0.01802}, "2": {"Variable": "T (K)", "Inlet": 286.34379, "Outlet": 286.34379}, "3": {"Variable": "P (Pa)", "Inlet": 100000.0, "Outlet": 100000.0}, "4": {"Variable": "Vapor Fraction", "Inlet": 0.0, "Outlet": 0.0}, "5": {"Variable": "Molar Enthalpy (J/mol) Vap", "Inlet": 2168.59605, "Outlet": 2168.59605}, "6": {"Variable": "Molar Enthalpy (J/mol) Liq", "Inlet": 1000.0, "Outlet": 1000.0}}}, "Spl1": {"type": "separator", "image": "/images/icons/splitter.svg", "performance_contents": {"0": {"Variable": "Split Fraction [('outlet_2',)]", "Value": 0.5}}, "stream_contents": {"0": {"Variable": "flow_mol_comp CO2", "Inlet": 1.0}, "1": {"Variable": "flow_mol_comp H2O", "Inlet": 1.0}, "2": {"Variable": "flow_mol_comp N2", "Inlet": 1.0}, "3": {"Variable": "flow_mol_comp NO", "Inlet": 1.0}, "4": {"Variable": "flow_mol_comp O2", "Inlet": 1.0}, "5": {"Variable": "flow_mol_comp SO2", "Inlet": 1.0}, "6": {"Variable": "pressure", "Inlet": 101325.0}, "7": {"Variable": "temperature", "Inlet": 500.0}}}, "mix1": {"type": "mixer", "image": "/images/icons/mixer.svg", "performance_contents": {}, "stream_contents": {"0": {"Variable": "flow_mol_comp N2", "Reheat_out": 1.0, "PrSH_out": 1.0, "Outlet": 1.0}, "1": {"Variable": "flow_mol_comp O2", "Reheat_out": 1.0, "PrSH_out": 1.0, "Outlet": 1.0}, "2": {"Variable": "flow_mol_comp NO", "Reheat_out": 1.0, "PrSH_out": 1.0, "Outlet": 1.0}, "3": {"Variable": "flow_mol_comp CO2", "Reheat_out": 1.0, "PrSH_out": 1.0, "Outlet": 1.0}, "4": {"Variable": "flow_mol_comp H2O", "Reheat_out": 1.0, "PrSH_out": 1.0, "Outlet": 1.0}, "5": {"Variable": "flow_mol_comp SO2", "Reheat_out": 1.0, "PrSH_out": 1.0, "Outlet": 1.0}, "6": {"Variable": "temperature", "Reheat_out": 500.0, "PrSH_out": 500.0, "Outlet": 500.0}, "7": {"Variable": "pressure", "Reheat_out": 101325.0, "PrSH_out": 101325.0, "Outlet": 101325.0}}}, "ATMP1": {"type": "mixer", "image": "/images/icons/mixer.svg", "performance_contents": {}, "stream_contents": {"0": {"Variable": "Molar Flow (mol/s)", "Steam": 1.0, "SprayWater": 1.0, "Outlet": 1.0}, "1": {"Variable": "Mass Flow (kg/s)", "Steam": 0.01802, "SprayWater": 0.01802, "Outlet": 0.01802}, "2": {"Variable": "T (K)", "Steam": 286.34379, "SprayWater": 286.34379, "Outlet": 286.34379}, "3": {"Variable": "P (Pa)", "Steam": 100000.0, "SprayWater": 100000.0, "Outlet": 100000.0}, "4": {"Variable": "Vapor Fraction", "Steam": 0.0, "SprayWater": 0.0, "Outlet": 0.0}, "5": {"Variable": "Molar Enthalpy (J/mol) Vap", "Steam": 2168.59605, "SprayWater": 2168.59605, "Outlet": 2168.59605}, "6": {"Variable": "Molar Enthalpy (J/mol) Liq", "Steam": 1000.0, "SprayWater": 1000.0, "Outlet": 1000.0}}}, "outlet_1": {"type": "product", "image": "/images/icons/product.svg"}, "shell_outlet_1": {"type": "product", "image": "/images/icons/product.svg"}, "tube_inlet_1": {"type": "feed", "image": "/images/icons/feed.svg"}, "shell_inlet_1": {"type": "feed", "image": "/images/icons/feed.svg"}, "tube_inlet_2": {"type": "feed", "image": "/images/icons/feed.svg"}, "tube_outlet_1": {"type": "product", "image": "/images/icons/product.svg"}}, "arcs": {"econ2ww": {"source": "ECON", "dest": "Water_wall", "label": "Molar flow (mol/s) 1\nMass flow (kg/s) 0.01802\nT (k) 286.34379\nP (pa) 100000.0\nVapor fraction 0.0\nMolar enthalpy (j/mol) Vap 2168.59605\nMolar enthalpy (j/mol) Liq 1000."}, "ww2prsh": {"source": "Water_wall", "dest": "PrSH", "label": "Molar flow (mol/s) 1\nMass flow (kg/s) 0.01802\nT (k) 286.34379\nP (pa) 100000.0\nVapor fraction 0.0\nMolar enthalpy (j/mol) Vap 2168.59605\nMolar enthalpy (j/mol) Liq 1000."}, "prsh2plsh": {"source": "PrSH", "dest": "PlSH", "label": "Molar flow (mol/s) 1\nMass flow (kg/s) 0.01802\nT (k) 286.34379\nP (pa) 100000.0\nVapor fraction 0.0\nMolar enthalpy (j/mol) Vap 2168.59605\nMolar enthalpy (j/mol) Liq 1000."}, "plsh2fsh": {"source": "PlSH", "dest": "FSH", "label": "Molar flow (mol/s) 1\nMass flow (kg/s) 0.01802\nT (k) 286.34379\nP (pa) 100000.0\nVapor fraction 0.0\nMolar enthalpy (j/mol) Vap 2168.59605\nMolar enthalpy (j/mol) Liq 1000."}, "FSHtoATMP1": {"source": "FSH", "dest": "ATMP1", "label": "Molar flow (mol/s) 1\nMass flow (kg/s) 0.01802\nT (k) 286.34379\nP (pa) 100000.0\nVapor fraction 0.0\nMolar enthalpy (j/mol) Vap 2168.59605\nMolar enthalpy (j/mol) Liq 1000."}, "fg_fsh2_separator": {"source": "FSH", "dest": "Spl1", "label": "Flow_mol_comp N2 1.0\nFlow_mol_comp O2 1.0\nFlow_mol_comp NO 1.0\nFlow_mol_comp CO2 1.0\nFlow_mol_comp H2O 1.0\nFlow_mol_comp SO2 1.0\nTemperature 500\nPressure 101325."}, "fg_fsh2rh": {"source": "Spl1", "dest": "RH", "label": "Flow_mol_comp N2 1.0\nFlow_mol_comp O2 1.0\nFlow_mol_comp NO 1.0\nFlow_mol_comp CO2 1.0\nFlow_mol_comp H2O 1.0\nFlow_mol_comp SO2 1.0\nTemperature 500\nPressure 101325."}, "fg_fsh2PrSH": {"source": "Spl1", "dest": "PrSH", "label": "Flow_mol_comp N2 1.0\nFlow_mol_comp O2 1.0\nFlow_mol_comp NO 1.0\nFlow_mol_comp CO2 1.0\nFlow_mol_comp H2O 1.0\nFlow_mol_comp SO2 1.0\nTemperature 500\nPressure 101325."}, "fg_rhtomix": {"source": "RH", "dest": "mix1", "label": "Flow_mol_comp N2 1.0\nFlow_mol_comp O2 1.0\nFlow_mol_comp NO 1.0\nFlow_mol_comp CO2 1.0\nFlow_mol_comp H2O 1.0\nFlow_mol_comp SO2 1.0\nTemperature 500\nPressure 101325."}, "fg_prsh2mix": {"source": "PrSH", "dest": "mix1", "label": "Flow_mol_comp N2 1.0\nFlow_mol_comp O2 1.0\nFlow_mol_comp NO 1.0\nFlow_mol_comp CO2 1.0\nFlow_mol_comp H2O 1.0\nFlow_mol_comp SO2 1.0\nTemperature 500\nPressure 101325."}, "fg_mix2econ": {"source": "mix1", "dest": "ECON", "label": "Flow_mol_comp N2 1.0\nFlow_mol_comp O2 1.0\nFlow_mol_comp NO 1.0\nFlow_mol_comp CO2 1.0\nFlow_mol_comp H2O 1.0\nFlow_mol_comp SO2 1.0\nTemperature 500\nPressure 101325."}, "s_outlet_1": {"source": "ATMP1", "dest": "outlet_1", "label": "product info"}, "s_shell_outlet_1": {"source": "ECON", "dest": "shell_outlet_1", "label": "product info"}, "s_tube_inlet_1": {"source": "tube_inlet_1", "dest": "ECON", "label": "feed info"}, "s_shell_inlet_1": {"source": "shell_inlet_1", "dest": "FSH", "label": "feed info"}, "s_tube_inlet_2": {"source": "tube_inlet_2", "dest": "RH", "label": "feed info"}, "s_tube_outlet_1": {"source": "RH", "dest": "tube_outlet_1", "label": "product info"}}}, "routing_config": {"econ2ww": {"cell_index": 2, "cell_config": {"gap": {"source": {"x": 30, "y": 0}, "destination": {"x": -30, "y": 0}}}}, "ww2prsh": {"cell_index": 4, "cell_config": {"gap": {"source": {"x": 30, "y": 0}, "destination": {"x": -30, "y": 0}}}}, "prsh2plsh": {"cell_index": 6, "cell_config": {"gap": {"source": {"x": 30, "y": 0}, "destination": {"x": -30, "y": 0}}}}, "plsh2fsh": {"cell_index": 8, "cell_config": {"gap": {"source": {"x": 30, "y": 0}, "destination": {"x": -30, "y": 0}}}}, "FSHtoATMP1": {"cell_index": 10, "cell_config": {"gap": {"source": {"x": 30, "y": 0}, "destination": {"x": -30, "y": 0}}}}, "fg_fsh2_separator": {"cell_index": 12, "cell_config": {"gap": {"source": {"x": 30, "y": 0}, "destination": {"x": -30, "y": 0}}}}, "fg_fsh2rh": {"cell_index": 14, "cell_config": {"gap": {"source": {"x": 30, "y": 0}, "destination": {"x": -30, "y": 0}}}}, "fg_fsh2PrSH": {"cell_index": 15, "cell_config": {"gap": {"source": {"x": 30, "y": 0}, "destination": {"x": -30, "y": 0}}}}, "fg_rhtomix": {"cell_index": 17, "cell_config": {"gap": {"source": {"x": 30, "y": 0}, "destination": {"x": -30, "y": 0}}}}, "fg_prsh2mix": {"cell_index": 18, "cell_config": {"gap": {"source": {"x": 30, "y": 0}, "destination": {"x": -30, "y": 0}}}}, "fg_mix2econ": {"cell_index": 19, "cell_config": {"gap": {"source": {"x": 30, "y": 0}, "destination": {"x": -30, "y": 0}}}}, "s_outlet_1": {"cell_index": 21, "cell_config": {"gap": {"source": {"x": 30, "y": 0}, "destination": {"x": -30, "y": 0}}}}, "s_shell_outlet_1": {"cell_index": 23, "cell_config": {"gap": {"source": {"x": 30, "y": 0}, "destination": {"x": -30, "y": 0}}}}, "s_tube_inlet_1": {"cell_index": 25, "cell_config": {"gap": {"source": {"x": 30, "y": 0}, "destination": {"x": -30, "y": 0}}}}, "s_shell_inlet_1": {"cell_index": 27, "cell_config": {"gap": {"source": {"x": 30, "y": 0}, "destination": {"x": -30, "y": 0}}}}, "s_tube_inlet_2": {"cell_index": 29, "cell_config": {"gap": {"source": {"x": 30, "y": 0}, "destination": {"x": -30, "y": 0}}}}, "s_tube_outlet_1": {"cell_index": 31, "cell_config": {"gap": {"source": {"x": 30, "y": 0}, "destination": {"x": -30, "y": 0}}}}}, "cells": [{"type": "standard.Image", "position": {"x": 10, "y": 10}, "size": {"width": 50, "height": 50}, "angle": 0, "id": "ECON", "z": 1, "ports": {"groups": {"in": {"position": {"name": "left", "args": {"x": 2, "y": 0, "dx": 1, "dy": 1}}, "attrs": {"rect": {"stroke": "#000000", "stroke-width": 0, "width": 0, "height": 0}}, "markup": "<g><rect/></g>"}, "out": {"position": {"name": "left", "args": {"x": 48, "y": 50, "dx": 1, "dy": 1}}, "attrs": {"rect": {"stroke": "#000000", "stroke-width": 0, "width": 0, "height": 0}}, "markup": "<g><rect/></g>"}}, "items": [{"group": "out", "id": 0}, {"group": "in", "id": 21}, {"group": "out", "id": 24}, {"group": "in", "id": 27}]}, "attrs": {"image": {"xlinkHref": "/images/icons/default.svg"}, "label": {"text": "ECON"}, "root": {"title": "boiler_heat_exchanger"}}}, {"type": "standard.Image", "position": {"x": 110, "y": 110}, "size": {"width": 50, "height": 50}, "angle": 0, "id": "Water_wall", "z": 1, "ports": {"groups": {"in": {"position": {"name": "left", "args": {"x": 6, "y": 25, "dx": 1, "dy": 1}}, "attrs": {"rect": {"stroke": "#000000", "stroke-width": 0, "width": 0, "height": 0}}, "markup": "<g><rect/></g>"}, "out": {"position": {"name": "left", "args": {"x": 43, "y": 25, "dx": 1, "dy": 1}}, "attrs": {"rect": {"stroke": "#000000", "stroke-width": 0, "width": 0, "height": 0}}, "markup": "<g><rect/></g>"}}, "items": [{"group": "in", "id": 1}, {"group": "out", "id": 2}]}, "attrs": {"image": {"xlinkHref": "/images/icons/heater_2.svg"}, "label": {"text": "Water_wall"}, "root": {"title": "heater"}}}, {"type": "standard.Link", "source": {"id": "ECON", "port": 0}, "target": {"id": "Water_wall", "port": 1}, "router": {"name": "manhattan", "padding": 10}, "connector": {"name": "jumpover", "attrs": {"line": {"stroke": "#5c9adb"}}}, "id": "econ2ww", "labels": [{"attrs": {"rect": {"fill": "#d7dce0", "stroke": "white", "stroke-width": 0, "fill-opacity": 0}, "text": {"text": "Molar flow (mol/s) 1\nMass flow (kg/s) 0.01802\nT (k) 286.34379\nP (pa) 100000.0\nVapor fraction 0.0\nMolar enthalpy (j/mol) Vap 2168.59605\nMolar enthalpy (j/mol) Liq 1000.", "fill": "black", "text-anchor": "left", "display": "none"}}, "position": {"distance": 0.66, "offset": -40}}, {"attrs": {"text": {"text": "econ2ww"}}}], "z": 2}, {"type": "standard.Image", "position": {"x": 210, "y": 210}, "size": {"width": 50, "height": 50}, "angle": 0, "id": "PrSH", "z": 1, "ports": {"groups": {"in": {"position": {"name": "left", "args": {"x": 2, "y": 0, "dx": 1, "dy": 1}}, "attrs": {"rect": {"stroke": "#000000", "stroke-width": 0, "width": 0, "height": 0}}, "markup": "<g><rect/></g>"}, "out": {"position": {"name": "left", "args": {"x": 48, "y": 50, "dx": 1, "dy": 1}}, "attrs": {"rect": {"stroke": "#000000", "stroke-width": 0, "width": 0, "height": 0}}, "markup": "<g><rect/></g>"}}, "items": [{"group": "in", "id": 3}, {"group": "out", "id": 4}, {"group": "in", "id": 15}, {"group": "out", "id": 18}]}, "attrs": {"image": {"xlinkHref": "/images/icons/default.svg"}, "label": {"text": "PrSH"}, "root": {"title": "boiler_heat_exchanger"}}}, {"type": "standard.Link", "source": {"id": "Water_wall", "port": 2}, "target": {"id": "PrSH", "port": 3}, "router": {"name": "manhattan", "padding": 10}, "connector": {"name": "jumpover", "attrs": {"line": {"stroke": "#5c9adb"}}}, "id": "ww2prsh", "labels": [{"attrs": {"rect": {"fill": "#d7dce0", "stroke": "white", "stroke-width": 0, "fill-opacity": 0}, "text": {"text": "Molar flow (mol/s) 1\nMass flow (kg/s) 0.01802\nT (k) 286.34379\nP (pa) 100000.0\nVapor fraction 0.0\nMolar enthalpy (j/mol) Vap 2168.59605\nMolar enthalpy (j/mol) Liq 1000.", "fill": "black", "text-anchor": "left", "display": "none"}}, "position": {"distance": 0.66, "offset": -40}}, {"attrs": {"text": {"text": "ww2prsh"}}}], "z": 2}, {"type": "standard.Image", "position": {"x": 310, "y": 310}, "size": {"width": 50, "height": 50}, "angle": 0, "id": "PlSH", "z": 1, "ports": {"groups": {"in": {"position": {"name": "left", "args": {"x": 6, "y": 25, "dx": 1, "dy": 1}}, "attrs": {"rect": {"stroke": "#000000", "stroke-width": 0, "width": 0, "height": 0}}, "markup": "<g><rect/></g>"}, "out": {"position": {"name": "left", "args": {"x": 43, "y": 25, "dx": 1, "dy": 1}}, "attrs": {"rect": {"stroke": "#000000", "stroke-width": 0, "width": 0, "height": 0}}, "markup": "<g><rect/></g>"}}, "items": [{"group": "in", "id": 5}, {"group": "out", "id": 6}]}, "attrs": {"image": {"xlinkHref": "/images/icons/heater_2.svg"}, "label": {"text": "PlSH"}, "root": {"title": "heater"}}}, {"type": "standard.Link", "source": {"id": "PrSH", "port": 4}, "target": {"id": "PlSH", "port": 5}, "router": {"name": "manhattan", "padding": 10}, "connector": {"name": "jumpover", "attrs": {"line": {"stroke": "#5c9adb"}}}, "id": "prsh2plsh", "labels": [{"attrs": {"rect": {"fill": "#d7dce0", "stroke": "white", "stroke-width": 0, "fill-opacity": 0}, "text": {"text": "Molar flow (mol/s) 1\nMass flow (kg/s) 0.01802\nT (k) 286.34379\nP (pa) 100000.0\nVapor fraction 0.0\nMolar enthalpy (j/mol) Vap 2168.59605\nMolar enthalpy (j/mol) Liq 1000.", "fill": "black", "text-anchor": "left", "display": "none"}}, "position": {"distance": 0.66, "offset": -40}}, {"attrs": {"text": {"text": "prsh2plsh"}}}], "z": 2}, {"type": "standard.Image", "position": {"x": 410, "y": 410}, "size": {"width": 50, "height": 50}, "angle": 0, "id": "FSH", "z": 1, "ports": {"groups": {"in": {"position": {"name": "left", "args": {"x": 2, "y": 0, "dx": 1, "dy": 1}}, "attrs": {"rect": {"stroke": "#000000", "stroke-width": 0, "width": 0, "height": 0}}, "markup": "<g><rect/></g>"}, "out": {"position": {"name": "left", "args": {"x": 48, "y": 50, "dx": 1, "dy": 1}}, "attrs": {"rect": {"stroke": "#000000", "stroke-width": 0, "width": 0, "height": 0}}, "markup": "<g><rect/></g>"}}, "items": [{"group": "in", "id": 7}, {"group": "out", "id": 8}, {"group": "out", "id": 10}, {"group": "in", "id": 29}]}, "attrs": {"image": {"xlinkHref": "/images/icons/default.svg"}, "label": {"text": "FSH"}, "root": {"title": "boiler_heat_exchanger"}}}, {"type": "standard.Link", "source": {"id": "PlSH", "port": 6}, "target": {"id": "FSH", "port": 7}, "router": {"name": "manhattan", "padding": 10}, "connector": {"name": "jumpover", "attrs": {"line": {"stroke": "#5c9adb"}}}, "id": "plsh2fsh", "labels": [{"attrs": {"rect": {"fill": "#d7dce0", "stroke": "white", "stroke-width": 0, "fill-opacity": 0}, "text": {"text": "Molar flow (mol/s) 1\nMass flow (kg/s) 0.01802\nT (k) 286.34379\nP (pa) 100000.0\nVapor fraction 0.0\nMolar enthalpy (j/mol) Vap 2168.59605\nMolar enthalpy (j/mol) Liq 1000.", "fill": "black", "text-anchor": "left", "display": "none"}}, "position": {"distance": 0.66, "offset": -40}}, {"attrs": {"text": {"text": "plsh2fsh"}}}], "z": 2}, {"type": "standard.Image", "position": {"x": 510, "y": 510}, "size": {"width": 50, "height": 50}, "angle": 0, "id": "ATMP1", "z": 1, "ports": {"groups": {"in": {"position": {"name": "left", "args": {}}, "attrs": {"rect": {"stroke": "#000000", "stroke-width": 0, "width": 0, "height": 0}}, "markup": "<g><rect/></g>"}, "out": {"position": {"name": "left", "args": {"x": 48, "y": 25, "dx": 1, "dy": 1}}, "attrs": {"rect": {"stroke": "#000000", "stroke-width": 0, "width": 0, "height": 0}}, "markup": "<g><rect/></g>"}}, "items": [{"group": "in", "id": 9}, {"group": "out", "id": 22}]}, "attrs": {"image": {"xlinkHref": "/images/icons/mixer.svg"}, "label": {"text": "ATMP1"}, "root": {"title": "mixer"}}}, {"type": "standard.Link", "source": {"id": "FSH", "port": 8}, "target": {"id": "ATMP1", "port": 9}, "router": {"name": "manhattan", "padding": 10}, "connector": {"name": "jumpover", "attrs": {"line": {"stroke": "#5c9adb"}}}, "id": "FSHtoATMP1", "labels": [{"attrs": {"rect": {"fill": "#d7dce0", "stroke": "white", "stroke-width": 0, "fill-opacity": 0}, "text": {"text": "Molar flow (mol/s) 1\nMass flow (kg/s) 0.01802\nT (k) 286.34379\nP (pa) 100000.0\nVapor fraction 0.0\nMolar enthalpy (j/mol) Vap 2168.59605\nMolar enthalpy (j/mol) Liq 1000.", "fill": "black", "text-anchor": "left", "display": "none"}}, "position": {"distance": 0.66, "offset": -40}}, {"attrs": {"text": {"text": "FSHtoATMP1"}}}], "z": 2}, {"type": "standard.Image", "position": {"x": 610, "y": 610}, "size": {"width": 50, "height": 50}, "angle": 0, "id": "Spl1", "z": 1, "ports": {"groups": {"in": {"position": {"name": "left", "args": {"x": 2, "y": 25, "dx": 1, "dy": 1}}, "attrs": {"rect": {"stroke": "#000000", "stroke-width": 0, "width": 0, "height": 0}}, "markup": "<g><rect/></g>"}, "out": {"position": {"name": "right", "args": {}}, "attrs": {"rect": {"stroke": "#000000", "stroke-width": 0, "width": 0, "height": 0}}, "markup": "<g><rect/></g>"}}, "items": [{"group": "in", "id": 11}, {"group": "out", "id": 12}, {"group": "out", "id": 14}]}, "attrs": {"image": {"xlinkHref": "/images/icons/splitter.svg"}, "label": {"text": "Spl1"}, "root": {"title": "separator"}}}, {"type": "standard.Link", "source": {"id": "FSH", "port": 10}, "target": {"id": "Spl1", "port": 11}, "router": {"name": "manhattan", "padding": 10}, "connector": {"name": "jumpover", "attrs": {"line": {"stroke": "#5c9adb"}}}, "id": "fg_fsh2_separator", "labels": [{"attrs": {"rect": {"fill": "#d7dce0", "stroke": "white", "stroke-width": 0, "fill-opacity": 0}, "text": {"text": "Flow_mol_comp N2 1.0\nFlow_mol_comp O2 1.0\nFlow_mol_comp NO 1.0\nFlow_mol_comp CO2 1.0\nFlow_mol_comp H2O 1.0\nFlow_mol_comp SO2 1.0\nTemperature 500\nPressure 101325.", "fill": "black", "text-anchor": "left", "display": "none"}}, "position": {"distance": 0.66, "offset": -40}}, {"attrs": {"text": {"text": "fg_fsh2_separator"}}}], "z": 2}, {"type": "standard.Image", "position": {"x": 710, "y": 710}, "size": {"width": 50, "height": 50}, "angle": 0, "id": "RH", "z": 1, "ports": {"groups": {"in": {"position": {"name": "left", "args": {"x": 2, "y": 0, "dx": 1, "dy": 1}}, "attrs": {"rect": {"stroke": "#000000", "stroke-width": 0, "width": 0, "height": 0}}, "markup": "<g><rect/></g>"}, "out": {"position": {"name": "left", "args": {"x": 48, "y": 50, "dx": 1, "dy": 1}}, "attrs": {"rect": {"stroke": "#000000", "stroke-width": 0, "width": 0, "height": 0}}, "markup": "<g><rect/></g>"}}, "items": [{"group": "in", "id": 13}, {"group": "out", "id": 16}, {"group": "in", "id": 31}, {"group": "out", "id": 32}]}, "attrs": {"image": {"xlinkHref": "/images/icons/default.svg"}, "label": {"text": "RH"}, "root": {"title": "boiler_heat_exchanger"}}}, {"type": "standard.Link", "source": {"id": "Spl1", "port": 12}, "target": {"id": "RH", "port": 13}, "router": {"name": "manhattan", "padding": 10}, "connector": {"name": "jumpover", "attrs": {"line": {"stroke": "#5c9adb"}}}, "id": "fg_fsh2rh", "labels": [{"attrs": {"rect": {"fill": "#d7dce0", "stroke": "white", "stroke-width": 0, "fill-opacity": 0}, "text": {"text": "Flow_mol_comp N2 1.0\nFlow_mol_comp O2 1.0\nFlow_mol_comp NO 1.0\nFlow_mol_comp CO2 1.0\nFlow_mol_comp H2O 1.0\nFlow_mol_comp SO2 1.0\nTemperature 500\nPressure 101325.", "fill": "black", "text-anchor": "left", "display": "none"}}, "position": {"distance": 0.66, "offset": -40}}, {"attrs": {"text": {"text": "fg_fsh2rh"}}}], "z": 2}, {"type": "standard.Link", "source": {"id": "Spl1", "port": 14}, "target": {"id": "PrSH", "port": 15}, "router": {"name": "manhattan", "padding": 10}, "connector": {"name": "jumpover", "attrs": {"line": {"stroke": "#5c9adb"}}}, "id": "fg_fsh2PrSH", "labels": [{"attrs": {"rect": {"fill": "#d7dce0", "stroke": "white", "stroke-width": 0, "fill-opacity": 0}, "text": {"text": "Flow_mol_comp N2 1.0\nFlow_mol_comp O2 1.0\nFlow_mol_comp NO 1.0\nFlow_mol_comp CO2 1.0\nFlow_mol_comp H2O 1.0\nFlow_mol_comp SO2 1.0\nTemperature 500\nPressure 101325.", "fill": "black", "text-anchor": "left", "display": "none"}}, "position": {"distance": 0.66, "offset": -40}}, {"attrs": {"text": {"text": "fg_fsh2PrSH"}}}], "z": 2}, {"type": "standard.Image", "position": {"x": 100, "y": 10}, "size": {"width": 50, "height": 50}, "angle": 0, "id": "mix1", "z": 1, "ports": {"groups": {"in": {"position": {"name": "left", "args": {}}, "attrs": {"rect": {"stroke": "#000000", "stroke-width": 0, "width": 0, "height": 0}}, "markup": "<g><rect/></g>"}, "out": {"position": {"name": "left", "args": {"x": 48, "y": 25, "dx": 1, "dy": 1}}, "attrs": {"rect": {"stroke": "#000000", "stroke-width": 0, "width": 0, "height": 0}}, "markup": "<g><rect/></g>"}}, "items": [{"group": "in", "id": 17}, {"group": "in", "id": 19}, {"group": "out", "id": 20}]}, "attrs": {"image": {"xlinkHref": "/images/icons/mixer.svg"}, "label": {"text": "mix1"}, "root": {"title": "mixer"}}}, {"type": "standard.Link", "source": {"id": "RH", "port": 16}, "target": {"id": "mix1", "port": 17}, "router": {"name": "manhattan", "padding": 10}, "connector": {"name": "jumpover", "attrs": {"line": {"stroke": "#5c9adb"}}}, "id": "fg_rhtomix", "labels": [{"attrs": {"rect": {"fill": "#d7dce0", "stroke": "white", "stroke-width": 0, "fill-opacity": 0}, "text": {"text": "Flow_mol_comp N2 1.0\nFlow_mol_comp O2 1.0\nFlow_mol_comp NO 1.0\nFlow_mol_comp CO2 1.0\nFlow_mol_comp H2O 1.0\nFlow_mol_comp SO2 1.0\nTemperature 500\nPressure 101325.", "fill": "black", "text-anchor": "left", "display": "none"}}, "position": {"distance": 0.66, "offset": -40}}, {"attrs": {"text": {"text": "fg_rhtomix"}}}], "z": 2}, {"type": "standard.Link", "source": {"id": "PrSH", "port": 18}, "target": {"id": "mix1", "port": 19}, "router": {"name": "manhattan", "padding": 10}, "connector": {"name": "jumpover", "attrs": {"line": {"stroke": "#5c9adb"}}}, "id": "fg_prsh2mix", "labels": [{"attrs": {"rect": {"fill": "#d7dce0", "stroke": "white", "stroke-width": 0, "fill-opacity": 0}, "text": {"text": "Flow_mol_comp N2 1.0\nFlow_mol_comp O2 1.0\nFlow_mol_comp NO 1.0\nFlow_mol_comp CO2 1.0\nFlow_mol_comp H2O 1.0\nFlow_mol_comp SO2 1.0\nTemperature 500\nPressure 101325.", "fill": "black", "text-anchor": "left", "display": "none"}}, "position": {"distance": 0.66, "offset": -40}}, {"attrs": {"text": {"text": "fg_prsh2mix"}}}], "z": 2}, {"type": "standard.Link", "source": {"id": "mix1", "port": 20}, "target": {"id": "ECON", "port": 21}, "router": {"name": "manhattan", "padding": 10}, "connector": {"name": "jumpover", "attrs": {"line": {"stroke": "#5c9adb"}}}, "id": "fg_mix2econ", "labels": [{"attrs": {"rect": {"fill": "#d7dce0", "stroke": "white", "stroke-width": 0, "fill-opacity": 0}, "text": {"text": "Flow_mol_comp N2 1.0\nFlow_mol_comp O2 1.0\nFlow_mol_comp NO 1.0\nFlow_mol_comp CO2 1.0\nFlow_mol_comp H2O 1.0\nFlow_mol_comp SO2 1.0\nTemperature 500\nPressure 101325.", "fill": "black", "text-anchor": "left", "display": "none"}}, "position": {"distance": 0.66, "offset": -40}}, {"attrs": {"text": {"text": "fg_mix2econ"}}}], "z": 2}, {"type": "standard.Image", "position": {"x": 200, "y": 110}, "size": {"width": 50, "height": 50}, "angle": 0, "id": "outlet_1", "z": 1, "ports": {"groups": {"in": {"position": {"name": "left", "args": {"x": 2, "y": 25, "dx": 1, "dy": 1}}, "attrs": {"rect": {"stroke": "#000000", "stroke-width": 0, "width": 0, "height": 0}}, "markup": "<g><rect/></g>"}}, "items": [{"group": "in", "id": 23}]}, "attrs": {"image": {"xlinkHref": "/images/icons/product.svg"}, "label": {"text": "outlet_1"}, "root": {"title": "product"}}}, {"type": "standard.Link", "source": {"id": "ATMP1", "port": 22}, "target": {"id": "outlet_1", "port": 23}, "router": {"name": "manhattan", "padding": 10}, "connector": {"name": "jumpover", "attrs": {"line": {"stroke": "#5c9adb"}}}, "id": "s_outlet_1", "labels": [{"attrs": {"rect": {"fill": "#d7dce0", "stroke": "white", "stroke-width": 0, "fill-opacity": 0}, "text": {"text": "product info", "fill": "black", "text-anchor": "left", "display": "none"}}, "position": {"distance": 0.66, "offset": -40}}, {"attrs": {"text": {"text": "s_outlet_1"}}}], "z": 2}, {"type": "standard.Image", "position": {"x": 300, "y": 210}, "size": {"width": 50, "height": 50}, "angle": 0, "id": "shell_outlet_1", "z": 1, "ports": {"groups": {"in": {"position": {"name": "left", "args": {"x": 2, "y": 25, "dx": 1, "dy": 1}}, "attrs": {"rect": {"stroke": "#000000", "stroke-width": 0, "width": 0, "height": 0}}, "markup": "<g><rect/></g>"}}, "items": [{"group": "in", "id": 25}]}, "attrs": {"image": {"xlinkHref": "/images/icons/product.svg"}, "label": {"text": "shell_outlet_1"}, "root": {"title": "product"}}}, {"type": "standard.Link", "source": {"id": "ECON", "port": 24}, "target": {"id": "shell_outlet_1", "port": 25}, "router": {"name": "manhattan", "padding": 10}, "connector": {"name": "jumpover", "attrs": {"line": {"stroke": "#5c9adb"}}}, "id": "s_shell_outlet_1", "labels": [{"attrs": {"rect": {"fill": "#d7dce0", "stroke": "white", "stroke-width": 0, "fill-opacity": 0}, "text": {"text": "product info", "fill": "black", "text-anchor": "left", "display": "none"}}, "position": {"distance": 0.66, "offset": -40}}, {"attrs": {"text": {"text": "s_shell_outlet_1"}}}], "z": 2}, {"type": "standard.Image", "position": {"x": 400, "y": 310}, "size": {"width": 50, "height": 50}, "angle": 0, "id": "tube_inlet_1", "z": 1, "ports": {"groups": {"out": {"position": {"name": "left", "args": {"x": 48, "y": 25, "dx": 1, "dy": 1}}, "attrs": {"rect": {"stroke": "#000000", "stroke-width": 0, "width": 0, "height": 0}}, "markup": "<g><rect/></g>"}}, "items": [{"group": "out", "id": 26}]}, "attrs": {"image": {"xlinkHref": "/images/icons/feed.svg"}, "label": {"text": "tube_inlet_1"}, "root": {"title": "feed"}}}, {"type": "standard.Link", "source": {"id": "tube_inlet_1", "port": 26}, "target": {"id": "ECON", "port": 27}, "router": {"name": "manhattan", "padding": 10}, "connector": {"name": "jumpover", "attrs": {"line": {"stroke": "#5c9adb"}}}, "id": "s_tube_inlet_1", "labels": [{"attrs": {"rect": {"fill": "#d7dce0", "stroke": "white", "stroke-width": 0, "fill-opacity": 0}, "text": {"text": "feed info", "fill": "black", "text-anchor": "left", "display": "none"}}, "position": {"distance": 0.66, "offset": -40}}, {"attrs": {"text": {"text": "s_tube_inlet_1"}}}], "z": 2}, {"type": "standard.Image", "position": {"x": 500, "y": 410}, "size": {"width": 50, "height": 50}, "angle": 0, "id": "shell_inlet_1", "z": 1, "ports": {"groups": {"out": {"position": {"name": "left", "args": {"x": 48, "y": 25, "dx": 1, "dy": 1}}, "attrs": {"rect": {"stroke": "#000000", "stroke-width": 0, "width": 0, "height": 0}}, "markup": "<g><rect/></g>"}}, "items": [{"group": "out", "id": 28}]}, "attrs": {"image": {"xlinkHref": "/images/icons/feed.svg"}, "label": {"text": "shell_inlet_1"}, "root": {"title": "feed"}}}, {"type": "standard.Link", "source": {"id": "shell_inlet_1", "port": 28}, "target": {"id": "FSH", "port": 29}, "router": {"name": "manhattan", "padding": 10}, "connector": {"name": "jumpover", "attrs": {"line": {"stroke": "#5c9adb"}}}, "id": "s_shell_inlet_1", "labels": [{"attrs": {"rect": {"fill": "#d7dce0", "stroke": "white", "stroke-width": 0, "fill-opacity": 0}, "text": {"text": "feed info", "fill": "black", "text-anchor": "left", "display": "none"}}, "position": {"distance": 0.66, "offset": -40}}, {"attrs": {"text": {"text": "s_shell_inlet_1"}}}], "z": 2}, {"type": "standard.Image", "position": {"x": 600, "y": 510}, "size": {"width": 50, "height": 50}, "angle": 0, "id": "tube_inlet_2", "z": 1, "ports": {"groups": {"out": {"position": {"name": "left", "args": {"x": 48, "y": 25, "dx": 1, "dy": 1}}, "attrs": {"rect": {"stroke": "#000000", "stroke-width": 0, "width": 0, "height": 0}}, "markup": "<g><rect/></g>"}}, "items": [{"group": "out", "id": 30}]}, "attrs": {"image": {"xlinkHref": "/images/icons/feed.svg"}, "label": {"text": "tube_inlet_2"}, "root": {"title": "feed"}}}, {"type": "standard.Link", "source": {"id": "tube_inlet_2", "port": 30}, "target": {"id": "RH", "port": 31}, "router": {"name": "manhattan", "padding": 10}, "connector": {"name": "jumpover", "attrs": {"line": {"stroke": "#5c9adb"}}}, "id": "s_tube_inlet_2", "labels": [{"attrs": {"rect": {"fill": "#d7dce0", "stroke": "white", "stroke-width": 0, "fill-opacity": 0}, "text": {"text": "feed info", "fill": "black", "text-anchor": "left", "display": "none"}}, "position": {"distance": 0.66, "offset": -40}}, {"attrs": {"text": {"text": "s_tube_inlet_2"}}}], "z": 2}, {"type": "standard.Image", "position": {"x": 700, "y": 610}, "size": {"width": 50, "height": 50}, "angle": 0, "id": "tube_outlet_1", "z": 1, "ports": {"groups": {"in": {"position": {"name": "left", "args": {"x": 2, "y": 25, "dx": 1, "dy": 1}}, "attrs": {"rect": {"stroke": "#000000", "stroke-width": 0, "width": 0, "height": 0}}, "markup": "<g><rect/></g>"}}, "items": [{"group": "in", "id": 33}]}, "attrs": {"image": {"xlinkHref": "/images/icons/product.svg"}, "label": {"text": "tube_outlet_1"}, "root": {"title": "product"}}}, {"type": "standard.Link", "source": {"id": "RH", "port": 32}, "target": {"id": "tube_outlet_1", "port": 33}, "router": {"name": "manhattan", "padding": 10}, "connector": {"name": "jumpover", "attrs": {"line": {"stroke": "#5c9adb"}}}, "id": "s_tube_outlet_1", "labels": [{"attrs": {"rect": {"fill": "#d7dce0", "stroke": "white", "stroke-width": 0, "fill-opacity": 0}, "text": {"text": "product info", "fill": "black", "text-anchor": "left", "display": "none"}}, "position": {"distance": 0.66, "offset": -40}}, {"attrs": {"text": {"text": "s_tube_outlet_1"}}}], "z": 2}]}
-=======
 {
-    "cells": [
-        {
-            "angle": 0,
-            "attrs": {
-                "image": {
-                    "xlinkHref": "/images/icons/default.svg"
-                },
-                "label": {
-                    "text": "ECON"
-                },
-                "root": {
-                    "title": "boiler_heat_exchanger"
-                }
-            },
-            "id": "ECON",
-            "ports": {
-                "groups": {
-                    "in": {
-                        "attrs": {
-                            "rect": {
-                                "height": 0,
-                                "stroke": "#000000",
-                                "stroke-width": 0,
-                                "width": 0
-                            }
-                        },
-                        "markup": "<g><rect/></g>",
-                        "position": {
-                            "args": {
-                                "dx": 1,
-                                "dy": 1,
-                                "x": 2,
-                                "y": 0
-                            },
-                            "name": "left"
-                        }
-                    },
-                    "out": {
-                        "attrs": {
-                            "rect": {
-                                "height": 0,
-                                "stroke": "#000000",
-                                "stroke-width": 0,
-                                "width": 0
-                            }
-                        },
-                        "markup": "<g><rect/></g>",
-                        "position": {
-                            "args": {
-                                "dx": 1,
-                                "dy": 1,
-                                "x": 48,
-                                "y": 50
-                            },
-                            "name": "left"
-                        }
-                    }
-                },
-                "items": [
-                    {
-                        "group": "out",
-                        "id": 0
-                    },
-                    {
-                        "group": "in",
-                        "id": 21
-                    },
-                    {
-                        "group": "in",
-                        "id": 25
-                    },
-                    {
-                        "group": "out",
-                        "id": 26
-                    }
-                ]
-            },
-            "position": {
-                "x": 10,
-                "y": 10
-            },
-            "size": {
-                "height": 50,
-                "width": 50
-            },
-            "type": "standard.Image",
-            "z": 1
-        },
-        {
-            "angle": 0,
-            "attrs": {
-                "image": {
-                    "xlinkHref": "/images/icons/heater_2.svg"
-                },
-                "label": {
-                    "text": "Water_wall"
-                },
-                "root": {
-                    "title": "heater"
-                }
-            },
-            "id": "Water_wall",
-            "ports": {
-                "groups": {
-                    "in": {
-                        "attrs": {
-                            "rect": {
-                                "height": 0,
-                                "stroke": "#000000",
-                                "stroke-width": 0,
-                                "width": 0
-                            }
-                        },
-                        "markup": "<g><rect/></g>",
-                        "position": {
-                            "args": {
-                                "dx": 1,
-                                "dy": 1,
-                                "x": 6,
-                                "y": 25
-                            },
-                            "name": "left"
-                        }
-                    },
-                    "out": {
-                        "attrs": {
-                            "rect": {
-                                "height": 0,
-                                "stroke": "#000000",
-                                "stroke-width": 0,
-                                "width": 0
-                            }
-                        },
-                        "markup": "<g><rect/></g>",
-                        "position": {
-                            "args": {
-                                "dx": 1,
-                                "dy": 1,
-                                "x": 43,
-                                "y": 25
-                            },
-                            "name": "left"
-                        }
-                    }
-                },
-                "items": [
-                    {
-                        "group": "in",
-                        "id": 1
-                    },
-                    {
-                        "group": "out",
-                        "id": 2
-                    }
-                ]
-            },
-            "position": {
-                "x": 110,
-                "y": 110
-            },
-            "size": {
-                "height": 50,
-                "width": 50
-            },
-            "type": "standard.Image",
-            "z": 1
-        },
-        {
-            "attrs": {
-                "line": {
-                    "stroke": "#979797",
-                    "stroke-width": 2
-                }
-            },
-            "connector": {
-                "attrs": {
-                    "line": {
-                        "stroke": "#5c9adb"
-                    }
-                },
-                "name": "jumpover"
-            },
-            "id": "econ2ww",
-            "labels": [
-                {
-                    "attrs": {
-                        "rect": {
-                            "fill": "#d7dce0",
-                            "fill-opacity": 0,
-                            "stroke": "white",
-                            "stroke-width": 0
-                        },
-                        "text": {
-                            "display": "none",
-                            "fill": "black",
-                            "text": "Molar flow (mol/s) 1\nMass flow (kg/s) 0.01802\nT (k) 286.34379\nP (pa) 100000.0\nVapor fraction 0.0\nMolar enthalpy (j/mol) Vap 2168.59605\nMolar enthalpy (j/mol) Liq 1000.",
-                            "text-anchor": "left"
-                        }
-                    },
-                    "position": {
-                        "distance": 0.66,
-                        "offset": -40
-                    }
-                },
-                {
-                    "attrs": {
-                        "text": {
-                            "text": "econ2ww"
-                        }
-                    }
-                }
+    "model": {
+        "stream_table": {
+            "index": [
+                0,
+                1,
+                2,
+                3,
+                4,
+                5,
+                6,
+                7,
+                8,
+                9,
+                10,
+                11,
+                12,
+                13,
+                14
             ],
-            "router": {
-                "name": "manhattan",
-                "padding": 10
-            },
-            "source": {
-                "id": "ECON",
-                "port": 0
-            },
-            "target": {
-                "id": "Water_wall",
-                "port": 1
-            },
-            "type": "standard.Link",
-            "z": 2
-        },
-        {
-            "angle": 0,
-            "attrs": {
-                "image": {
-                    "xlinkHref": "/images/icons/default.svg"
-                },
-                "label": {
-                    "text": "PrSH"
-                },
-                "root": {
-                    "title": "boiler_heat_exchanger"
-                }
-            },
-            "id": "PrSH",
-            "ports": {
-                "groups": {
-                    "in": {
-                        "attrs": {
-                            "rect": {
-                                "height": 0,
-                                "stroke": "#000000",
-                                "stroke-width": 0,
-                                "width": 0
-                            }
-                        },
-                        "markup": "<g><rect/></g>",
-                        "position": {
-                            "args": {
-                                "dx": 1,
-                                "dy": 1,
-                                "x": 2,
-                                "y": 0
-                            },
-                            "name": "left"
-                        }
-                    },
-                    "out": {
-                        "attrs": {
-                            "rect": {
-                                "height": 0,
-                                "stroke": "#000000",
-                                "stroke-width": 0,
-                                "width": 0
-                            }
-                        },
-                        "markup": "<g><rect/></g>",
-                        "position": {
-                            "args": {
-                                "dx": 1,
-                                "dy": 1,
-                                "x": 48,
-                                "y": 50
-                            },
-                            "name": "left"
-                        }
-                    }
-                },
-                "items": [
-                    {
-                        "group": "in",
-                        "id": 3
-                    },
-                    {
-                        "group": "out",
-                        "id": 4
-                    },
-                    {
-                        "group": "in",
-                        "id": 15
-                    },
-                    {
-                        "group": "out",
-                        "id": 18
-                    }
-                ]
-            },
-            "position": {
-                "x": 210,
-                "y": 210
-            },
-            "size": {
-                "height": 50,
-                "width": 50
-            },
-            "type": "standard.Image",
-            "z": 1
-        },
-        {
-            "attrs": {
-                "line": {
-                    "stroke": "#979797",
-                    "stroke-width": 2
-                }
-            },
-            "connector": {
-                "attrs": {
-                    "line": {
-                        "stroke": "#5c9adb"
-                    }
-                },
-                "name": "jumpover"
-            },
-            "id": "ww2prsh",
-            "labels": [
-                {
-                    "attrs": {
-                        "rect": {
-                            "fill": "#d7dce0",
-                            "fill-opacity": 0,
-                            "stroke": "white",
-                            "stroke-width": 0
-                        },
-                        "text": {
-                            "display": "none",
-                            "fill": "black",
-                            "text": "Molar flow (mol/s) 1\nMass flow (kg/s) 0.01802\nT (k) 286.34379\nP (pa) 100000.0\nVapor fraction 0.0\nMolar enthalpy (j/mol) Vap 2168.59605\nMolar enthalpy (j/mol) Liq 1000.",
-                            "text-anchor": "left"
-                        }
-                    },
-                    "position": {
-                        "distance": 0.66,
-                        "offset": -40
-                    }
-                },
-                {
-                    "attrs": {
-                        "text": {
-                            "text": "ww2prsh"
-                        }
-                    }
-                }
-            ],
-            "router": {
-                "name": "manhattan",
-                "padding": 10
-            },
-            "source": {
-                "id": "Water_wall",
-                "port": 2
-            },
-            "target": {
-                "id": "PrSH",
-                "port": 3
-            },
-            "type": "standard.Link",
-            "z": 2
-        },
-        {
-            "angle": 0,
-            "attrs": {
-                "image": {
-                    "xlinkHref": "/images/icons/heater_2.svg"
-                },
-                "label": {
-                    "text": "PlSH"
-                },
-                "root": {
-                    "title": "heater"
-                }
-            },
-            "id": "PlSH",
-            "ports": {
-                "groups": {
-                    "in": {
-                        "attrs": {
-                            "rect": {
-                                "height": 0,
-                                "stroke": "#000000",
-                                "stroke-width": 0,
-                                "width": 0
-                            }
-                        },
-                        "markup": "<g><rect/></g>",
-                        "position": {
-                            "args": {
-                                "dx": 1,
-                                "dy": 1,
-                                "x": 6,
-                                "y": 25
-                            },
-                            "name": "left"
-                        }
-                    },
-                    "out": {
-                        "attrs": {
-                            "rect": {
-                                "height": 0,
-                                "stroke": "#000000",
-                                "stroke-width": 0,
-                                "width": 0
-                            }
-                        },
-                        "markup": "<g><rect/></g>",
-                        "position": {
-                            "args": {
-                                "dx": 1,
-                                "dy": 1,
-                                "x": 43,
-                                "y": 25
-                            },
-                            "name": "left"
-                        }
-                    }
-                },
-                "items": [
-                    {
-                        "group": "in",
-                        "id": 5
-                    },
-                    {
-                        "group": "out",
-                        "id": 6
-                    }
-                ]
-            },
-            "position": {
-                "x": 310,
-                "y": 310
-            },
-            "size": {
-                "height": 50,
-                "width": 50
-            },
-            "type": "standard.Image",
-            "z": 1
-        },
-        {
-            "attrs": {
-                "line": {
-                    "stroke": "#979797",
-                    "stroke-width": 2
-                }
-            },
-            "connector": {
-                "attrs": {
-                    "line": {
-                        "stroke": "#5c9adb"
-                    }
-                },
-                "name": "jumpover"
-            },
-            "id": "prsh2plsh",
-            "labels": [
-                {
-                    "attrs": {
-                        "rect": {
-                            "fill": "#d7dce0",
-                            "fill-opacity": 0,
-                            "stroke": "white",
-                            "stroke-width": 0
-                        },
-                        "text": {
-                            "display": "none",
-                            "fill": "black",
-                            "text": "Molar flow (mol/s) 1\nMass flow (kg/s) 0.01802\nT (k) 286.34379\nP (pa) 100000.0\nVapor fraction 0.0\nMolar enthalpy (j/mol) Vap 2168.59605\nMolar enthalpy (j/mol) Liq 1000.",
-                            "text-anchor": "left"
-                        }
-                    },
-                    "position": {
-                        "distance": 0.66,
-                        "offset": -40
-                    }
-                },
-                {
-                    "attrs": {
-                        "text": {
-                            "text": "prsh2plsh"
-                        }
-                    }
-                }
-            ],
-            "router": {
-                "name": "manhattan",
-                "padding": 10
-            },
-            "source": {
-                "id": "PrSH",
-                "port": 4
-            },
-            "target": {
-                "id": "PlSH",
-                "port": 5
-            },
-            "type": "standard.Link",
-            "z": 2
-        },
-        {
-            "angle": 0,
-            "attrs": {
-                "image": {
-                    "xlinkHref": "/images/icons/default.svg"
-                },
-                "label": {
-                    "text": "FSH"
-                },
-                "root": {
-                    "title": "boiler_heat_exchanger"
-                }
-            },
-            "id": "FSH",
-            "ports": {
-                "groups": {
-                    "in": {
-                        "attrs": {
-                            "rect": {
-                                "height": 0,
-                                "stroke": "#000000",
-                                "stroke-width": 0,
-                                "width": 0
-                            }
-                        },
-                        "markup": "<g><rect/></g>",
-                        "position": {
-                            "args": {
-                                "dx": 1,
-                                "dy": 1,
-                                "x": 2,
-                                "y": 0
-                            },
-                            "name": "left"
-                        }
-                    },
-                    "out": {
-                        "attrs": {
-                            "rect": {
-                                "height": 0,
-                                "stroke": "#000000",
-                                "stroke-width": 0,
-                                "width": 0
-                            }
-                        },
-                        "markup": "<g><rect/></g>",
-                        "position": {
-                            "args": {
-                                "dx": 1,
-                                "dy": 1,
-                                "x": 48,
-                                "y": 50
-                            },
-                            "name": "left"
-                        }
-                    }
-                },
-                "items": [
-                    {
-                        "group": "in",
-                        "id": 7
-                    },
-                    {
-                        "group": "out",
-                        "id": 8
-                    },
-                    {
-                        "group": "out",
-                        "id": 10
-                    },
-                    {
-                        "group": "in",
-                        "id": 29
-                    }
-                ]
-            },
-            "position": {
-                "x": 410,
-                "y": 410
-            },
-            "size": {
-                "height": 50,
-                "width": 50
-            },
-            "type": "standard.Image",
-            "z": 1
-        },
-        {
-            "attrs": {
-                "line": {
-                    "stroke": "#979797",
-                    "stroke-width": 2
-                }
-            },
-            "connector": {
-                "attrs": {
-                    "line": {
-                        "stroke": "#5c9adb"
-                    }
-                },
-                "name": "jumpover"
-            },
-            "id": "plsh2fsh",
-            "labels": [
-                {
-                    "attrs": {
-                        "rect": {
-                            "fill": "#d7dce0",
-                            "fill-opacity": 0,
-                            "stroke": "white",
-                            "stroke-width": 0
-                        },
-                        "text": {
-                            "display": "none",
-                            "fill": "black",
-                            "text": "Molar flow (mol/s) 1\nMass flow (kg/s) 0.01802\nT (k) 286.34379\nP (pa) 100000.0\nVapor fraction 0.0\nMolar enthalpy (j/mol) Vap 2168.59605\nMolar enthalpy (j/mol) Liq 1000.",
-                            "text-anchor": "left"
-                        }
-                    },
-                    "position": {
-                        "distance": 0.66,
-                        "offset": -40
-                    }
-                },
-                {
-                    "attrs": {
-                        "text": {
-                            "text": "plsh2fsh"
-                        }
-                    }
-                }
-            ],
-            "router": {
-                "name": "manhattan",
-                "padding": 10
-            },
-            "source": {
-                "id": "PlSH",
-                "port": 6
-            },
-            "target": {
-                "id": "FSH",
-                "port": 7
-            },
-            "type": "standard.Link",
-            "z": 2
-        },
-        {
-            "angle": 0,
-            "attrs": {
-                "image": {
-                    "xlinkHref": "/images/icons/mixer.svg"
-                },
-                "label": {
-                    "text": "ATMP1"
-                },
-                "root": {
-                    "title": "mixer"
-                }
-            },
-            "id": "ATMP1",
-            "ports": {
-                "groups": {
-                    "in": {
-                        "attrs": {
-                            "rect": {
-                                "height": 0,
-                                "stroke": "#000000",
-                                "stroke-width": 0,
-                                "width": 0
-                            }
-                        },
-                        "markup": "<g><rect/></g>",
-                        "position": {
-                            "args": {},
-                            "name": "left"
-                        }
-                    },
-                    "out": {
-                        "attrs": {
-                            "rect": {
-                                "height": 0,
-                                "stroke": "#000000",
-                                "stroke-width": 0,
-                                "width": 0
-                            }
-                        },
-                        "markup": "<g><rect/></g>",
-                        "position": {
-                            "args": {
-                                "dx": 1,
-                                "dy": 1,
-                                "x": 48,
-                                "y": 25
-                            },
-                            "name": "left"
-                        }
-                    }
-                },
-                "items": [
-                    {
-                        "group": "in",
-                        "id": 9
-                    },
-                    {
-                        "group": "out",
-                        "id": 22
-                    }
-                ]
-            },
-            "position": {
-                "x": 510,
-                "y": 510
-            },
-            "size": {
-                "height": 50,
-                "width": 50
-            },
-            "type": "standard.Image",
-            "z": 1
-        },
-        {
-            "attrs": {
-                "line": {
-                    "stroke": "#979797",
-                    "stroke-width": 2
-                }
-            },
-            "connector": {
-                "attrs": {
-                    "line": {
-                        "stroke": "#5c9adb"
-                    }
-                },
-                "name": "jumpover"
-            },
-            "id": "FSHtoATMP1",
-            "labels": [
-                {
-                    "attrs": {
-                        "rect": {
-                            "fill": "#d7dce0",
-                            "fill-opacity": 0,
-                            "stroke": "white",
-                            "stroke-width": 0
-                        },
-                        "text": {
-                            "display": "none",
-                            "fill": "black",
-                            "text": "Molar flow (mol/s) 1\nMass flow (kg/s) 0.01802\nT (k) 286.34379\nP (pa) 100000.0\nVapor fraction 0.0\nMolar enthalpy (j/mol) Vap 2168.59605\nMolar enthalpy (j/mol) Liq 1000.",
-                            "text-anchor": "left"
-                        }
-                    },
-                    "position": {
-                        "distance": 0.66,
-                        "offset": -40
-                    }
-                },
-                {
-                    "attrs": {
-                        "text": {
-                            "text": "FSHtoATMP1"
-                        }
-                    }
-                }
-            ],
-            "router": {
-                "name": "manhattan",
-                "padding": 10
-            },
-            "source": {
-                "id": "FSH",
-                "port": 8
-            },
-            "target": {
-                "id": "ATMP1",
-                "port": 9
-            },
-            "type": "standard.Link",
-            "z": 2
-        },
-        {
-            "angle": 0,
-            "attrs": {
-                "image": {
-                    "xlinkHref": "/images/icons/splitter.svg"
-                },
-                "label": {
-                    "text": "Spl1"
-                },
-                "root": {
-                    "title": "separator"
-                }
-            },
-            "id": "Spl1",
-            "ports": {
-                "groups": {
-                    "in": {
-                        "attrs": {
-                            "rect": {
-                                "height": 0,
-                                "stroke": "#000000",
-                                "stroke-width": 0,
-                                "width": 0
-                            }
-                        },
-                        "markup": "<g><rect/></g>",
-                        "position": {
-                            "args": {
-                                "dx": 1,
-                                "dy": 1,
-                                "x": 2,
-                                "y": 25
-                            },
-                            "name": "left"
-                        }
-                    },
-                    "out": {
-                        "attrs": {
-                            "rect": {
-                                "height": 0,
-                                "stroke": "#000000",
-                                "stroke-width": 0,
-                                "width": 0
-                            }
-                        },
-                        "markup": "<g><rect/></g>",
-                        "position": {
-                            "args": {},
-                            "name": "right"
-                        }
-                    }
-                },
-                "items": [
-                    {
-                        "group": "in",
-                        "id": 11
-                    },
-                    {
-                        "group": "out",
-                        "id": 12
-                    },
-                    {
-                        "group": "out",
-                        "id": 14
-                    }
-                ]
-            },
-            "position": {
-                "x": 610,
-                "y": 610
-            },
-            "size": {
-                "height": 50,
-                "width": 50
-            },
-            "type": "standard.Image",
-            "z": 1
-        },
-        {
-            "attrs": {
-                "line": {
-                    "stroke": "#979797",
-                    "stroke-width": 2
-                }
-            },
-            "connector": {
-                "attrs": {
-                    "line": {
-                        "stroke": "#5c9adb"
-                    }
-                },
-                "name": "jumpover"
-            },
-            "id": "fg_fsh2_separator",
-            "labels": [
-                {
-                    "attrs": {
-                        "rect": {
-                            "fill": "#d7dce0",
-                            "fill-opacity": 0,
-                            "stroke": "white",
-                            "stroke-width": 0
-                        },
-                        "text": {
-                            "display": "none",
-                            "fill": "black",
-                            "text": "Flow_mol_comp N2 1.0\nFlow_mol_comp O2 1.0\nFlow_mol_comp NO 1.0\nFlow_mol_comp CO2 1.0\nFlow_mol_comp H2O 1.0\nFlow_mol_comp SO2 1.0\nTemperature 500\nPressure 101325.",
-                            "text-anchor": "left"
-                        }
-                    },
-                    "position": {
-                        "distance": 0.66,
-                        "offset": -40
-                    }
-                },
-                {
-                    "attrs": {
-                        "text": {
-                            "text": "fg_fsh2_separator"
-                        }
-                    }
-                }
-            ],
-            "router": {
-                "name": "manhattan",
-                "padding": 10
-            },
-            "source": {
-                "id": "FSH",
-                "port": 10
-            },
-            "target": {
-                "id": "Spl1",
-                "port": 11
-            },
-            "type": "standard.Link",
-            "z": 2
-        },
-        {
-            "angle": 0,
-            "attrs": {
-                "image": {
-                    "xlinkHref": "/images/icons/default.svg"
-                },
-                "label": {
-                    "text": "RH"
-                },
-                "root": {
-                    "title": "boiler_heat_exchanger"
-                }
-            },
-            "id": "RH",
-            "ports": {
-                "groups": {
-                    "in": {
-                        "attrs": {
-                            "rect": {
-                                "height": 0,
-                                "stroke": "#000000",
-                                "stroke-width": 0,
-                                "width": 0
-                            }
-                        },
-                        "markup": "<g><rect/></g>",
-                        "position": {
-                            "args": {
-                                "dx": 1,
-                                "dy": 1,
-                                "x": 2,
-                                "y": 0
-                            },
-                            "name": "left"
-                        }
-                    },
-                    "out": {
-                        "attrs": {
-                            "rect": {
-                                "height": 0,
-                                "stroke": "#000000",
-                                "stroke-width": 0,
-                                "width": 0
-                            }
-                        },
-                        "markup": "<g><rect/></g>",
-                        "position": {
-                            "args": {
-                                "dx": 1,
-                                "dy": 1,
-                                "x": 48,
-                                "y": 50
-                            },
-                            "name": "left"
-                        }
-                    }
-                },
-                "items": [
-                    {
-                        "group": "in",
-                        "id": 13
-                    },
-                    {
-                        "group": "out",
-                        "id": 16
-                    },
-                    {
-                        "group": "in",
-                        "id": 31
-                    },
-                    {
-                        "group": "out",
-                        "id": 32
-                    }
-                ]
-            },
-            "position": {
-                "x": 710,
-                "y": 710
-            },
-            "size": {
-                "height": 50,
-                "width": 50
-            },
-            "type": "standard.Image",
-            "z": 1
-        },
-        {
-            "attrs": {
-                "line": {
-                    "stroke": "#979797",
-                    "stroke-width": 2
-                }
-            },
-            "connector": {
-                "attrs": {
-                    "line": {
-                        "stroke": "#5c9adb"
-                    }
-                },
-                "name": "jumpover"
-            },
-            "id": "fg_fsh2rh",
-            "labels": [
-                {
-                    "attrs": {
-                        "rect": {
-                            "fill": "#d7dce0",
-                            "fill-opacity": 0,
-                            "stroke": "white",
-                            "stroke-width": 0
-                        },
-                        "text": {
-                            "display": "none",
-                            "fill": "black",
-                            "text": "Flow_mol_comp N2 1.0\nFlow_mol_comp O2 1.0\nFlow_mol_comp NO 1.0\nFlow_mol_comp CO2 1.0\nFlow_mol_comp H2O 1.0\nFlow_mol_comp SO2 1.0\nTemperature 500\nPressure 101325.",
-                            "text-anchor": "left"
-                        }
-                    },
-                    "position": {
-                        "distance": 0.66,
-                        "offset": -40
-                    }
-                },
-                {
-                    "attrs": {
-                        "text": {
-                            "text": "fg_fsh2rh"
-                        }
-                    }
-                }
-            ],
-            "router": {
-                "name": "manhattan",
-                "padding": 10
-            },
-            "source": {
-                "id": "Spl1",
-                "port": 12
-            },
-            "target": {
-                "id": "RH",
-                "port": 13
-            },
-            "type": "standard.Link",
-            "z": 2
-        },
-        {
-            "attrs": {
-                "line": {
-                    "stroke": "#979797",
-                    "stroke-width": 2
-                }
-            },
-            "connector": {
-                "attrs": {
-                    "line": {
-                        "stroke": "#5c9adb"
-                    }
-                },
-                "name": "jumpover"
-            },
-            "id": "fg_fsh2PrSH",
-            "labels": [
-                {
-                    "attrs": {
-                        "rect": {
-                            "fill": "#d7dce0",
-                            "fill-opacity": 0,
-                            "stroke": "white",
-                            "stroke-width": 0
-                        },
-                        "text": {
-                            "display": "none",
-                            "fill": "black",
-                            "text": "Flow_mol_comp N2 1.0\nFlow_mol_comp O2 1.0\nFlow_mol_comp NO 1.0\nFlow_mol_comp CO2 1.0\nFlow_mol_comp H2O 1.0\nFlow_mol_comp SO2 1.0\nTemperature 500\nPressure 101325.",
-                            "text-anchor": "left"
-                        }
-                    },
-                    "position": {
-                        "distance": 0.66,
-                        "offset": -40
-                    }
-                },
-                {
-                    "attrs": {
-                        "text": {
-                            "text": "fg_fsh2PrSH"
-                        }
-                    }
-                }
-            ],
-            "router": {
-                "name": "manhattan",
-                "padding": 10
-            },
-            "source": {
-                "id": "Spl1",
-                "port": 14
-            },
-            "target": {
-                "id": "PrSH",
-                "port": 15
-            },
-            "type": "standard.Link",
-            "z": 2
-        },
-        {
-            "angle": 0,
-            "attrs": {
-                "image": {
-                    "xlinkHref": "/images/icons/mixer.svg"
-                },
-                "label": {
-                    "text": "mix1"
-                },
-                "root": {
-                    "title": "mixer"
-                }
-            },
-            "id": "mix1",
-            "ports": {
-                "groups": {
-                    "in": {
-                        "attrs": {
-                            "rect": {
-                                "height": 0,
-                                "stroke": "#000000",
-                                "stroke-width": 0,
-                                "width": 0
-                            }
-                        },
-                        "markup": "<g><rect/></g>",
-                        "position": {
-                            "args": {},
-                            "name": "left"
-                        }
-                    },
-                    "out": {
-                        "attrs": {
-                            "rect": {
-                                "height": 0,
-                                "stroke": "#000000",
-                                "stroke-width": 0,
-                                "width": 0
-                            }
-                        },
-                        "markup": "<g><rect/></g>",
-                        "position": {
-                            "args": {
-                                "dx": 1,
-                                "dy": 1,
-                                "x": 48,
-                                "y": 25
-                            },
-                            "name": "left"
-                        }
-                    }
-                },
-                "items": [
-                    {
-                        "group": "in",
-                        "id": 17
-                    },
-                    {
-                        "group": "in",
-                        "id": 19
-                    },
-                    {
-                        "group": "out",
-                        "id": 20
-                    }
-                ]
-            },
-            "position": {
-                "x": 100,
-                "y": 10
-            },
-            "size": {
-                "height": 50,
-                "width": 50
-            },
-            "type": "standard.Image",
-            "z": 1
-        },
-        {
-            "attrs": {
-                "line": {
-                    "stroke": "#979797",
-                    "stroke-width": 2
-                }
-            },
-            "connector": {
-                "attrs": {
-                    "line": {
-                        "stroke": "#5c9adb"
-                    }
-                },
-                "name": "jumpover"
-            },
-            "id": "fg_rhtomix",
-            "labels": [
-                {
-                    "attrs": {
-                        "rect": {
-                            "fill": "#d7dce0",
-                            "fill-opacity": 0,
-                            "stroke": "white",
-                            "stroke-width": 0
-                        },
-                        "text": {
-                            "display": "none",
-                            "fill": "black",
-                            "text": "Flow_mol_comp N2 1.0\nFlow_mol_comp O2 1.0\nFlow_mol_comp NO 1.0\nFlow_mol_comp CO2 1.0\nFlow_mol_comp H2O 1.0\nFlow_mol_comp SO2 1.0\nTemperature 500\nPressure 101325.",
-                            "text-anchor": "left"
-                        }
-                    },
-                    "position": {
-                        "distance": 0.66,
-                        "offset": -40
-                    }
-                },
-                {
-                    "attrs": {
-                        "text": {
-                            "text": "fg_rhtomix"
-                        }
-                    }
-                }
-            ],
-            "router": {
-                "name": "manhattan",
-                "padding": 10
-            },
-            "source": {
-                "id": "RH",
-                "port": 16
-            },
-            "target": {
-                "id": "mix1",
-                "port": 17
-            },
-            "type": "standard.Link",
-            "z": 2
-        },
-        {
-            "attrs": {
-                "line": {
-                    "stroke": "#979797",
-                    "stroke-width": 2
-                }
-            },
-            "connector": {
-                "attrs": {
-                    "line": {
-                        "stroke": "#5c9adb"
-                    }
-                },
-                "name": "jumpover"
-            },
-            "id": "fg_prsh2mix",
-            "labels": [
-                {
-                    "attrs": {
-                        "rect": {
-                            "fill": "#d7dce0",
-                            "fill-opacity": 0,
-                            "stroke": "white",
-                            "stroke-width": 0
-                        },
-                        "text": {
-                            "display": "none",
-                            "fill": "black",
-                            "text": "Flow_mol_comp N2 1.0\nFlow_mol_comp O2 1.0\nFlow_mol_comp NO 1.0\nFlow_mol_comp CO2 1.0\nFlow_mol_comp H2O 1.0\nFlow_mol_comp SO2 1.0\nTemperature 500\nPressure 101325.",
-                            "text-anchor": "left"
-                        }
-                    },
-                    "position": {
-                        "distance": 0.66,
-                        "offset": -40
-                    }
-                },
-                {
-                    "attrs": {
-                        "text": {
-                            "text": "fg_prsh2mix"
-                        }
-                    }
-                }
-            ],
-            "router": {
-                "name": "manhattan",
-                "padding": 10
-            },
-            "source": {
-                "id": "PrSH",
-                "port": 18
-            },
-            "target": {
-                "id": "mix1",
-                "port": 19
-            },
-            "type": "standard.Link",
-            "z": 2
-        },
-        {
-            "attrs": {
-                "line": {
-                    "stroke": "#979797",
-                    "stroke-width": 2
-                }
-            },
-            "connector": {
-                "attrs": {
-                    "line": {
-                        "stroke": "#5c9adb"
-                    }
-                },
-                "name": "jumpover"
-            },
-            "id": "fg_mix2econ",
-            "labels": [
-                {
-                    "attrs": {
-                        "rect": {
-                            "fill": "#d7dce0",
-                            "fill-opacity": 0,
-                            "stroke": "white",
-                            "stroke-width": 0
-                        },
-                        "text": {
-                            "display": "none",
-                            "fill": "black",
-                            "text": "Flow_mol_comp N2 1.0\nFlow_mol_comp O2 1.0\nFlow_mol_comp NO 1.0\nFlow_mol_comp CO2 1.0\nFlow_mol_comp H2O 1.0\nFlow_mol_comp SO2 1.0\nTemperature 500\nPressure 101325.",
-                            "text-anchor": "left"
-                        }
-                    },
-                    "position": {
-                        "distance": 0.66,
-                        "offset": -40
-                    }
-                },
-                {
-                    "attrs": {
-                        "text": {
-                            "text": "fg_mix2econ"
-                        }
-                    }
-                }
-            ],
-            "router": {
-                "name": "manhattan",
-                "padding": 10
-            },
-            "source": {
-                "id": "mix1",
-                "port": 20
-            },
-            "target": {
-                "id": "ECON",
-                "port": 21
-            },
-            "type": "standard.Link",
-            "z": 2
-        },
-        {
-            "angle": 0,
-            "attrs": {
-                "image": {
-                    "xlinkHref": "/images/icons/product.svg"
-                },
-                "label": {
-                    "text": "outlet_1"
-                },
-                "root": {
-                    "title": "product"
-                }
-            },
-            "id": "outlet_1",
-            "ports": {
-                "groups": {
-                    "in": {
-                        "attrs": {
-                            "rect": {
-                                "height": 0,
-                                "stroke": "#000000",
-                                "stroke-width": 0,
-                                "width": 0
-                            }
-                        },
-                        "markup": "<g><rect/></g>",
-                        "position": {
-                            "args": {
-                                "dx": 1,
-                                "dy": 1,
-                                "x": 2,
-                                "y": 25
-                            },
-                            "name": "left"
-                        }
-                    }
-                },
-                "items": [
-                    {
-                        "group": "in",
-                        "id": 23
-                    }
-                ]
-            },
-            "position": {
-                "x": 200,
-                "y": 110
-            },
-            "size": {
-                "height": 50,
-                "width": 50
-            },
-            "type": "standard.Image",
-            "z": 1
-        },
-        {
-            "attrs": {
-                "line": {
-                    "stroke": "#979797",
-                    "stroke-width": 2
-                }
-            },
-            "connector": {
-                "attrs": {
-                    "line": {
-                        "stroke": "#5c9adb"
-                    }
-                },
-                "name": "jumpover"
-            },
-            "id": "s_outlet_1",
-            "labels": [
-                {
-                    "attrs": {
-                        "rect": {
-                            "fill": "#d7dce0",
-                            "fill-opacity": 0,
-                            "stroke": "white",
-                            "stroke-width": 0
-                        },
-                        "text": {
-                            "display": "none",
-                            "fill": "black",
-                            "text": "product info",
-                            "text-anchor": "left"
-                        }
-                    },
-                    "position": {
-                        "distance": 0.66,
-                        "offset": -40
-                    }
-                },
-                {
-                    "attrs": {
-                        "text": {
-                            "text": "s_outlet_1"
-                        }
-                    }
-                }
-            ],
-            "router": {
-                "name": "manhattan",
-                "padding": 10
-            },
-            "source": {
-                "id": "ATMP1",
-                "port": 22
-            },
-            "target": {
-                "id": "outlet_1",
-                "port": 23
-            },
-            "type": "standard.Link",
-            "z": 2
-        },
-        {
-            "angle": 0,
-            "attrs": {
-                "image": {
-                    "xlinkHref": "/images/icons/feed.svg"
-                },
-                "label": {
-                    "text": "side_1_inlet_1"
-                },
-                "root": {
-                    "title": "feed"
-                }
-            },
-            "id": "side_1_inlet_1",
-            "ports": {
-                "groups": {
-                    "out": {
-                        "attrs": {
-                            "rect": {
-                                "height": 0,
-                                "stroke": "#000000",
-                                "stroke-width": 0,
-                                "width": 0
-                            }
-                        },
-                        "markup": "<g><rect/></g>",
-                        "position": {
-                            "args": {
-                                "dx": 1,
-                                "dy": 1,
-                                "x": 48,
-                                "y": 25
-                            },
-                            "name": "left"
-                        }
-                    }
-                },
-                "items": [
-                    {
-                        "group": "out",
-                        "id": 24
-                    }
-                ]
-            },
-            "position": {
-                "x": 300,
-                "y": 210
-            },
-            "size": {
-                "height": 50,
-                "width": 50
-            },
-            "type": "standard.Image",
-            "z": 1
-        },
-        {
-            "attrs": {
-                "line": {
-                    "stroke": "#979797",
-                    "stroke-width": 2
-                }
-            },
-            "connector": {
-                "attrs": {
-                    "line": {
-                        "stroke": "#5c9adb"
-                    }
-                },
-                "name": "jumpover"
-            },
-            "id": "s_side_1_inlet_1",
-            "labels": [
-                {
-                    "attrs": {
-                        "rect": {
-                            "fill": "#d7dce0",
-                            "fill-opacity": 0,
-                            "stroke": "white",
-                            "stroke-width": 0
-                        },
-                        "text": {
-                            "display": "none",
-                            "fill": "black",
-                            "text": "feed info",
-                            "text-anchor": "left"
-                        }
-                    },
-                    "position": {
-                        "distance": 0.66,
-                        "offset": -40
-                    }
-                },
-                {
-                    "attrs": {
-                        "text": {
-                            "text": "s_side_1_inlet_1"
-                        }
-                    }
-                }
-            ],
-            "router": {
-                "name": "manhattan",
-                "padding": 10
-            },
-            "source": {
-                "id": "side_1_inlet_1",
-                "port": 24
-            },
-            "target": {
-                "id": "ECON",
-                "port": 25
-            },
-            "type": "standard.Link",
-            "z": 2
-        },
-        {
-            "angle": 0,
-            "attrs": {
-                "image": {
-                    "xlinkHref": "/images/icons/product.svg"
-                },
-                "label": {
-                    "text": "side_2_outlet_1"
-                },
-                "root": {
-                    "title": "product"
-                }
-            },
-            "id": "side_2_outlet_1",
-            "ports": {
-                "groups": {
-                    "in": {
-                        "attrs": {
-                            "rect": {
-                                "height": 0,
-                                "stroke": "#000000",
-                                "stroke-width": 0,
-                                "width": 0
-                            }
-                        },
-                        "markup": "<g><rect/></g>",
-                        "position": {
-                            "args": {
-                                "dx": 1,
-                                "dy": 1,
-                                "x": 2,
-                                "y": 25
-                            },
-                            "name": "left"
-                        }
-                    }
-                },
-                "items": [
-                    {
-                        "group": "in",
-                        "id": 27
-                    }
-                ]
-            },
-            "position": {
-                "x": 400,
-                "y": 310
-            },
-            "size": {
-                "height": 50,
-                "width": 50
-            },
-            "type": "standard.Image",
-            "z": 1
-        },
-        {
-            "attrs": {
-                "line": {
-                    "stroke": "#979797",
-                    "stroke-width": 2
-                }
-            },
-            "connector": {
-                "attrs": {
-                    "line": {
-                        "stroke": "#5c9adb"
-                    }
-                },
-                "name": "jumpover"
-            },
-            "id": "s_side_2_outlet_1",
-            "labels": [
-                {
-                    "attrs": {
-                        "rect": {
-                            "fill": "#d7dce0",
-                            "fill-opacity": 0,
-                            "stroke": "white",
-                            "stroke-width": 0
-                        },
-                        "text": {
-                            "display": "none",
-                            "fill": "black",
-                            "text": "product info",
-                            "text-anchor": "left"
-                        }
-                    },
-                    "position": {
-                        "distance": 0.66,
-                        "offset": -40
-                    }
-                },
-                {
-                    "attrs": {
-                        "text": {
-                            "text": "s_side_2_outlet_1"
-                        }
-                    }
-                }
-            ],
-            "router": {
-                "name": "manhattan",
-                "padding": 10
-            },
-            "source": {
-                "id": "ECON",
-                "port": 26
-            },
-            "target": {
-                "id": "side_2_outlet_1",
-                "port": 27
-            },
-            "type": "standard.Link",
-            "z": 2
-        },
-        {
-            "angle": 0,
-            "attrs": {
-                "image": {
-                    "xlinkHref": "/images/icons/feed.svg"
-                },
-                "label": {
-                    "text": "side_2_inlet_1"
-                },
-                "root": {
-                    "title": "feed"
-                }
-            },
-            "id": "side_2_inlet_1",
-            "ports": {
-                "groups": {
-                    "out": {
-                        "attrs": {
-                            "rect": {
-                                "height": 0,
-                                "stroke": "#000000",
-                                "stroke-width": 0,
-                                "width": 0
-                            }
-                        },
-                        "markup": "<g><rect/></g>",
-                        "position": {
-                            "args": {
-                                "dx": 1,
-                                "dy": 1,
-                                "x": 48,
-                                "y": 25
-                            },
-                            "name": "left"
-                        }
-                    }
-                },
-                "items": [
-                    {
-                        "group": "out",
-                        "id": 28
-                    }
-                ]
-            },
-            "position": {
-                "x": 500,
-                "y": 410
-            },
-            "size": {
-                "height": 50,
-                "width": 50
-            },
-            "type": "standard.Image",
-            "z": 1
-        },
-        {
-            "attrs": {
-                "line": {
-                    "stroke": "#979797",
-                    "stroke-width": 2
-                }
-            },
-            "connector": {
-                "attrs": {
-                    "line": {
-                        "stroke": "#5c9adb"
-                    }
-                },
-                "name": "jumpover"
-            },
-            "id": "s_side_2_inlet_1",
-            "labels": [
-                {
-                    "attrs": {
-                        "rect": {
-                            "fill": "#d7dce0",
-                            "fill-opacity": 0,
-                            "stroke": "white",
-                            "stroke-width": 0
-                        },
-                        "text": {
-                            "display": "none",
-                            "fill": "black",
-                            "text": "feed info",
-                            "text-anchor": "left"
-                        }
-                    },
-                    "position": {
-                        "distance": 0.66,
-                        "offset": -40
-                    }
-                },
-                {
-                    "attrs": {
-                        "text": {
-                            "text": "s_side_2_inlet_1"
-                        }
-                    }
-                }
-            ],
-            "router": {
-                "name": "manhattan",
-                "padding": 10
-            },
-            "source": {
-                "id": "side_2_inlet_1",
-                "port": 28
-            },
-            "target": {
-                "id": "FSH",
-                "port": 29
-            },
-            "type": "standard.Link",
-            "z": 2
-        },
-        {
-            "angle": 0,
-            "attrs": {
-                "image": {
-                    "xlinkHref": "/images/icons/feed.svg"
-                },
-                "label": {
-                    "text": "side_1_inlet_2"
-                },
-                "root": {
-                    "title": "feed"
-                }
-            },
-            "id": "side_1_inlet_2",
-            "ports": {
-                "groups": {
-                    "out": {
-                        "attrs": {
-                            "rect": {
-                                "height": 0,
-                                "stroke": "#000000",
-                                "stroke-width": 0,
-                                "width": 0
-                            }
-                        },
-                        "markup": "<g><rect/></g>",
-                        "position": {
-                            "args": {
-                                "dx": 1,
-                                "dy": 1,
-                                "x": 48,
-                                "y": 25
-                            },
-                            "name": "left"
-                        }
-                    }
-                },
-                "items": [
-                    {
-                        "group": "out",
-                        "id": 30
-                    }
-                ]
-            },
-            "position": {
-                "x": 600,
-                "y": 510
-            },
-            "size": {
-                "height": 50,
-                "width": 50
-            },
-            "type": "standard.Image",
-            "z": 1
-        },
-        {
-            "attrs": {
-                "line": {
-                    "stroke": "#979797",
-                    "stroke-width": 2
-                }
-            },
-            "connector": {
-                "attrs": {
-                    "line": {
-                        "stroke": "#5c9adb"
-                    }
-                },
-                "name": "jumpover"
-            },
-            "id": "s_side_1_inlet_2",
-            "labels": [
-                {
-                    "attrs": {
-                        "rect": {
-                            "fill": "#d7dce0",
-                            "fill-opacity": 0,
-                            "stroke": "white",
-                            "stroke-width": 0
-                        },
-                        "text": {
-                            "display": "none",
-                            "fill": "black",
-                            "text": "feed info",
-                            "text-anchor": "left"
-                        }
-                    },
-                    "position": {
-                        "distance": 0.66,
-                        "offset": -40
-                    }
-                },
-                {
-                    "attrs": {
-                        "text": {
-                            "text": "s_side_1_inlet_2"
-                        }
-                    }
-                }
-            ],
-            "router": {
-                "name": "manhattan",
-                "padding": 10
-            },
-            "source": {
-                "id": "side_1_inlet_2",
-                "port": 30
-            },
-            "target": {
-                "id": "RH",
-                "port": 31
-            },
-            "type": "standard.Link",
-            "z": 2
-        },
-        {
-            "angle": 0,
-            "attrs": {
-                "image": {
-                    "xlinkHref": "/images/icons/product.svg"
-                },
-                "label": {
-                    "text": "side_1_outlet_1"
-                },
-                "root": {
-                    "title": "product"
-                }
-            },
-            "id": "side_1_outlet_1",
-            "ports": {
-                "groups": {
-                    "in": {
-                        "attrs": {
-                            "rect": {
-                                "height": 0,
-                                "stroke": "#000000",
-                                "stroke-width": 0,
-                                "width": 0
-                            }
-                        },
-                        "markup": "<g><rect/></g>",
-                        "position": {
-                            "args": {
-                                "dx": 1,
-                                "dy": 1,
-                                "x": 2,
-                                "y": 25
-                            },
-                            "name": "left"
-                        }
-                    }
-                },
-                "items": [
-                    {
-                        "group": "in",
-                        "id": 33
-                    }
-                ]
-            },
-            "position": {
-                "x": 700,
-                "y": 610
-            },
-            "size": {
-                "height": 50,
-                "width": 50
-            },
-            "type": "standard.Image",
-            "z": 1
-        },
-        {
-            "attrs": {
-                "line": {
-                    "stroke": "#979797",
-                    "stroke-width": 2
-                }
-            },
-            "connector": {
-                "attrs": {
-                    "line": {
-                        "stroke": "#5c9adb"
-                    }
-                },
-                "name": "jumpover"
-            },
-            "id": "s_side_1_outlet_1",
-            "labels": [
-                {
-                    "attrs": {
-                        "rect": {
-                            "fill": "#d7dce0",
-                            "fill-opacity": 0,
-                            "stroke": "white",
-                            "stroke-width": 0
-                        },
-                        "text": {
-                            "display": "none",
-                            "fill": "black",
-                            "text": "product info",
-                            "text-anchor": "left"
-                        }
-                    },
-                    "position": {
-                        "distance": 0.66,
-                        "offset": -40
-                    }
-                },
-                {
-                    "attrs": {
-                        "text": {
-                            "text": "s_side_1_outlet_1"
-                        }
-                    }
-                }
-            ],
-            "router": {
-                "name": "manhattan",
-                "padding": 10
-            },
-            "source": {
-                "id": "RH",
-                "port": 32
-            },
-            "target": {
-                "id": "side_1_outlet_1",
-                "port": 33
-            },
-            "type": "standard.Link",
-            "z": 2
-        }
-    ],
-    "model": {
-        "arcs": {
-            "FSHtoATMP1": {
-                "dest": "ATMP1",
-                "label": "Molar flow (mol/s) 1\nMass flow (kg/s) 0.01802\nT (k) 286.34379\nP (pa) 100000.0\nVapor fraction 0.0\nMolar enthalpy (j/mol) Vap 2168.59605\nMolar enthalpy (j/mol) Liq 1000.",
-                "source": "FSH"
-            },
-            "econ2ww": {
-                "dest": "Water_wall",
-                "label": "Molar flow (mol/s) 1\nMass flow (kg/s) 0.01802\nT (k) 286.34379\nP (pa) 100000.0\nVapor fraction 0.0\nMolar enthalpy (j/mol) Vap 2168.59605\nMolar enthalpy (j/mol) Liq 1000.",
-                "source": "ECON"
-            },
-            "fg_fsh2PrSH": {
-                "dest": "PrSH",
-                "label": "Flow_mol_comp N2 1.0\nFlow_mol_comp O2 1.0\nFlow_mol_comp NO 1.0\nFlow_mol_comp CO2 1.0\nFlow_mol_comp H2O 1.0\nFlow_mol_comp SO2 1.0\nTemperature 500\nPressure 101325.",
-                "source": "Spl1"
-            },
-            "fg_fsh2_separator": {
-                "dest": "Spl1",
-                "label": "Flow_mol_comp N2 1.0\nFlow_mol_comp O2 1.0\nFlow_mol_comp NO 1.0\nFlow_mol_comp CO2 1.0\nFlow_mol_comp H2O 1.0\nFlow_mol_comp SO2 1.0\nTemperature 500\nPressure 101325.",
-                "source": "FSH"
-            },
-            "fg_fsh2rh": {
-                "dest": "RH",
-                "label": "Flow_mol_comp N2 1.0\nFlow_mol_comp O2 1.0\nFlow_mol_comp NO 1.0\nFlow_mol_comp CO2 1.0\nFlow_mol_comp H2O 1.0\nFlow_mol_comp SO2 1.0\nTemperature 500\nPressure 101325.",
-                "source": "Spl1"
-            },
-            "fg_mix2econ": {
-                "dest": "ECON",
-                "label": "Flow_mol_comp N2 1.0\nFlow_mol_comp O2 1.0\nFlow_mol_comp NO 1.0\nFlow_mol_comp CO2 1.0\nFlow_mol_comp H2O 1.0\nFlow_mol_comp SO2 1.0\nTemperature 500\nPressure 101325.",
-                "source": "mix1"
-            },
-            "fg_prsh2mix": {
-                "dest": "mix1",
-                "label": "Flow_mol_comp N2 1.0\nFlow_mol_comp O2 1.0\nFlow_mol_comp NO 1.0\nFlow_mol_comp CO2 1.0\nFlow_mol_comp H2O 1.0\nFlow_mol_comp SO2 1.0\nTemperature 500\nPressure 101325.",
-                "source": "PrSH"
-            },
-            "fg_rhtomix": {
-                "dest": "mix1",
-                "label": "Flow_mol_comp N2 1.0\nFlow_mol_comp O2 1.0\nFlow_mol_comp NO 1.0\nFlow_mol_comp CO2 1.0\nFlow_mol_comp H2O 1.0\nFlow_mol_comp SO2 1.0\nTemperature 500\nPressure 101325.",
-                "source": "RH"
-            },
-            "plsh2fsh": {
-                "dest": "FSH",
-                "label": "Molar flow (mol/s) 1\nMass flow (kg/s) 0.01802\nT (k) 286.34379\nP (pa) 100000.0\nVapor fraction 0.0\nMolar enthalpy (j/mol) Vap 2168.59605\nMolar enthalpy (j/mol) Liq 1000.",
-                "source": "PlSH"
-            },
-            "prsh2plsh": {
-                "dest": "PlSH",
-                "label": "Molar flow (mol/s) 1\nMass flow (kg/s) 0.01802\nT (k) 286.34379\nP (pa) 100000.0\nVapor fraction 0.0\nMolar enthalpy (j/mol) Vap 2168.59605\nMolar enthalpy (j/mol) Liq 1000.",
-                "source": "PrSH"
-            },
-            "s_outlet_1": {
-                "dest": "outlet_1",
-                "label": "product info",
-                "source": "ATMP1"
-            },
-            "s_side_1_inlet_1": {
-                "dest": "ECON",
-                "label": "feed info",
-                "source": "side_1_inlet_1"
-            },
-            "s_side_1_inlet_2": {
-                "dest": "RH",
-                "label": "feed info",
-                "source": "side_1_inlet_2"
-            },
-            "s_side_1_outlet_1": {
-                "dest": "side_1_outlet_1",
-                "label": "product info",
-                "source": "RH"
-            },
-            "s_side_2_inlet_1": {
-                "dest": "FSH",
-                "label": "feed info",
-                "source": "side_2_inlet_1"
-            },
-            "s_side_2_outlet_1": {
-                "dest": "side_2_outlet_1",
-                "label": "product info",
-                "source": "ECON"
-            },
-            "ww2prsh": {
-                "dest": "PrSH",
-                "label": "Molar flow (mol/s) 1\nMass flow (kg/s) 0.01802\nT (k) 286.34379\nP (pa) 100000.0\nVapor fraction 0.0\nMolar enthalpy (j/mol) Vap 2168.59605\nMolar enthalpy (j/mol) Liq 1000.",
-                "source": "Water_wall"
-            }
-        },
-        "id": "boiler",
-        "stream_table": {
             "columns": [
                 "",
                 "Variable",
@@ -2201,9 +39,9 @@
                     0,
                     "Molar Flow (mol/s)",
                     {
+                        "raw": "mol/s",
                         "html": "mol/s",
-                        "latex": "\\frac{\\mathrm{mol}}{\\mathrm{s}}",
-                        "raw": "mol/s"
+                        "latex": "\\frac{\\mathrm{mol}}{\\mathrm{s}}"
                     },
                     1,
                     1,
@@ -2221,9 +59,9 @@
                     1,
                     "Mass Flow (kg/s)",
                     {
+                        "raw": "kg/s",
                         "html": "kg/s",
-                        "latex": "\\frac{\\mathrm{kg}}{\\mathrm{s}}",
-                        "raw": "kg/s"
+                        "latex": "\\frac{\\mathrm{kg}}{\\mathrm{s}}"
                     },
                     0.01802,
                     0.01802,
@@ -2241,9 +79,9 @@
                     2,
                     "T (K)",
                     {
+                        "raw": "K",
                         "html": "K",
-                        "latex": "\\mathrm{K}",
-                        "raw": "K"
+                        "latex": "\\mathrm{K}"
                     },
                     286.34379,
                     286.34379,
@@ -2261,9 +99,9 @@
                     3,
                     "P (Pa)",
                     {
+                        "raw": "Pa",
                         "html": "Pa",
-                        "latex": "\\mathrm{Pa}",
-                        "raw": "Pa"
+                        "latex": "\\mathrm{Pa}"
                     },
                     100000.0,
                     100000.0,
@@ -2297,9 +135,9 @@
                     5,
                     "Molar Enthalpy (J/mol) Vap",
                     {
+                        "raw": "J/mol",
                         "html": "J/mol",
-                        "latex": "\\frac{\\mathrm{J}}{\\mathrm{mol}}",
-                        "raw": "J/mol"
+                        "latex": "\\frac{\\mathrm{J}}{\\mathrm{mol}}"
                     },
                     2168.59605,
                     2168.59605,
@@ -2317,9 +155,9 @@
                     6,
                     "Molar Enthalpy (J/mol) Liq",
                     {
+                        "raw": "J/mol",
                         "html": "J/mol",
-                        "latex": "\\frac{\\mathrm{J}}{\\mathrm{mol}}",
-                        "raw": "J/mol"
+                        "latex": "\\frac{\\mathrm{J}}{\\mathrm{mol}}"
                     },
                     1000.0,
                     1000.0,
@@ -2337,9 +175,9 @@
                     7,
                     "flow_mol_comp N2",
                     {
+                        "raw": "mol/s",
                         "html": "mol/s",
-                        "latex": "\\frac{\\mathrm{mol}}{\\mathrm{s}}",
-                        "raw": "mol/s"
+                        "latex": "\\frac{\\mathrm{mol}}{\\mathrm{s}}"
                     },
                     "-",
                     "-",
@@ -2357,9 +195,9 @@
                     8,
                     "flow_mol_comp O2",
                     {
+                        "raw": "mol/s",
                         "html": "mol/s",
-                        "latex": "\\frac{\\mathrm{mol}}{\\mathrm{s}}",
-                        "raw": "mol/s"
+                        "latex": "\\frac{\\mathrm{mol}}{\\mathrm{s}}"
                     },
                     "-",
                     "-",
@@ -2377,9 +215,9 @@
                     9,
                     "flow_mol_comp NO",
                     {
+                        "raw": "mol/s",
                         "html": "mol/s",
-                        "latex": "\\frac{\\mathrm{mol}}{\\mathrm{s}}",
-                        "raw": "mol/s"
+                        "latex": "\\frac{\\mathrm{mol}}{\\mathrm{s}}"
                     },
                     "-",
                     "-",
@@ -2397,9 +235,9 @@
                     10,
                     "flow_mol_comp CO2",
                     {
+                        "raw": "mol/s",
                         "html": "mol/s",
-                        "latex": "\\frac{\\mathrm{mol}}{\\mathrm{s}}",
-                        "raw": "mol/s"
+                        "latex": "\\frac{\\mathrm{mol}}{\\mathrm{s}}"
                     },
                     "-",
                     "-",
@@ -2417,9 +255,9 @@
                     11,
                     "flow_mol_comp H2O",
                     {
+                        "raw": "mol/s",
                         "html": "mol/s",
-                        "latex": "\\frac{\\mathrm{mol}}{\\mathrm{s}}",
-                        "raw": "mol/s"
+                        "latex": "\\frac{\\mathrm{mol}}{\\mathrm{s}}"
                     },
                     "-",
                     "-",
@@ -2437,9 +275,9 @@
                     12,
                     "flow_mol_comp SO2",
                     {
+                        "raw": "mol/s",
                         "html": "mol/s",
-                        "latex": "\\frac{\\mathrm{mol}}{\\mathrm{s}}",
-                        "raw": "mol/s"
+                        "latex": "\\frac{\\mathrm{mol}}{\\mathrm{s}}"
                     },
                     "-",
                     "-",
@@ -2457,9 +295,9 @@
                     13,
                     "temperature",
                     {
+                        "raw": "K",
                         "html": "K",
-                        "latex": "\\mathrm{K}",
-                        "raw": "K"
+                        "latex": "\\mathrm{K}"
                     },
                     "-",
                     "-",
@@ -2477,9 +315,9 @@
                     14,
                     "pressure",
                     {
+                        "raw": "Pa",
                         "html": "Pa",
-                        "latex": "\\mathrm{Pa}",
-                        "raw": "Pa"
+                        "latex": "\\mathrm{Pa}"
                     },
                     "-",
                     "-",
@@ -2493,574 +331,2630 @@
                     101325.0,
                     101325.0
                 ]
-            ],
-            "index": [
-                0,
-                1,
-                2,
-                3,
-                4,
-                5,
-                6,
-                7,
-                8,
-                9,
-                10,
-                11,
-                12,
-                13,
-                14
             ]
         },
+        "id": "boiler",
         "unit_models": {
-            "ATMP1": {
+            "ECON": {
+                "type": "boiler_heat_exchanger",
+                "image": "/images/icons/default.svg",
+                "performance_contents": {},
+                "stream_contents": {}
+            },
+            "PrSH": {
+                "type": "boiler_heat_exchanger",
+                "image": "/images/icons/default.svg",
+                "performance_contents": {},
+                "stream_contents": {}
+            },
+            "FSH": {
+                "type": "boiler_heat_exchanger",
+                "image": "/images/icons/default.svg",
+                "performance_contents": {},
+                "stream_contents": {}
+            },
+            "RH": {
+                "type": "boiler_heat_exchanger",
+                "image": "/images/icons/default.svg",
+                "performance_contents": {},
+                "stream_contents": {}
+            },
+            "PlSH": {
+                "type": "heater",
+                "image": "/images/icons/heater_2.svg",
+                "performance_contents": {
+                    "0": {
+                        "Variable": "Heat Duty",
+                        "Value": 0.0
+                    }
+                },
+                "stream_contents": {
+                    "0": {
+                        "Variable": "Molar Flow (mol/s)",
+                        "Inlet": 1.0,
+                        "Outlet": 1.0
+                    },
+                    "1": {
+                        "Variable": "Mass Flow (kg/s)",
+                        "Inlet": 0.01802,
+                        "Outlet": 0.01802
+                    },
+                    "2": {
+                        "Variable": "T (K)",
+                        "Inlet": 286.34379,
+                        "Outlet": 286.34379
+                    },
+                    "3": {
+                        "Variable": "P (Pa)",
+                        "Inlet": 100000.0,
+                        "Outlet": 100000.0
+                    },
+                    "4": {
+                        "Variable": "Vapor Fraction",
+                        "Inlet": 0.0,
+                        "Outlet": 0.0
+                    },
+                    "5": {
+                        "Variable": "Molar Enthalpy (J/mol) Vap",
+                        "Inlet": 2168.59605,
+                        "Outlet": 2168.59605
+                    },
+                    "6": {
+                        "Variable": "Molar Enthalpy (J/mol) Liq",
+                        "Inlet": 1000.0,
+                        "Outlet": 1000.0
+                    }
+                }
+            },
+            "Water_wall": {
+                "type": "heater",
+                "image": "/images/icons/heater_2.svg",
+                "performance_contents": {
+                    "0": {
+                        "Variable": "Heat Duty",
+                        "Value": 0.0
+                    }
+                },
+                "stream_contents": {
+                    "0": {
+                        "Variable": "Molar Flow (mol/s)",
+                        "Inlet": 1.0,
+                        "Outlet": 1.0
+                    },
+                    "1": {
+                        "Variable": "Mass Flow (kg/s)",
+                        "Inlet": 0.01802,
+                        "Outlet": 0.01802
+                    },
+                    "2": {
+                        "Variable": "T (K)",
+                        "Inlet": 286.34379,
+                        "Outlet": 286.34379
+                    },
+                    "3": {
+                        "Variable": "P (Pa)",
+                        "Inlet": 100000.0,
+                        "Outlet": 100000.0
+                    },
+                    "4": {
+                        "Variable": "Vapor Fraction",
+                        "Inlet": 0.0,
+                        "Outlet": 0.0
+                    },
+                    "5": {
+                        "Variable": "Molar Enthalpy (J/mol) Vap",
+                        "Inlet": 2168.59605,
+                        "Outlet": 2168.59605
+                    },
+                    "6": {
+                        "Variable": "Molar Enthalpy (J/mol) Liq",
+                        "Inlet": 1000.0,
+                        "Outlet": 1000.0
+                    }
+                }
+            },
+            "Spl1": {
+                "type": "separator",
+                "image": "/images/icons/splitter.svg",
+                "performance_contents": {
+                    "0": {
+                        "Variable": "Split Fraction [('outlet_2',)]",
+                        "Value": 0.5
+                    }
+                },
+                "stream_contents": {
+                    "0": {
+                        "Variable": "flow_mol_comp CO2",
+                        "Inlet": 1.0
+                    },
+                    "1": {
+                        "Variable": "flow_mol_comp H2O",
+                        "Inlet": 1.0
+                    },
+                    "2": {
+                        "Variable": "flow_mol_comp N2",
+                        "Inlet": 1.0
+                    },
+                    "3": {
+                        "Variable": "flow_mol_comp NO",
+                        "Inlet": 1.0
+                    },
+                    "4": {
+                        "Variable": "flow_mol_comp O2",
+                        "Inlet": 1.0
+                    },
+                    "5": {
+                        "Variable": "flow_mol_comp SO2",
+                        "Inlet": 1.0
+                    },
+                    "6": {
+                        "Variable": "pressure",
+                        "Inlet": 101325.0
+                    },
+                    "7": {
+                        "Variable": "temperature",
+                        "Inlet": 500.0
+                    }
+                }
+            },
+            "mix1": {
+                "type": "mixer",
                 "image": "/images/icons/mixer.svg",
                 "performance_contents": {},
                 "stream_contents": {
                     "0": {
-                        "Outlet": 1.0,
-                        "SprayWater": 1.0,
-                        "Steam": 1.0,
-                        "Variable": "Molar Flow (mol/s)"
+                        "Variable": "flow_mol_comp N2",
+                        "Reheat_out": 1.0,
+                        "PrSH_out": 1.0,
+                        "Outlet": 1.0
                     },
                     "1": {
-                        "Outlet": 0.01802,
-                        "SprayWater": 0.01802,
-                        "Steam": 0.01802,
-                        "Variable": "Mass Flow (kg/s)"
+                        "Variable": "flow_mol_comp O2",
+                        "Reheat_out": 1.0,
+                        "PrSH_out": 1.0,
+                        "Outlet": 1.0
                     },
                     "2": {
-                        "Outlet": 286.34379,
-                        "SprayWater": 286.34379,
-                        "Steam": 286.34379,
-                        "Variable": "T (K)"
+                        "Variable": "flow_mol_comp NO",
+                        "Reheat_out": 1.0,
+                        "PrSH_out": 1.0,
+                        "Outlet": 1.0
                     },
                     "3": {
-                        "Outlet": 100000.0,
-                        "SprayWater": 100000.0,
-                        "Steam": 100000.0,
-                        "Variable": "P (Pa)"
+                        "Variable": "flow_mol_comp CO2",
+                        "Reheat_out": 1.0,
+                        "PrSH_out": 1.0,
+                        "Outlet": 1.0
                     },
                     "4": {
-                        "Outlet": 0.0,
-                        "SprayWater": 0.0,
-                        "Steam": 0.0,
-                        "Variable": "Vapor Fraction"
+                        "Variable": "flow_mol_comp H2O",
+                        "Reheat_out": 1.0,
+                        "PrSH_out": 1.0,
+                        "Outlet": 1.0
                     },
                     "5": {
-                        "Outlet": 2168.59605,
-                        "SprayWater": 2168.59605,
-                        "Steam": 2168.59605,
-                        "Variable": "Molar Enthalpy (J/mol) Vap"
+                        "Variable": "flow_mol_comp SO2",
+                        "Reheat_out": 1.0,
+                        "PrSH_out": 1.0,
+                        "Outlet": 1.0
                     },
                     "6": {
-                        "Outlet": 1000.0,
-                        "SprayWater": 1000.0,
-                        "Steam": 1000.0,
-                        "Variable": "Molar Enthalpy (J/mol) Liq"
-                    }
-                },
-                "type": "mixer"
-            },
-            "ECON": {
-                "image": "/images/icons/default.svg",
-                "performance_contents": {},
-                "stream_contents": {},
-                "type": "boiler_heat_exchanger"
-            },
-            "FSH": {
-                "image": "/images/icons/default.svg",
-                "performance_contents": {},
-                "stream_contents": {},
-                "type": "boiler_heat_exchanger"
-            },
-            "PlSH": {
-                "image": "/images/icons/heater_2.svg",
-                "performance_contents": {
-                    "0": {
-                        "Value": 0.0,
-                        "Variable": "Heat Duty"
-                    }
-                },
-                "stream_contents": {
-                    "0": {
-                        "Inlet": 1.0,
-                        "Outlet": 1.0,
-                        "Variable": "Molar Flow (mol/s)"
-                    },
-                    "1": {
-                        "Inlet": 0.01802,
-                        "Outlet": 0.01802,
-                        "Variable": "Mass Flow (kg/s)"
-                    },
-                    "2": {
-                        "Inlet": 286.34379,
-                        "Outlet": 286.34379,
-                        "Variable": "T (K)"
-                    },
-                    "3": {
-                        "Inlet": 100000.0,
-                        "Outlet": 100000.0,
-                        "Variable": "P (Pa)"
-                    },
-                    "4": {
-                        "Inlet": 0.0,
-                        "Outlet": 0.0,
-                        "Variable": "Vapor Fraction"
-                    },
-                    "5": {
-                        "Inlet": 2168.59605,
-                        "Outlet": 2168.59605,
-                        "Variable": "Molar Enthalpy (J/mol) Vap"
-                    },
-                    "6": {
-                        "Inlet": 1000.0,
-                        "Outlet": 1000.0,
-                        "Variable": "Molar Enthalpy (J/mol) Liq"
-                    }
-                },
-                "type": "heater"
-            },
-            "PrSH": {
-                "image": "/images/icons/default.svg",
-                "performance_contents": {},
-                "stream_contents": {},
-                "type": "boiler_heat_exchanger"
-            },
-            "RH": {
-                "image": "/images/icons/default.svg",
-                "performance_contents": {},
-                "stream_contents": {},
-                "type": "boiler_heat_exchanger"
-            },
-            "Spl1": {
-                "image": "/images/icons/splitter.svg",
-                "performance_contents": {
-                    "0": {
-                        "Value": 0.5,
-                        "Variable": "Split Fraction [('outlet_2',)]"
-                    }
-                },
-                "stream_contents": {
-                    "0": {
-                        "Inlet": 1.0,
-                        "Variable": "flow_mol_comp CO2"
-                    },
-                    "1": {
-                        "Inlet": 1.0,
-                        "Variable": "flow_mol_comp H2O"
-                    },
-                    "2": {
-                        "Inlet": 1.0,
-                        "Variable": "flow_mol_comp N2"
-                    },
-                    "3": {
-                        "Inlet": 1.0,
-                        "Variable": "flow_mol_comp NO"
-                    },
-                    "4": {
-                        "Inlet": 1.0,
-                        "Variable": "flow_mol_comp O2"
-                    },
-                    "5": {
-                        "Inlet": 1.0,
-                        "Variable": "flow_mol_comp SO2"
-                    },
-                    "6": {
-                        "Inlet": 101325.0,
-                        "Variable": "pressure"
+                        "Variable": "temperature",
+                        "Reheat_out": 500.0,
+                        "PrSH_out": 500.0,
+                        "Outlet": 500.0
                     },
                     "7": {
-                        "Inlet": 500.0,
-                        "Variable": "temperature"
-                    }
-                },
-                "type": "separator"
-            },
-            "Water_wall": {
-                "image": "/images/icons/heater_2.svg",
-                "performance_contents": {
-                    "0": {
-                        "Value": 0.0,
-                        "Variable": "Heat Duty"
-                    }
-                },
-                "stream_contents": {
-                    "0": {
-                        "Inlet": 1.0,
-                        "Outlet": 1.0,
-                        "Variable": "Molar Flow (mol/s)"
-                    },
-                    "1": {
-                        "Inlet": 0.01802,
-                        "Outlet": 0.01802,
-                        "Variable": "Mass Flow (kg/s)"
-                    },
-                    "2": {
-                        "Inlet": 286.34379,
-                        "Outlet": 286.34379,
-                        "Variable": "T (K)"
-                    },
-                    "3": {
-                        "Inlet": 100000.0,
-                        "Outlet": 100000.0,
-                        "Variable": "P (Pa)"
-                    },
-                    "4": {
-                        "Inlet": 0.0,
-                        "Outlet": 0.0,
-                        "Variable": "Vapor Fraction"
-                    },
-                    "5": {
-                        "Inlet": 2168.59605,
-                        "Outlet": 2168.59605,
-                        "Variable": "Molar Enthalpy (J/mol) Vap"
-                    },
-                    "6": {
-                        "Inlet": 1000.0,
-                        "Outlet": 1000.0,
-                        "Variable": "Molar Enthalpy (J/mol) Liq"
-                    }
-                },
-                "type": "heater"
-            },
-            "mix1": {
+                        "Variable": "pressure",
+                        "Reheat_out": 101325.0,
+                        "PrSH_out": 101325.0,
+                        "Outlet": 101325.0
+                    }
+                }
+            },
+            "ATMP1": {
+                "type": "mixer",
                 "image": "/images/icons/mixer.svg",
                 "performance_contents": {},
                 "stream_contents": {
                     "0": {
-                        "Outlet": 1.0,
-                        "PrSH_out": 1.0,
-                        "Reheat_out": 1.0,
-                        "Variable": "flow_mol_comp N2"
+                        "Variable": "Molar Flow (mol/s)",
+                        "Steam": 1.0,
+                        "SprayWater": 1.0,
+                        "Outlet": 1.0
                     },
                     "1": {
-                        "Outlet": 1.0,
-                        "PrSH_out": 1.0,
-                        "Reheat_out": 1.0,
-                        "Variable": "flow_mol_comp O2"
+                        "Variable": "Mass Flow (kg/s)",
+                        "Steam": 0.01802,
+                        "SprayWater": 0.01802,
+                        "Outlet": 0.01802
                     },
                     "2": {
-                        "Outlet": 1.0,
-                        "PrSH_out": 1.0,
-                        "Reheat_out": 1.0,
-                        "Variable": "flow_mol_comp NO"
+                        "Variable": "T (K)",
+                        "Steam": 286.34379,
+                        "SprayWater": 286.34379,
+                        "Outlet": 286.34379
                     },
                     "3": {
-                        "Outlet": 1.0,
-                        "PrSH_out": 1.0,
-                        "Reheat_out": 1.0,
-                        "Variable": "flow_mol_comp CO2"
+                        "Variable": "P (Pa)",
+                        "Steam": 100000.0,
+                        "SprayWater": 100000.0,
+                        "Outlet": 100000.0
                     },
                     "4": {
-                        "Outlet": 1.0,
-                        "PrSH_out": 1.0,
-                        "Reheat_out": 1.0,
-                        "Variable": "flow_mol_comp H2O"
+                        "Variable": "Vapor Fraction",
+                        "Steam": 0.0,
+                        "SprayWater": 0.0,
+                        "Outlet": 0.0
                     },
                     "5": {
-                        "Outlet": 1.0,
-                        "PrSH_out": 1.0,
-                        "Reheat_out": 1.0,
-                        "Variable": "flow_mol_comp SO2"
+                        "Variable": "Molar Enthalpy (J/mol) Vap",
+                        "Steam": 2168.59605,
+                        "SprayWater": 2168.59605,
+                        "Outlet": 2168.59605
                     },
                     "6": {
-                        "Outlet": 500.0,
-                        "PrSH_out": 500.0,
-                        "Reheat_out": 500.0,
-                        "Variable": "temperature"
-                    },
-                    "7": {
-                        "Outlet": 101325.0,
-                        "PrSH_out": 101325.0,
-                        "Reheat_out": 101325.0,
-                        "Variable": "pressure"
-                    }
-                },
-                "type": "mixer"
+                        "Variable": "Molar Enthalpy (J/mol) Liq",
+                        "Steam": 1000.0,
+                        "SprayWater": 1000.0,
+                        "Outlet": 1000.0
+                    }
+                }
             },
             "outlet_1": {
-                "image": "/images/icons/product.svg",
-                "type": "product"
+                "type": "product",
+                "image": "/images/icons/product.svg"
             },
             "side_1_inlet_1": {
-                "image": "/images/icons/feed.svg",
-                "type": "feed"
+                "type": "feed",
+                "image": "/images/icons/feed.svg"
+            },
+            "side_2_outlet_1": {
+                "type": "product",
+                "image": "/images/icons/product.svg"
+            },
+            "side_2_inlet_1": {
+                "type": "feed",
+                "image": "/images/icons/feed.svg"
             },
             "side_1_inlet_2": {
-                "image": "/images/icons/feed.svg",
-                "type": "feed"
+                "type": "feed",
+                "image": "/images/icons/feed.svg"
             },
             "side_1_outlet_1": {
-                "image": "/images/icons/product.svg",
-                "type": "product"
-            },
-            "side_2_inlet_1": {
-                "image": "/images/icons/feed.svg",
-                "type": "feed"
-            },
-            "side_2_outlet_1": {
-                "image": "/images/icons/product.svg",
-                "type": "product"
+                "type": "product",
+                "image": "/images/icons/product.svg"
+            }
+        },
+        "arcs": {
+            "econ2ww": {
+                "source": "ECON",
+                "dest": "Water_wall",
+                "label": "Molar flow (mol/s) 1\nMass flow (kg/s) 0.01802\nT (k) 286.34379\nP (pa) 100000.0\nVapor fraction 0.0\nMolar enthalpy (j/mol) Vap 2168.59605\nMolar enthalpy (j/mol) Liq 1000."
+            },
+            "ww2prsh": {
+                "source": "Water_wall",
+                "dest": "PrSH",
+                "label": "Molar flow (mol/s) 1\nMass flow (kg/s) 0.01802\nT (k) 286.34379\nP (pa) 100000.0\nVapor fraction 0.0\nMolar enthalpy (j/mol) Vap 2168.59605\nMolar enthalpy (j/mol) Liq 1000."
+            },
+            "prsh2plsh": {
+                "source": "PrSH",
+                "dest": "PlSH",
+                "label": "Molar flow (mol/s) 1\nMass flow (kg/s) 0.01802\nT (k) 286.34379\nP (pa) 100000.0\nVapor fraction 0.0\nMolar enthalpy (j/mol) Vap 2168.59605\nMolar enthalpy (j/mol) Liq 1000."
+            },
+            "plsh2fsh": {
+                "source": "PlSH",
+                "dest": "FSH",
+                "label": "Molar flow (mol/s) 1\nMass flow (kg/s) 0.01802\nT (k) 286.34379\nP (pa) 100000.0\nVapor fraction 0.0\nMolar enthalpy (j/mol) Vap 2168.59605\nMolar enthalpy (j/mol) Liq 1000."
+            },
+            "FSHtoATMP1": {
+                "source": "FSH",
+                "dest": "ATMP1",
+                "label": "Molar flow (mol/s) 1\nMass flow (kg/s) 0.01802\nT (k) 286.34379\nP (pa) 100000.0\nVapor fraction 0.0\nMolar enthalpy (j/mol) Vap 2168.59605\nMolar enthalpy (j/mol) Liq 1000."
+            },
+            "fg_fsh2_separator": {
+                "source": "FSH",
+                "dest": "Spl1",
+                "label": "Flow_mol_comp N2 1.0\nFlow_mol_comp O2 1.0\nFlow_mol_comp NO 1.0\nFlow_mol_comp CO2 1.0\nFlow_mol_comp H2O 1.0\nFlow_mol_comp SO2 1.0\nTemperature 500\nPressure 101325."
+            },
+            "fg_fsh2rh": {
+                "source": "Spl1",
+                "dest": "RH",
+                "label": "Flow_mol_comp N2 1.0\nFlow_mol_comp O2 1.0\nFlow_mol_comp NO 1.0\nFlow_mol_comp CO2 1.0\nFlow_mol_comp H2O 1.0\nFlow_mol_comp SO2 1.0\nTemperature 500\nPressure 101325."
+            },
+            "fg_fsh2PrSH": {
+                "source": "Spl1",
+                "dest": "PrSH",
+                "label": "Flow_mol_comp N2 1.0\nFlow_mol_comp O2 1.0\nFlow_mol_comp NO 1.0\nFlow_mol_comp CO2 1.0\nFlow_mol_comp H2O 1.0\nFlow_mol_comp SO2 1.0\nTemperature 500\nPressure 101325."
+            },
+            "fg_rhtomix": {
+                "source": "RH",
+                "dest": "mix1",
+                "label": "Flow_mol_comp N2 1.0\nFlow_mol_comp O2 1.0\nFlow_mol_comp NO 1.0\nFlow_mol_comp CO2 1.0\nFlow_mol_comp H2O 1.0\nFlow_mol_comp SO2 1.0\nTemperature 500\nPressure 101325."
+            },
+            "fg_prsh2mix": {
+                "source": "PrSH",
+                "dest": "mix1",
+                "label": "Flow_mol_comp N2 1.0\nFlow_mol_comp O2 1.0\nFlow_mol_comp NO 1.0\nFlow_mol_comp CO2 1.0\nFlow_mol_comp H2O 1.0\nFlow_mol_comp SO2 1.0\nTemperature 500\nPressure 101325."
+            },
+            "fg_mix2econ": {
+                "source": "mix1",
+                "dest": "ECON",
+                "label": "Flow_mol_comp N2 1.0\nFlow_mol_comp O2 1.0\nFlow_mol_comp NO 1.0\nFlow_mol_comp CO2 1.0\nFlow_mol_comp H2O 1.0\nFlow_mol_comp SO2 1.0\nTemperature 500\nPressure 101325."
+            },
+            "s_outlet_1": {
+                "source": "ATMP1",
+                "dest": "outlet_1",
+                "label": "product info"
+            },
+            "s_side_1_inlet_1": {
+                "source": "side_1_inlet_1",
+                "dest": "ECON",
+                "label": "feed info"
+            },
+            "s_side_2_outlet_1": {
+                "source": "ECON",
+                "dest": "side_2_outlet_1",
+                "label": "product info"
+            },
+            "s_side_2_inlet_1": {
+                "source": "side_2_inlet_1",
+                "dest": "FSH",
+                "label": "feed info"
+            },
+            "s_side_1_inlet_2": {
+                "source": "side_1_inlet_2",
+                "dest": "RH",
+                "label": "feed info"
+            },
+            "s_side_1_outlet_1": {
+                "source": "RH",
+                "dest": "side_1_outlet_1",
+                "label": "product info"
             }
         }
     },
     "routing_config": {
-        "FSHtoATMP1": {
+        "econ2ww": {
+            "cell_index": 2,
             "cell_config": {
                 "gap": {
+                    "source": {
+                        "x": 30,
+                        "y": 0
+                    },
                     "destination": {
                         "x": -30,
                         "y": 0
-                    },
+                    }
+                }
+            }
+        },
+        "ww2prsh": {
+            "cell_index": 4,
+            "cell_config": {
+                "gap": {
                     "source": {
                         "x": 30,
                         "y": 0
-                    }
-                }
-            },
-            "cell_index": 10
-        },
-        "econ2ww": {
+                    },
+                    "destination": {
+                        "x": -30,
+                        "y": 0
+                    }
+                }
+            }
+        },
+        "prsh2plsh": {
+            "cell_index": 6,
             "cell_config": {
                 "gap": {
+                    "source": {
+                        "x": 30,
+                        "y": 0
+                    },
                     "destination": {
                         "x": -30,
                         "y": 0
-                    },
+                    }
+                }
+            }
+        },
+        "plsh2fsh": {
+            "cell_index": 8,
+            "cell_config": {
+                "gap": {
                     "source": {
                         "x": 30,
                         "y": 0
-                    }
-                }
-            },
-            "cell_index": 2
-        },
-        "fg_fsh2PrSH": {
+                    },
+                    "destination": {
+                        "x": -30,
+                        "y": 0
+                    }
+                }
+            }
+        },
+        "FSHtoATMP1": {
+            "cell_index": 10,
             "cell_config": {
                 "gap": {
+                    "source": {
+                        "x": 30,
+                        "y": 0
+                    },
                     "destination": {
                         "x": -30,
                         "y": 0
-                    },
+                    }
+                }
+            }
+        },
+        "fg_fsh2_separator": {
+            "cell_index": 12,
+            "cell_config": {
+                "gap": {
                     "source": {
                         "x": 30,
                         "y": 0
-                    }
-                }
-            },
-            "cell_index": 15
-        },
-        "fg_fsh2_separator": {
+                    },
+                    "destination": {
+                        "x": -30,
+                        "y": 0
+                    }
+                }
+            }
+        },
+        "fg_fsh2rh": {
+            "cell_index": 14,
             "cell_config": {
                 "gap": {
+                    "source": {
+                        "x": 30,
+                        "y": 0
+                    },
                     "destination": {
                         "x": -30,
                         "y": 0
-                    },
+                    }
+                }
+            }
+        },
+        "fg_fsh2PrSH": {
+            "cell_index": 15,
+            "cell_config": {
+                "gap": {
                     "source": {
                         "x": 30,
                         "y": 0
-                    }
-                }
-            },
-            "cell_index": 12
-        },
-        "fg_fsh2rh": {
+                    },
+                    "destination": {
+                        "x": -30,
+                        "y": 0
+                    }
+                }
+            }
+        },
+        "fg_rhtomix": {
+            "cell_index": 17,
             "cell_config": {
                 "gap": {
+                    "source": {
+                        "x": 30,
+                        "y": 0
+                    },
                     "destination": {
                         "x": -30,
                         "y": 0
-                    },
+                    }
+                }
+            }
+        },
+        "fg_prsh2mix": {
+            "cell_index": 18,
+            "cell_config": {
+                "gap": {
                     "source": {
                         "x": 30,
                         "y": 0
-                    }
-                }
-            },
-            "cell_index": 14
+                    },
+                    "destination": {
+                        "x": -30,
+                        "y": 0
+                    }
+                }
+            }
         },
         "fg_mix2econ": {
+            "cell_index": 19,
             "cell_config": {
                 "gap": {
+                    "source": {
+                        "x": 30,
+                        "y": 0
+                    },
                     "destination": {
                         "x": -30,
                         "y": 0
-                    },
+                    }
+                }
+            }
+        },
+        "s_outlet_1": {
+            "cell_index": 21,
+            "cell_config": {
+                "gap": {
                     "source": {
                         "x": 30,
                         "y": 0
-                    }
-                }
-            },
-            "cell_index": 19
-        },
-        "fg_prsh2mix": {
+                    },
+                    "destination": {
+                        "x": -30,
+                        "y": 0
+                    }
+                }
+            }
+        },
+        "s_side_1_inlet_1": {
+            "cell_index": 23,
             "cell_config": {
                 "gap": {
+                    "source": {
+                        "x": 30,
+                        "y": 0
+                    },
                     "destination": {
                         "x": -30,
                         "y": 0
-                    },
+                    }
+                }
+            }
+        },
+        "s_side_2_outlet_1": {
+            "cell_index": 25,
+            "cell_config": {
+                "gap": {
                     "source": {
                         "x": 30,
                         "y": 0
-                    }
-                }
-            },
-            "cell_index": 18
-        },
-        "fg_rhtomix": {
+                    },
+                    "destination": {
+                        "x": -30,
+                        "y": 0
+                    }
+                }
+            }
+        },
+        "s_side_2_inlet_1": {
+            "cell_index": 27,
             "cell_config": {
                 "gap": {
+                    "source": {
+                        "x": 30,
+                        "y": 0
+                    },
                     "destination": {
                         "x": -30,
                         "y": 0
-                    },
+                    }
+                }
+            }
+        },
+        "s_side_1_inlet_2": {
+            "cell_index": 29,
+            "cell_config": {
+                "gap": {
                     "source": {
                         "x": 30,
                         "y": 0
-                    }
-                }
-            },
-            "cell_index": 17
-        },
-        "plsh2fsh": {
+                    },
+                    "destination": {
+                        "x": -30,
+                        "y": 0
+                    }
+                }
+            }
+        },
+        "s_side_1_outlet_1": {
+            "cell_index": 31,
             "cell_config": {
                 "gap": {
+                    "source": {
+                        "x": 30,
+                        "y": 0
+                    },
                     "destination": {
                         "x": -30,
                         "y": 0
-                    },
-                    "source": {
-                        "x": 30,
-                        "y": 0
-                    }
-                }
-            },
-            "cell_index": 8
-        },
-        "prsh2plsh": {
-            "cell_config": {
-                "gap": {
-                    "destination": {
-                        "x": -30,
-                        "y": 0
-                    },
-                    "source": {
-                        "x": 30,
-                        "y": 0
-                    }
-                }
-            },
-            "cell_index": 6
-        },
-        "s_outlet_1": {
-            "cell_config": {
-                "gap": {
-                    "destination": {
-                        "x": -30,
-                        "y": 0
-                    },
-                    "source": {
-                        "x": 30,
-                        "y": 0
-                    }
-                }
-            },
-            "cell_index": 21
-        },
-        "s_side_1_inlet_1": {
-            "cell_config": {
-                "gap": {
-                    "destination": {
-                        "x": -30,
-                        "y": 0
-                    },
-                    "source": {
-                        "x": 30,
-                        "y": 0
-                    }
-                }
-            },
-            "cell_index": 23
-        },
-        "s_side_1_inlet_2": {
-            "cell_config": {
-                "gap": {
-                    "destination": {
-                        "x": -30,
-                        "y": 0
-                    },
-                    "source": {
-                        "x": 30,
-                        "y": 0
-                    }
-                }
-            },
-            "cell_index": 29
-        },
-        "s_side_1_outlet_1": {
-            "cell_config": {
-                "gap": {
-                    "destination": {
-                        "x": -30,
-                        "y": 0
-                    },
-                    "source": {
-                        "x": 30,
-                        "y": 0
-                    }
-                }
-            },
-            "cell_index": 31
-        },
-        "s_side_2_inlet_1": {
-            "cell_config": {
-                "gap": {
-                    "destination": {
-                        "x": -30,
-                        "y": 0
-                    },
-                    "source": {
-                        "x": 30,
-                        "y": 0
-                    }
-                }
-            },
-            "cell_index": 27
-        },
-        "s_side_2_outlet_1": {
-            "cell_config": {
-                "gap": {
-                    "destination": {
-                        "x": -30,
-                        "y": 0
-                    },
-                    "source": {
-                        "x": 30,
-                        "y": 0
-                    }
-                }
-            },
-            "cell_index": 25
-        },
-        "ww2prsh": {
-            "cell_config": {
-                "gap": {
-                    "destination": {
-                        "x": -30,
-                        "y": 0
-                    },
-                    "source": {
-                        "x": 30,
-                        "y": 0
-                    }
-                }
-            },
-            "cell_index": 4
+                    }
+                }
+            }
         }
-    }
-}
->>>>>>> 7406effa
+    },
+    "cells": [
+        {
+            "type": "standard.Image",
+            "position": {
+                "x": 10,
+                "y": 10
+            },
+            "size": {
+                "width": 50,
+                "height": 50
+            },
+            "angle": 0,
+            "id": "ECON",
+            "z": 1,
+            "ports": {
+                "groups": {
+                    "in": {
+                        "position": {
+                            "name": "left",
+                            "args": {
+                                "x": 2,
+                                "y": 0,
+                                "dx": 1,
+                                "dy": 1
+                            }
+                        },
+                        "attrs": {
+                            "rect": {
+                                "stroke": "#000000",
+                                "stroke-width": 0,
+                                "width": 0,
+                                "height": 0
+                            }
+                        },
+                        "markup": "<g><rect/></g>"
+                    },
+                    "out": {
+                        "position": {
+                            "name": "left",
+                            "args": {
+                                "x": 48,
+                                "y": 50,
+                                "dx": 1,
+                                "dy": 1
+                            }
+                        },
+                        "attrs": {
+                            "rect": {
+                                "stroke": "#000000",
+                                "stroke-width": 0,
+                                "width": 0,
+                                "height": 0
+                            }
+                        },
+                        "markup": "<g><rect/></g>"
+                    }
+                },
+                "items": [
+                    {
+                        "group": "out",
+                        "id": 0
+                    },
+                    {
+                        "group": "in",
+                        "id": 21
+                    },
+                    {
+                        "group": "in",
+                        "id": 25
+                    },
+                    {
+                        "group": "out",
+                        "id": 26
+                    }
+                ]
+            },
+            "attrs": {
+                "image": {
+                    "xlinkHref": "/images/icons/default.svg"
+                },
+                "label": {
+                    "text": "ECON"
+                },
+                "root": {
+                    "title": "boiler_heat_exchanger"
+                }
+            }
+        },
+        {
+            "type": "standard.Image",
+            "position": {
+                "x": 110,
+                "y": 110
+            },
+            "size": {
+                "width": 50,
+                "height": 50
+            },
+            "angle": 0,
+            "id": "Water_wall",
+            "z": 1,
+            "ports": {
+                "groups": {
+                    "in": {
+                        "position": {
+                            "name": "left",
+                            "args": {
+                                "x": 6,
+                                "y": 25,
+                                "dx": 1,
+                                "dy": 1
+                            }
+                        },
+                        "attrs": {
+                            "rect": {
+                                "stroke": "#000000",
+                                "stroke-width": 0,
+                                "width": 0,
+                                "height": 0
+                            }
+                        },
+                        "markup": "<g><rect/></g>"
+                    },
+                    "out": {
+                        "position": {
+                            "name": "left",
+                            "args": {
+                                "x": 43,
+                                "y": 25,
+                                "dx": 1,
+                                "dy": 1
+                            }
+                        },
+                        "attrs": {
+                            "rect": {
+                                "stroke": "#000000",
+                                "stroke-width": 0,
+                                "width": 0,
+                                "height": 0
+                            }
+                        },
+                        "markup": "<g><rect/></g>"
+                    }
+                },
+                "items": [
+                    {
+                        "group": "in",
+                        "id": 1
+                    },
+                    {
+                        "group": "out",
+                        "id": 2
+                    }
+                ]
+            },
+            "attrs": {
+                "image": {
+                    "xlinkHref": "/images/icons/heater_2.svg"
+                },
+                "label": {
+                    "text": "Water_wall"
+                },
+                "root": {
+                    "title": "heater"
+                }
+            }
+        },
+        {
+            "type": "standard.Link",
+            "source": {
+                "id": "ECON",
+                "port": 0
+            },
+            "target": {
+                "id": "Water_wall",
+                "port": 1
+            },
+            "router": {
+                "name": "manhattan",
+                "padding": 10
+            },
+            "connector": {
+                "name": "jumpover",
+                "attrs": {
+                    "line": {
+                        "stroke": "#5c9adb"
+                    }
+                }
+            },
+            "id": "econ2ww",
+            "labels": [
+                {
+                    "attrs": {
+                        "rect": {
+                            "fill": "#d7dce0",
+                            "stroke": "white",
+                            "stroke-width": 0,
+                            "fill-opacity": 0
+                        },
+                        "text": {
+                            "text": "Molar flow (mol/s) 1\nMass flow (kg/s) 0.01802\nT (k) 286.34379\nP (pa) 100000.0\nVapor fraction 0.0\nMolar enthalpy (j/mol) Vap 2168.59605\nMolar enthalpy (j/mol) Liq 1000.",
+                            "fill": "black",
+                            "text-anchor": "left",
+                            "display": "none"
+                        }
+                    },
+                    "position": {
+                        "distance": 0.66,
+                        "offset": -40
+                    }
+                },
+                {
+                    "attrs": {
+                        "text": {
+                            "text": "econ2ww"
+                        }
+                    }
+                }
+            ],
+            "z": 2
+        },
+        {
+            "type": "standard.Image",
+            "position": {
+                "x": 210,
+                "y": 210
+            },
+            "size": {
+                "width": 50,
+                "height": 50
+            },
+            "angle": 0,
+            "id": "PrSH",
+            "z": 1,
+            "ports": {
+                "groups": {
+                    "in": {
+                        "position": {
+                            "name": "left",
+                            "args": {
+                                "x": 2,
+                                "y": 0,
+                                "dx": 1,
+                                "dy": 1
+                            }
+                        },
+                        "attrs": {
+                            "rect": {
+                                "stroke": "#000000",
+                                "stroke-width": 0,
+                                "width": 0,
+                                "height": 0
+                            }
+                        },
+                        "markup": "<g><rect/></g>"
+                    },
+                    "out": {
+                        "position": {
+                            "name": "left",
+                            "args": {
+                                "x": 48,
+                                "y": 50,
+                                "dx": 1,
+                                "dy": 1
+                            }
+                        },
+                        "attrs": {
+                            "rect": {
+                                "stroke": "#000000",
+                                "stroke-width": 0,
+                                "width": 0,
+                                "height": 0
+                            }
+                        },
+                        "markup": "<g><rect/></g>"
+                    }
+                },
+                "items": [
+                    {
+                        "group": "in",
+                        "id": 3
+                    },
+                    {
+                        "group": "out",
+                        "id": 4
+                    },
+                    {
+                        "group": "in",
+                        "id": 15
+                    },
+                    {
+                        "group": "out",
+                        "id": 18
+                    }
+                ]
+            },
+            "attrs": {
+                "image": {
+                    "xlinkHref": "/images/icons/default.svg"
+                },
+                "label": {
+                    "text": "PrSH"
+                },
+                "root": {
+                    "title": "boiler_heat_exchanger"
+                }
+            }
+        },
+        {
+            "type": "standard.Link",
+            "source": {
+                "id": "Water_wall",
+                "port": 2
+            },
+            "target": {
+                "id": "PrSH",
+                "port": 3
+            },
+            "router": {
+                "name": "manhattan",
+                "padding": 10
+            },
+            "connector": {
+                "name": "jumpover",
+                "attrs": {
+                    "line": {
+                        "stroke": "#5c9adb"
+                    }
+                }
+            },
+            "id": "ww2prsh",
+            "labels": [
+                {
+                    "attrs": {
+                        "rect": {
+                            "fill": "#d7dce0",
+                            "stroke": "white",
+                            "stroke-width": 0,
+                            "fill-opacity": 0
+                        },
+                        "text": {
+                            "text": "Molar flow (mol/s) 1\nMass flow (kg/s) 0.01802\nT (k) 286.34379\nP (pa) 100000.0\nVapor fraction 0.0\nMolar enthalpy (j/mol) Vap 2168.59605\nMolar enthalpy (j/mol) Liq 1000.",
+                            "fill": "black",
+                            "text-anchor": "left",
+                            "display": "none"
+                        }
+                    },
+                    "position": {
+                        "distance": 0.66,
+                        "offset": -40
+                    }
+                },
+                {
+                    "attrs": {
+                        "text": {
+                            "text": "ww2prsh"
+                        }
+                    }
+                }
+            ],
+            "z": 2
+        },
+        {
+            "type": "standard.Image",
+            "position": {
+                "x": 310,
+                "y": 310
+            },
+            "size": {
+                "width": 50,
+                "height": 50
+            },
+            "angle": 0,
+            "id": "PlSH",
+            "z": 1,
+            "ports": {
+                "groups": {
+                    "in": {
+                        "position": {
+                            "name": "left",
+                            "args": {
+                                "x": 6,
+                                "y": 25,
+                                "dx": 1,
+                                "dy": 1
+                            }
+                        },
+                        "attrs": {
+                            "rect": {
+                                "stroke": "#000000",
+                                "stroke-width": 0,
+                                "width": 0,
+                                "height": 0
+                            }
+                        },
+                        "markup": "<g><rect/></g>"
+                    },
+                    "out": {
+                        "position": {
+                            "name": "left",
+                            "args": {
+                                "x": 43,
+                                "y": 25,
+                                "dx": 1,
+                                "dy": 1
+                            }
+                        },
+                        "attrs": {
+                            "rect": {
+                                "stroke": "#000000",
+                                "stroke-width": 0,
+                                "width": 0,
+                                "height": 0
+                            }
+                        },
+                        "markup": "<g><rect/></g>"
+                    }
+                },
+                "items": [
+                    {
+                        "group": "in",
+                        "id": 5
+                    },
+                    {
+                        "group": "out",
+                        "id": 6
+                    }
+                ]
+            },
+            "attrs": {
+                "image": {
+                    "xlinkHref": "/images/icons/heater_2.svg"
+                },
+                "label": {
+                    "text": "PlSH"
+                },
+                "root": {
+                    "title": "heater"
+                }
+            }
+        },
+        {
+            "type": "standard.Link",
+            "source": {
+                "id": "PrSH",
+                "port": 4
+            },
+            "target": {
+                "id": "PlSH",
+                "port": 5
+            },
+            "router": {
+                "name": "manhattan",
+                "padding": 10
+            },
+            "connector": {
+                "name": "jumpover",
+                "attrs": {
+                    "line": {
+                        "stroke": "#5c9adb"
+                    }
+                }
+            },
+            "id": "prsh2plsh",
+            "labels": [
+                {
+                    "attrs": {
+                        "rect": {
+                            "fill": "#d7dce0",
+                            "stroke": "white",
+                            "stroke-width": 0,
+                            "fill-opacity": 0
+                        },
+                        "text": {
+                            "text": "Molar flow (mol/s) 1\nMass flow (kg/s) 0.01802\nT (k) 286.34379\nP (pa) 100000.0\nVapor fraction 0.0\nMolar enthalpy (j/mol) Vap 2168.59605\nMolar enthalpy (j/mol) Liq 1000.",
+                            "fill": "black",
+                            "text-anchor": "left",
+                            "display": "none"
+                        }
+                    },
+                    "position": {
+                        "distance": 0.66,
+                        "offset": -40
+                    }
+                },
+                {
+                    "attrs": {
+                        "text": {
+                            "text": "prsh2plsh"
+                        }
+                    }
+                }
+            ],
+            "z": 2
+        },
+        {
+            "type": "standard.Image",
+            "position": {
+                "x": 410,
+                "y": 410
+            },
+            "size": {
+                "width": 50,
+                "height": 50
+            },
+            "angle": 0,
+            "id": "FSH",
+            "z": 1,
+            "ports": {
+                "groups": {
+                    "in": {
+                        "position": {
+                            "name": "left",
+                            "args": {
+                                "x": 2,
+                                "y": 0,
+                                "dx": 1,
+                                "dy": 1
+                            }
+                        },
+                        "attrs": {
+                            "rect": {
+                                "stroke": "#000000",
+                                "stroke-width": 0,
+                                "width": 0,
+                                "height": 0
+                            }
+                        },
+                        "markup": "<g><rect/></g>"
+                    },
+                    "out": {
+                        "position": {
+                            "name": "left",
+                            "args": {
+                                "x": 48,
+                                "y": 50,
+                                "dx": 1,
+                                "dy": 1
+                            }
+                        },
+                        "attrs": {
+                            "rect": {
+                                "stroke": "#000000",
+                                "stroke-width": 0,
+                                "width": 0,
+                                "height": 0
+                            }
+                        },
+                        "markup": "<g><rect/></g>"
+                    }
+                },
+                "items": [
+                    {
+                        "group": "in",
+                        "id": 7
+                    },
+                    {
+                        "group": "out",
+                        "id": 8
+                    },
+                    {
+                        "group": "out",
+                        "id": 10
+                    },
+                    {
+                        "group": "in",
+                        "id": 29
+                    }
+                ]
+            },
+            "attrs": {
+                "image": {
+                    "xlinkHref": "/images/icons/default.svg"
+                },
+                "label": {
+                    "text": "FSH"
+                },
+                "root": {
+                    "title": "boiler_heat_exchanger"
+                }
+            }
+        },
+        {
+            "type": "standard.Link",
+            "source": {
+                "id": "PlSH",
+                "port": 6
+            },
+            "target": {
+                "id": "FSH",
+                "port": 7
+            },
+            "router": {
+                "name": "manhattan",
+                "padding": 10
+            },
+            "connector": {
+                "name": "jumpover",
+                "attrs": {
+                    "line": {
+                        "stroke": "#5c9adb"
+                    }
+                }
+            },
+            "id": "plsh2fsh",
+            "labels": [
+                {
+                    "attrs": {
+                        "rect": {
+                            "fill": "#d7dce0",
+                            "stroke": "white",
+                            "stroke-width": 0,
+                            "fill-opacity": 0
+                        },
+                        "text": {
+                            "text": "Molar flow (mol/s) 1\nMass flow (kg/s) 0.01802\nT (k) 286.34379\nP (pa) 100000.0\nVapor fraction 0.0\nMolar enthalpy (j/mol) Vap 2168.59605\nMolar enthalpy (j/mol) Liq 1000.",
+                            "fill": "black",
+                            "text-anchor": "left",
+                            "display": "none"
+                        }
+                    },
+                    "position": {
+                        "distance": 0.66,
+                        "offset": -40
+                    }
+                },
+                {
+                    "attrs": {
+                        "text": {
+                            "text": "plsh2fsh"
+                        }
+                    }
+                }
+            ],
+            "z": 2
+        },
+        {
+            "type": "standard.Image",
+            "position": {
+                "x": 510,
+                "y": 510
+            },
+            "size": {
+                "width": 50,
+                "height": 50
+            },
+            "angle": 0,
+            "id": "ATMP1",
+            "z": 1,
+            "ports": {
+                "groups": {
+                    "in": {
+                        "position": {
+                            "name": "left",
+                            "args": {}
+                        },
+                        "attrs": {
+                            "rect": {
+                                "stroke": "#000000",
+                                "stroke-width": 0,
+                                "width": 0,
+                                "height": 0
+                            }
+                        },
+                        "markup": "<g><rect/></g>"
+                    },
+                    "out": {
+                        "position": {
+                            "name": "left",
+                            "args": {
+                                "x": 48,
+                                "y": 25,
+                                "dx": 1,
+                                "dy": 1
+                            }
+                        },
+                        "attrs": {
+                            "rect": {
+                                "stroke": "#000000",
+                                "stroke-width": 0,
+                                "width": 0,
+                                "height": 0
+                            }
+                        },
+                        "markup": "<g><rect/></g>"
+                    }
+                },
+                "items": [
+                    {
+                        "group": "in",
+                        "id": 9
+                    },
+                    {
+                        "group": "out",
+                        "id": 22
+                    }
+                ]
+            },
+            "attrs": {
+                "image": {
+                    "xlinkHref": "/images/icons/mixer.svg"
+                },
+                "label": {
+                    "text": "ATMP1"
+                },
+                "root": {
+                    "title": "mixer"
+                }
+            }
+        },
+        {
+            "type": "standard.Link",
+            "source": {
+                "id": "FSH",
+                "port": 8
+            },
+            "target": {
+                "id": "ATMP1",
+                "port": 9
+            },
+            "router": {
+                "name": "manhattan",
+                "padding": 10
+            },
+            "connector": {
+                "name": "jumpover",
+                "attrs": {
+                    "line": {
+                        "stroke": "#5c9adb"
+                    }
+                }
+            },
+            "id": "FSHtoATMP1",
+            "labels": [
+                {
+                    "attrs": {
+                        "rect": {
+                            "fill": "#d7dce0",
+                            "stroke": "white",
+                            "stroke-width": 0,
+                            "fill-opacity": 0
+                        },
+                        "text": {
+                            "text": "Molar flow (mol/s) 1\nMass flow (kg/s) 0.01802\nT (k) 286.34379\nP (pa) 100000.0\nVapor fraction 0.0\nMolar enthalpy (j/mol) Vap 2168.59605\nMolar enthalpy (j/mol) Liq 1000.",
+                            "fill": "black",
+                            "text-anchor": "left",
+                            "display": "none"
+                        }
+                    },
+                    "position": {
+                        "distance": 0.66,
+                        "offset": -40
+                    }
+                },
+                {
+                    "attrs": {
+                        "text": {
+                            "text": "FSHtoATMP1"
+                        }
+                    }
+                }
+            ],
+            "z": 2
+        },
+        {
+            "type": "standard.Image",
+            "position": {
+                "x": 610,
+                "y": 610
+            },
+            "size": {
+                "width": 50,
+                "height": 50
+            },
+            "angle": 0,
+            "id": "Spl1",
+            "z": 1,
+            "ports": {
+                "groups": {
+                    "in": {
+                        "position": {
+                            "name": "left",
+                            "args": {
+                                "x": 2,
+                                "y": 25,
+                                "dx": 1,
+                                "dy": 1
+                            }
+                        },
+                        "attrs": {
+                            "rect": {
+                                "stroke": "#000000",
+                                "stroke-width": 0,
+                                "width": 0,
+                                "height": 0
+                            }
+                        },
+                        "markup": "<g><rect/></g>"
+                    },
+                    "out": {
+                        "position": {
+                            "name": "right",
+                            "args": {}
+                        },
+                        "attrs": {
+                            "rect": {
+                                "stroke": "#000000",
+                                "stroke-width": 0,
+                                "width": 0,
+                                "height": 0
+                            }
+                        },
+                        "markup": "<g><rect/></g>"
+                    }
+                },
+                "items": [
+                    {
+                        "group": "in",
+                        "id": 11
+                    },
+                    {
+                        "group": "out",
+                        "id": 12
+                    },
+                    {
+                        "group": "out",
+                        "id": 14
+                    }
+                ]
+            },
+            "attrs": {
+                "image": {
+                    "xlinkHref": "/images/icons/splitter.svg"
+                },
+                "label": {
+                    "text": "Spl1"
+                },
+                "root": {
+                    "title": "separator"
+                }
+            }
+        },
+        {
+            "type": "standard.Link",
+            "source": {
+                "id": "FSH",
+                "port": 10
+            },
+            "target": {
+                "id": "Spl1",
+                "port": 11
+            },
+            "router": {
+                "name": "manhattan",
+                "padding": 10
+            },
+            "connector": {
+                "name": "jumpover",
+                "attrs": {
+                    "line": {
+                        "stroke": "#5c9adb"
+                    }
+                }
+            },
+            "id": "fg_fsh2_separator",
+            "labels": [
+                {
+                    "attrs": {
+                        "rect": {
+                            "fill": "#d7dce0",
+                            "stroke": "white",
+                            "stroke-width": 0,
+                            "fill-opacity": 0
+                        },
+                        "text": {
+                            "text": "Flow_mol_comp N2 1.0\nFlow_mol_comp O2 1.0\nFlow_mol_comp NO 1.0\nFlow_mol_comp CO2 1.0\nFlow_mol_comp H2O 1.0\nFlow_mol_comp SO2 1.0\nTemperature 500\nPressure 101325.",
+                            "fill": "black",
+                            "text-anchor": "left",
+                            "display": "none"
+                        }
+                    },
+                    "position": {
+                        "distance": 0.66,
+                        "offset": -40
+                    }
+                },
+                {
+                    "attrs": {
+                        "text": {
+                            "text": "fg_fsh2_separator"
+                        }
+                    }
+                }
+            ],
+            "z": 2
+        },
+        {
+            "type": "standard.Image",
+            "position": {
+                "x": 710,
+                "y": 710
+            },
+            "size": {
+                "width": 50,
+                "height": 50
+            },
+            "angle": 0,
+            "id": "RH",
+            "z": 1,
+            "ports": {
+                "groups": {
+                    "in": {
+                        "position": {
+                            "name": "left",
+                            "args": {
+                                "x": 2,
+                                "y": 0,
+                                "dx": 1,
+                                "dy": 1
+                            }
+                        },
+                        "attrs": {
+                            "rect": {
+                                "stroke": "#000000",
+                                "stroke-width": 0,
+                                "width": 0,
+                                "height": 0
+                            }
+                        },
+                        "markup": "<g><rect/></g>"
+                    },
+                    "out": {
+                        "position": {
+                            "name": "left",
+                            "args": {
+                                "x": 48,
+                                "y": 50,
+                                "dx": 1,
+                                "dy": 1
+                            }
+                        },
+                        "attrs": {
+                            "rect": {
+                                "stroke": "#000000",
+                                "stroke-width": 0,
+                                "width": 0,
+                                "height": 0
+                            }
+                        },
+                        "markup": "<g><rect/></g>"
+                    }
+                },
+                "items": [
+                    {
+                        "group": "in",
+                        "id": 13
+                    },
+                    {
+                        "group": "out",
+                        "id": 16
+                    },
+                    {
+                        "group": "in",
+                        "id": 31
+                    },
+                    {
+                        "group": "out",
+                        "id": 32
+                    }
+                ]
+            },
+            "attrs": {
+                "image": {
+                    "xlinkHref": "/images/icons/default.svg"
+                },
+                "label": {
+                    "text": "RH"
+                },
+                "root": {
+                    "title": "boiler_heat_exchanger"
+                }
+            }
+        },
+        {
+            "type": "standard.Link",
+            "source": {
+                "id": "Spl1",
+                "port": 12
+            },
+            "target": {
+                "id": "RH",
+                "port": 13
+            },
+            "router": {
+                "name": "manhattan",
+                "padding": 10
+            },
+            "connector": {
+                "name": "jumpover",
+                "attrs": {
+                    "line": {
+                        "stroke": "#5c9adb"
+                    }
+                }
+            },
+            "id": "fg_fsh2rh",
+            "labels": [
+                {
+                    "attrs": {
+                        "rect": {
+                            "fill": "#d7dce0",
+                            "stroke": "white",
+                            "stroke-width": 0,
+                            "fill-opacity": 0
+                        },
+                        "text": {
+                            "text": "Flow_mol_comp N2 1.0\nFlow_mol_comp O2 1.0\nFlow_mol_comp NO 1.0\nFlow_mol_comp CO2 1.0\nFlow_mol_comp H2O 1.0\nFlow_mol_comp SO2 1.0\nTemperature 500\nPressure 101325.",
+                            "fill": "black",
+                            "text-anchor": "left",
+                            "display": "none"
+                        }
+                    },
+                    "position": {
+                        "distance": 0.66,
+                        "offset": -40
+                    }
+                },
+                {
+                    "attrs": {
+                        "text": {
+                            "text": "fg_fsh2rh"
+                        }
+                    }
+                }
+            ],
+            "z": 2
+        },
+        {
+            "type": "standard.Link",
+            "source": {
+                "id": "Spl1",
+                "port": 14
+            },
+            "target": {
+                "id": "PrSH",
+                "port": 15
+            },
+            "router": {
+                "name": "manhattan",
+                "padding": 10
+            },
+            "connector": {
+                "name": "jumpover",
+                "attrs": {
+                    "line": {
+                        "stroke": "#5c9adb"
+                    }
+                }
+            },
+            "id": "fg_fsh2PrSH",
+            "labels": [
+                {
+                    "attrs": {
+                        "rect": {
+                            "fill": "#d7dce0",
+                            "stroke": "white",
+                            "stroke-width": 0,
+                            "fill-opacity": 0
+                        },
+                        "text": {
+                            "text": "Flow_mol_comp N2 1.0\nFlow_mol_comp O2 1.0\nFlow_mol_comp NO 1.0\nFlow_mol_comp CO2 1.0\nFlow_mol_comp H2O 1.0\nFlow_mol_comp SO2 1.0\nTemperature 500\nPressure 101325.",
+                            "fill": "black",
+                            "text-anchor": "left",
+                            "display": "none"
+                        }
+                    },
+                    "position": {
+                        "distance": 0.66,
+                        "offset": -40
+                    }
+                },
+                {
+                    "attrs": {
+                        "text": {
+                            "text": "fg_fsh2PrSH"
+                        }
+                    }
+                }
+            ],
+            "z": 2
+        },
+        {
+            "type": "standard.Image",
+            "position": {
+                "x": 100,
+                "y": 10
+            },
+            "size": {
+                "width": 50,
+                "height": 50
+            },
+            "angle": 0,
+            "id": "mix1",
+            "z": 1,
+            "ports": {
+                "groups": {
+                    "in": {
+                        "position": {
+                            "name": "left",
+                            "args": {}
+                        },
+                        "attrs": {
+                            "rect": {
+                                "stroke": "#000000",
+                                "stroke-width": 0,
+                                "width": 0,
+                                "height": 0
+                            }
+                        },
+                        "markup": "<g><rect/></g>"
+                    },
+                    "out": {
+                        "position": {
+                            "name": "left",
+                            "args": {
+                                "x": 48,
+                                "y": 25,
+                                "dx": 1,
+                                "dy": 1
+                            }
+                        },
+                        "attrs": {
+                            "rect": {
+                                "stroke": "#000000",
+                                "stroke-width": 0,
+                                "width": 0,
+                                "height": 0
+                            }
+                        },
+                        "markup": "<g><rect/></g>"
+                    }
+                },
+                "items": [
+                    {
+                        "group": "in",
+                        "id": 17
+                    },
+                    {
+                        "group": "in",
+                        "id": 19
+                    },
+                    {
+                        "group": "out",
+                        "id": 20
+                    }
+                ]
+            },
+            "attrs": {
+                "image": {
+                    "xlinkHref": "/images/icons/mixer.svg"
+                },
+                "label": {
+                    "text": "mix1"
+                },
+                "root": {
+                    "title": "mixer"
+                }
+            }
+        },
+        {
+            "type": "standard.Link",
+            "source": {
+                "id": "RH",
+                "port": 16
+            },
+            "target": {
+                "id": "mix1",
+                "port": 17
+            },
+            "router": {
+                "name": "manhattan",
+                "padding": 10
+            },
+            "connector": {
+                "name": "jumpover",
+                "attrs": {
+                    "line": {
+                        "stroke": "#5c9adb"
+                    }
+                }
+            },
+            "id": "fg_rhtomix",
+            "labels": [
+                {
+                    "attrs": {
+                        "rect": {
+                            "fill": "#d7dce0",
+                            "stroke": "white",
+                            "stroke-width": 0,
+                            "fill-opacity": 0
+                        },
+                        "text": {
+                            "text": "Flow_mol_comp N2 1.0\nFlow_mol_comp O2 1.0\nFlow_mol_comp NO 1.0\nFlow_mol_comp CO2 1.0\nFlow_mol_comp H2O 1.0\nFlow_mol_comp SO2 1.0\nTemperature 500\nPressure 101325.",
+                            "fill": "black",
+                            "text-anchor": "left",
+                            "display": "none"
+                        }
+                    },
+                    "position": {
+                        "distance": 0.66,
+                        "offset": -40
+                    }
+                },
+                {
+                    "attrs": {
+                        "text": {
+                            "text": "fg_rhtomix"
+                        }
+                    }
+                }
+            ],
+            "z": 2
+        },
+        {
+            "type": "standard.Link",
+            "source": {
+                "id": "PrSH",
+                "port": 18
+            },
+            "target": {
+                "id": "mix1",
+                "port": 19
+            },
+            "router": {
+                "name": "manhattan",
+                "padding": 10
+            },
+            "connector": {
+                "name": "jumpover",
+                "attrs": {
+                    "line": {
+                        "stroke": "#5c9adb"
+                    }
+                }
+            },
+            "id": "fg_prsh2mix",
+            "labels": [
+                {
+                    "attrs": {
+                        "rect": {
+                            "fill": "#d7dce0",
+                            "stroke": "white",
+                            "stroke-width": 0,
+                            "fill-opacity": 0
+                        },
+                        "text": {
+                            "text": "Flow_mol_comp N2 1.0\nFlow_mol_comp O2 1.0\nFlow_mol_comp NO 1.0\nFlow_mol_comp CO2 1.0\nFlow_mol_comp H2O 1.0\nFlow_mol_comp SO2 1.0\nTemperature 500\nPressure 101325.",
+                            "fill": "black",
+                            "text-anchor": "left",
+                            "display": "none"
+                        }
+                    },
+                    "position": {
+                        "distance": 0.66,
+                        "offset": -40
+                    }
+                },
+                {
+                    "attrs": {
+                        "text": {
+                            "text": "fg_prsh2mix"
+                        }
+                    }
+                }
+            ],
+            "z": 2
+        },
+        {
+            "type": "standard.Link",
+            "source": {
+                "id": "mix1",
+                "port": 20
+            },
+            "target": {
+                "id": "ECON",
+                "port": 21
+            },
+            "router": {
+                "name": "manhattan",
+                "padding": 10
+            },
+            "connector": {
+                "name": "jumpover",
+                "attrs": {
+                    "line": {
+                        "stroke": "#5c9adb"
+                    }
+                }
+            },
+            "id": "fg_mix2econ",
+            "labels": [
+                {
+                    "attrs": {
+                        "rect": {
+                            "fill": "#d7dce0",
+                            "stroke": "white",
+                            "stroke-width": 0,
+                            "fill-opacity": 0
+                        },
+                        "text": {
+                            "text": "Flow_mol_comp N2 1.0\nFlow_mol_comp O2 1.0\nFlow_mol_comp NO 1.0\nFlow_mol_comp CO2 1.0\nFlow_mol_comp H2O 1.0\nFlow_mol_comp SO2 1.0\nTemperature 500\nPressure 101325.",
+                            "fill": "black",
+                            "text-anchor": "left",
+                            "display": "none"
+                        }
+                    },
+                    "position": {
+                        "distance": 0.66,
+                        "offset": -40
+                    }
+                },
+                {
+                    "attrs": {
+                        "text": {
+                            "text": "fg_mix2econ"
+                        }
+                    }
+                }
+            ],
+            "z": 2
+        },
+        {
+            "type": "standard.Image",
+            "position": {
+                "x": 200,
+                "y": 110
+            },
+            "size": {
+                "width": 50,
+                "height": 50
+            },
+            "angle": 0,
+            "id": "outlet_1",
+            "z": 1,
+            "ports": {
+                "groups": {
+                    "in": {
+                        "position": {
+                            "name": "left",
+                            "args": {
+                                "x": 2,
+                                "y": 25,
+                                "dx": 1,
+                                "dy": 1
+                            }
+                        },
+                        "attrs": {
+                            "rect": {
+                                "stroke": "#000000",
+                                "stroke-width": 0,
+                                "width": 0,
+                                "height": 0
+                            }
+                        },
+                        "markup": "<g><rect/></g>"
+                    }
+                },
+                "items": [
+                    {
+                        "group": "in",
+                        "id": 23
+                    }
+                ]
+            },
+            "attrs": {
+                "image": {
+                    "xlinkHref": "/images/icons/product.svg"
+                },
+                "label": {
+                    "text": "outlet_1"
+                },
+                "root": {
+                    "title": "product"
+                }
+            }
+        },
+        {
+            "type": "standard.Link",
+            "source": {
+                "id": "ATMP1",
+                "port": 22
+            },
+            "target": {
+                "id": "outlet_1",
+                "port": 23
+            },
+            "router": {
+                "name": "manhattan",
+                "padding": 10
+            },
+            "connector": {
+                "name": "jumpover",
+                "attrs": {
+                    "line": {
+                        "stroke": "#5c9adb"
+                    }
+                }
+            },
+            "id": "s_outlet_1",
+            "labels": [
+                {
+                    "attrs": {
+                        "rect": {
+                            "fill": "#d7dce0",
+                            "stroke": "white",
+                            "stroke-width": 0,
+                            "fill-opacity": 0
+                        },
+                        "text": {
+                            "text": "product info",
+                            "fill": "black",
+                            "text-anchor": "left",
+                            "display": "none"
+                        }
+                    },
+                    "position": {
+                        "distance": 0.66,
+                        "offset": -40
+                    }
+                },
+                {
+                    "attrs": {
+                        "text": {
+                            "text": "s_outlet_1"
+                        }
+                    }
+                }
+            ],
+            "z": 2
+        },
+        {
+            "type": "standard.Image",
+            "position": {
+                "x": 300,
+                "y": 210
+            },
+            "size": {
+                "width": 50,
+                "height": 50
+            },
+            "angle": 0,
+            "id": "side_1_inlet_1",
+            "z": 1,
+            "ports": {
+                "groups": {
+                    "out": {
+                        "position": {
+                            "name": "left",
+                            "args": {
+                                "x": 48,
+                                "y": 25,
+                                "dx": 1,
+                                "dy": 1
+                            }
+                        },
+                        "attrs": {
+                            "rect": {
+                                "stroke": "#000000",
+                                "stroke-width": 0,
+                                "width": 0,
+                                "height": 0
+                            }
+                        },
+                        "markup": "<g><rect/></g>"
+                    }
+                },
+                "items": [
+                    {
+                        "group": "out",
+                        "id": 24
+                    }
+                ]
+            },
+            "attrs": {
+                "image": {
+                    "xlinkHref": "/images/icons/feed.svg"
+                },
+                "label": {
+                    "text": "side_1_inlet_1"
+                },
+                "root": {
+                    "title": "feed"
+                }
+            }
+        },
+        {
+            "type": "standard.Link",
+            "source": {
+                "id": "side_1_inlet_1",
+                "port": 24
+            },
+            "target": {
+                "id": "ECON",
+                "port": 25
+            },
+            "router": {
+                "name": "manhattan",
+                "padding": 10
+            },
+            "connector": {
+                "name": "jumpover",
+                "attrs": {
+                    "line": {
+                        "stroke": "#5c9adb"
+                    }
+                }
+            },
+            "id": "s_side_1_inlet_1",
+            "labels": [
+                {
+                    "attrs": {
+                        "rect": {
+                            "fill": "#d7dce0",
+                            "stroke": "white",
+                            "stroke-width": 0,
+                            "fill-opacity": 0
+                        },
+                        "text": {
+                            "text": "feed info",
+                            "fill": "black",
+                            "text-anchor": "left",
+                            "display": "none"
+                        }
+                    },
+                    "position": {
+                        "distance": 0.66,
+                        "offset": -40
+                    }
+                },
+                {
+                    "attrs": {
+                        "text": {
+                            "text": "s_side_1_inlet_1"
+                        }
+                    }
+                }
+            ],
+            "z": 2
+        },
+        {
+            "type": "standard.Image",
+            "position": {
+                "x": 400,
+                "y": 310
+            },
+            "size": {
+                "width": 50,
+                "height": 50
+            },
+            "angle": 0,
+            "id": "side_2_outlet_1",
+            "z": 1,
+            "ports": {
+                "groups": {
+                    "in": {
+                        "position": {
+                            "name": "left",
+                            "args": {
+                                "x": 2,
+                                "y": 25,
+                                "dx": 1,
+                                "dy": 1
+                            }
+                        },
+                        "attrs": {
+                            "rect": {
+                                "stroke": "#000000",
+                                "stroke-width": 0,
+                                "width": 0,
+                                "height": 0
+                            }
+                        },
+                        "markup": "<g><rect/></g>"
+                    }
+                },
+                "items": [
+                    {
+                        "group": "in",
+                        "id": 27
+                    }
+                ]
+            },
+            "attrs": {
+                "image": {
+                    "xlinkHref": "/images/icons/product.svg"
+                },
+                "label": {
+                    "text": "side_2_outlet_1"
+                },
+                "root": {
+                    "title": "product"
+                }
+            }
+        },
+        {
+            "type": "standard.Link",
+            "source": {
+                "id": "ECON",
+                "port": 26
+            },
+            "target": {
+                "id": "side_2_outlet_1",
+                "port": 27
+            },
+            "router": {
+                "name": "manhattan",
+                "padding": 10
+            },
+            "connector": {
+                "name": "jumpover",
+                "attrs": {
+                    "line": {
+                        "stroke": "#5c9adb"
+                    }
+                }
+            },
+            "id": "s_side_2_outlet_1",
+            "labels": [
+                {
+                    "attrs": {
+                        "rect": {
+                            "fill": "#d7dce0",
+                            "stroke": "white",
+                            "stroke-width": 0,
+                            "fill-opacity": 0
+                        },
+                        "text": {
+                            "text": "product info",
+                            "fill": "black",
+                            "text-anchor": "left",
+                            "display": "none"
+                        }
+                    },
+                    "position": {
+                        "distance": 0.66,
+                        "offset": -40
+                    }
+                },
+                {
+                    "attrs": {
+                        "text": {
+                            "text": "s_side_2_outlet_1"
+                        }
+                    }
+                }
+            ],
+            "z": 2
+        },
+        {
+            "type": "standard.Image",
+            "position": {
+                "x": 500,
+                "y": 410
+            },
+            "size": {
+                "width": 50,
+                "height": 50
+            },
+            "angle": 0,
+            "id": "side_2_inlet_1",
+            "z": 1,
+            "ports": {
+                "groups": {
+                    "out": {
+                        "position": {
+                            "name": "left",
+                            "args": {
+                                "x": 48,
+                                "y": 25,
+                                "dx": 1,
+                                "dy": 1
+                            }
+                        },
+                        "attrs": {
+                            "rect": {
+                                "stroke": "#000000",
+                                "stroke-width": 0,
+                                "width": 0,
+                                "height": 0
+                            }
+                        },
+                        "markup": "<g><rect/></g>"
+                    }
+                },
+                "items": [
+                    {
+                        "group": "out",
+                        "id": 28
+                    }
+                ]
+            },
+            "attrs": {
+                "image": {
+                    "xlinkHref": "/images/icons/feed.svg"
+                },
+                "label": {
+                    "text": "side_2_inlet_1"
+                },
+                "root": {
+                    "title": "feed"
+                }
+            }
+        },
+        {
+            "type": "standard.Link",
+            "source": {
+                "id": "side_2_inlet_1",
+                "port": 28
+            },
+            "target": {
+                "id": "FSH",
+                "port": 29
+            },
+            "router": {
+                "name": "manhattan",
+                "padding": 10
+            },
+            "connector": {
+                "name": "jumpover",
+                "attrs": {
+                    "line": {
+                        "stroke": "#5c9adb"
+                    }
+                }
+            },
+            "id": "s_side_2_inlet_1",
+            "labels": [
+                {
+                    "attrs": {
+                        "rect": {
+                            "fill": "#d7dce0",
+                            "stroke": "white",
+                            "stroke-width": 0,
+                            "fill-opacity": 0
+                        },
+                        "text": {
+                            "text": "feed info",
+                            "fill": "black",
+                            "text-anchor": "left",
+                            "display": "none"
+                        }
+                    },
+                    "position": {
+                        "distance": 0.66,
+                        "offset": -40
+                    }
+                },
+                {
+                    "attrs": {
+                        "text": {
+                            "text": "s_side_2_inlet_1"
+                        }
+                    }
+                }
+            ],
+            "z": 2
+        },
+        {
+            "type": "standard.Image",
+            "position": {
+                "x": 600,
+                "y": 510
+            },
+            "size": {
+                "width": 50,
+                "height": 50
+            },
+            "angle": 0,
+            "id": "side_1_inlet_2",
+            "z": 1,
+            "ports": {
+                "groups": {
+                    "out": {
+                        "position": {
+                            "name": "left",
+                            "args": {
+                                "x": 48,
+                                "y": 25,
+                                "dx": 1,
+                                "dy": 1
+                            }
+                        },
+                        "attrs": {
+                            "rect": {
+                                "stroke": "#000000",
+                                "stroke-width": 0,
+                                "width": 0,
+                                "height": 0
+                            }
+                        },
+                        "markup": "<g><rect/></g>"
+                    }
+                },
+                "items": [
+                    {
+                        "group": "out",
+                        "id": 30
+                    }
+                ]
+            },
+            "attrs": {
+                "image": {
+                    "xlinkHref": "/images/icons/feed.svg"
+                },
+                "label": {
+                    "text": "side_1_inlet_2"
+                },
+                "root": {
+                    "title": "feed"
+                }
+            }
+        },
+        {
+            "type": "standard.Link",
+            "source": {
+                "id": "side_1_inlet_2",
+                "port": 30
+            },
+            "target": {
+                "id": "RH",
+                "port": 31
+            },
+            "router": {
+                "name": "manhattan",
+                "padding": 10
+            },
+            "connector": {
+                "name": "jumpover",
+                "attrs": {
+                    "line": {
+                        "stroke": "#5c9adb"
+                    }
+                }
+            },
+            "id": "s_side_1_inlet_2",
+            "labels": [
+                {
+                    "attrs": {
+                        "rect": {
+                            "fill": "#d7dce0",
+                            "stroke": "white",
+                            "stroke-width": 0,
+                            "fill-opacity": 0
+                        },
+                        "text": {
+                            "text": "feed info",
+                            "fill": "black",
+                            "text-anchor": "left",
+                            "display": "none"
+                        }
+                    },
+                    "position": {
+                        "distance": 0.66,
+                        "offset": -40
+                    }
+                },
+                {
+                    "attrs": {
+                        "text": {
+                            "text": "s_side_1_inlet_2"
+                        }
+                    }
+                }
+            ],
+            "z": 2
+        },
+        {
+            "type": "standard.Image",
+            "position": {
+                "x": 700,
+                "y": 610
+            },
+            "size": {
+                "width": 50,
+                "height": 50
+            },
+            "angle": 0,
+            "id": "side_1_outlet_1",
+            "z": 1,
+            "ports": {
+                "groups": {
+                    "in": {
+                        "position": {
+                            "name": "left",
+                            "args": {
+                                "x": 2,
+                                "y": 25,
+                                "dx": 1,
+                                "dy": 1
+                            }
+                        },
+                        "attrs": {
+                            "rect": {
+                                "stroke": "#000000",
+                                "stroke-width": 0,
+                                "width": 0,
+                                "height": 0
+                            }
+                        },
+                        "markup": "<g><rect/></g>"
+                    }
+                },
+                "items": [
+                    {
+                        "group": "in",
+                        "id": 33
+                    }
+                ]
+            },
+            "attrs": {
+                "image": {
+                    "xlinkHref": "/images/icons/product.svg"
+                },
+                "label": {
+                    "text": "side_1_outlet_1"
+                },
+                "root": {
+                    "title": "product"
+                }
+            }
+        },
+        {
+            "type": "standard.Link",
+            "source": {
+                "id": "RH",
+                "port": 32
+            },
+            "target": {
+                "id": "side_1_outlet_1",
+                "port": 33
+            },
+            "router": {
+                "name": "manhattan",
+                "padding": 10
+            },
+            "connector": {
+                "name": "jumpover",
+                "attrs": {
+                    "line": {
+                        "stroke": "#5c9adb"
+                    }
+                }
+            },
+            "id": "s_side_1_outlet_1",
+            "labels": [
+                {
+                    "attrs": {
+                        "rect": {
+                            "fill": "#d7dce0",
+                            "stroke": "white",
+                            "stroke-width": 0,
+                            "fill-opacity": 0
+                        },
+                        "text": {
+                            "text": "product info",
+                            "fill": "black",
+                            "text-anchor": "left",
+                            "display": "none"
+                        }
+                    },
+                    "position": {
+                        "distance": 0.66,
+                        "offset": -40
+                    }
+                },
+                {
+                    "attrs": {
+                        "text": {
+                            "text": "s_side_1_outlet_1"
+                        }
+                    }
+                }
+            ],
+            "z": 2
+        }
+    ]
+}