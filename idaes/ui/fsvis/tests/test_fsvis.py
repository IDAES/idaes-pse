##############################################################################
# Institute for the Design of Advanced Energy Systems Process Systems
# Engineering Framework (IDAES PSE Framework) Copyright (c) 2018-2020, by the
# software owners: The Regents of the University of California, through
# Lawrence Berkeley National Laboratory,  National Technology & Engineering
# Solutions of Sandia, LLC, Carnegie Mellon University, West Virginia
# University Research Corporation, et al. All rights reserved.
#
# Please see the files COPYRIGHT.txt and LICENSE.txt for full copyright and
# license information, respectively. Both files are also available online
# at the URL "https://github.com/IDAES/idaes-pse".
##############################################################################
"""
Tests for the IDAES Flowsheet Visualizer (IFV).

These are currently integration tests, because the start/stop the embedded HTTP server.
"""
import json
import logging

import pytest
import requests

from pyomo.environ import ConcreteModel, SolverFactory, Constraint, value
from idaes.core import FlowsheetBlock
from idaes.generic_models.properties.activity_coeff_models.BTX_activity_coeff_VLE import (
    BTXParameterBlock,
)
from idaes.generic_models.unit_models import Flash
from idaes.ui.fsvis import fsvis
from idaes.ui.flowsheet import validate_flowsheet


@pytest.fixture(scope="module")
def flash_model():
    """Flash unit model. Use '.fs' attribute to get the flowsheet.
    """
    m = ConcreteModel()
    m.fs = FlowsheetBlock(default={"dynamic": False})
    # Flash properties
    m.fs.properties = BTXParameterBlock(
        default={
            "valid_phase": ("Liq", "Vap"),
            "activity_coeff_model": "Ideal",
            "state_vars": "FTPz",
        }
    )
    # Flash unit
    m.fs.flash = Flash(default={"property_package": m.fs.properties})
    m.fs.flash.inlet.flow_mol.fix(1)
    m.fs.flash.inlet.temperature.fix(368)
    m.fs.flash.inlet.pressure.fix(101325)
    m.fs.flash.inlet.mole_frac_comp[0, "benzene"].fix(0.5)
    m.fs.flash.inlet.mole_frac_comp[0, "toluene"].fix(0.5)
    m.fs.flash.heat_duty.fix(0)
    m.fs.flash.deltaP.fix(0)
    return m


@pytest.mark.integration
def test_visualize(flash_model):
    from pathlib import Path

    flowsheet = flash_model.fs
    # Start the visualization server
    port = fsvis.visualize(flowsheet, "Flash", browser=False, save_as=None)
    # Get the model
    resp = requests.get(f"http://127.0.0.1:{port}/fs?id=Flash")
    data = resp.json()
    # Validate the model
    ok, msg = validate_flowsheet(data)
    assert ok, f"Invalid flowsheet returned: {msg}"
    assert data["model"]["id"] == "Flash"
    assert data["model"]["unit_models"]["flash"]["type"] == "flash"
    assert len(data["cells"]) == 7
    units = [x for x in data["cells"] if x["type"] == "standard.Image"]
    assert len(units) == 4
    unit_images = [Path(x["attrs"]["image"]["xlinkHref"]).name for x in units]
    unit_images.sort()
    assert unit_images == ["feed.svg", "flash.svg", "product.svg", "product.svg"]
    # Modify the model by deleting its one and only component
    flowsheet.del_component("flash")
    # Get the model (again)
    resp = requests.get(f"http://127.0.0.1:{port}/fs?id=Flash")
    data = resp.json()
    # Validate the modified model
<<<<<<< HEAD
    expected = {"model": {"id": "Flash", "unit_models": {}, "arcs": {}}, "cells": []}
=======
    expected = {"model":{
                    "id":"Flash",
                    "stream_table":{
                        "columns":["", "Variable"],
                        "data":[],
                        "index":[]
                    },
                    "unit_models":{},
                    "arcs":{}
                },
                "cells":[]}
>>>>>>> a88971b4
    assert data == expected


@pytest.mark.integration
def test_save_visualization(flash_model, tmp_path):
    # view logs from the persistence module
    logging.getLogger("idaes.ui.fsvis").setLevel(logging.DEBUG)
    flowsheet = flash_model.fs
    # Start the visualization server, using temporary save location
    save_location = tmp_path / "flash-vis.json"
    port = fsvis.visualize(flowsheet, "Flash", browser=False, save_as=save_location)
    # Check the contents of the saved file are the same as what is returned by the server
    with open(save_location) as fp:
        file_data = json.load(fp)
    resp = requests.get(f"http://127.0.0.1:{port}/fs?id=Flash")
    net_data = resp.json()
    assert file_data == net_data


def _canonicalize(d):
    for cell in d["cells"]:
        if "ports" in cell:
            items = cell["ports"]["items"]
            cell["ports"]["items"] = sorted(items, key=lambda x: x["group"])


@pytest.mark.unit
def test_invoke(flash_model):
    # from inspect import signature -- TODO: use for checking params
    from idaes.ui import fsvis as fsvis_pkg
    functions = {
        "method": getattr(flash_model.fs, "visualize"),
        "package": getattr(fsvis_pkg, "visualize"),
        "module": getattr(fsvis, "visualize"),
    }
    # TODO: check params<|MERGE_RESOLUTION|>--- conflicted
+++ resolved
@@ -84,21 +84,15 @@
     resp = requests.get(f"http://127.0.0.1:{port}/fs?id=Flash")
     data = resp.json()
     # Validate the modified model
-<<<<<<< HEAD
-    expected = {"model": {"id": "Flash", "unit_models": {}, "arcs": {}}, "cells": []}
-=======
-    expected = {"model":{
-                    "id":"Flash",
-                    "stream_table":{
-                        "columns":["", "Variable"],
-                        "data":[],
-                        "index":[]
-                    },
-                    "unit_models":{},
-                    "arcs":{}
-                },
-                "cells":[]}
->>>>>>> a88971b4
+    expected = {
+        "model": {
+            "id": "Flash",
+            "stream_table": {"columns": ["", "Variable"], "data": [], "index": []},
+            "unit_models": {},
+            "arcs": {},
+        },
+        "cells": [],
+    }
     assert data == expected
 
 
@@ -129,6 +123,7 @@
 def test_invoke(flash_model):
     # from inspect import signature -- TODO: use for checking params
     from idaes.ui import fsvis as fsvis_pkg
+
     functions = {
         "method": getattr(flash_model.fs, "visualize"),
         "package": getattr(fsvis_pkg, "visualize"),
