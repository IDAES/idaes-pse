#################################################################################
# The Institute for the Design of Advanced Energy Systems Integrated Platform
# Framework (IDAES IP) was produced under the DOE Institute for the
# Design of Advanced Energy Systems (IDAES).
#
# Copyright (c) 2018-2023 by the software owners: The Regents of the
# University of California, through Lawrence Berkeley National Laboratory,
# National Technology & Engineering Solutions of Sandia, LLC, Carnegie Mellon
# University, West Virginia University Research Corporation, et al.
# All rights reserved.  Please see the files COPYRIGHT.md and LICENSE.md
# for full copyright and license information.
#################################################################################
"""Commandline interface for convergence testing tools"""

__author__ = "John Eslick"

<<<<<<< HEAD
import importlib
import re
=======
>>>>>>> 4c6d664a
import click
from pyomo.common.dependencies import attempt_import
from idaes.commands import cb

cnv = attempt_import("idaes.core.util.convergence.convergence_base")[0]


@cb.command(name="convergence-sample", help="Create a convergence sample file.")
@click.option(
    "-e",
    "--evaluation-class",
    default=None,
    type=str,
    required=True,
    help="Convergence evaluation class",
)
@click.option(
    "-s",
    "--sample-file",
    default=None,
    type=str,
    required=True,
    help="Output sample file",
)
@click.option(
    "-N",
    "--number-samples",
    default=None,
    type=int,
    required=True,
    help="Number of samples",
)
@click.option("--seed", default=None, type=int, help="Random number generator seed")
@click.option(
    "-m",
    "--convergence_module",
    default=None,
    type=str,
    required=False,
    help="Additional module that registers ConvergenceEvaluation classes",
)
def convergence_sample(
    evaluation_class, sample_file, number_samples, seed, convergence_module
):
    click.echo(
        "The command line interface for convergence testing has been deprecated and no longer works. "
        "A new API has been added to run convergence tests directly from the ConvergenceEvaluation object."
    )


@cb.command(name="convergence-eval", help="Run convergence sample evaluation.")
@click.option(
    "-s",
    "--sample-file",
    default=None,
    type=str,
    required=True,
    help="Path of sample file to run",
)
@click.option(
    "-D",
    "--dmf",
    default=None,
    type=str,
    required=False,
    help="Path to Data Management Framework (DMF) workspace",
)
@click.option(
    "-r",
    "--report-file",
    default=None,
    type=str,
    required=False,
    help="Optional text report file path",
)
@click.option(
    "-j",
    "--json-file",
    default=None,
    type=str,
    required=False,
    help="Optional json file to save results and stats",
)
@click.option(
    "-m",
    "--convergence_module",
    default=None,
    type=str,
    required=False,
    help="Additional module that registers ConvergenceEvaluation classes",
)
@click.option(
    "--single-sample",
    default=None,
    type=str,
    help="Run only a single sample with given name",
)
def convergence_eval(
    sample_file, dmf, report_file, json_file, convergence_module, single_sample
):
    click.echo(
        "The command line interface for convergence testing has been deprecated and no longer works. "
        "A new API has been added to run convergence tests directly from the ConvergenceEvaluation object."
    )


@cb.command(name="convergence-search", help="Search for convergence test classes.")
@click.option(
    "-r",
    "--regex",
    default=None,
    type=str,
    help="Optional regular expression to filter registered convergence classes",
)
@click.option(
    "-m",
    "--convergence_module",
    default=None,
    type=str,
    required=False,
    help="Optional additional module that registers convergence classes",
)
def convergence_search(regex, convergence_module):
    click.echo(
        "The command line interface for convergence testing has been deprecated and no longer works. "
        "A new API has been added to run convergence tests directly from the ConvergenceEvaluation object."
    )<|MERGE_RESOLUTION|>--- conflicted
+++ resolved
@@ -14,11 +14,6 @@
 
 __author__ = "John Eslick"
 
-<<<<<<< HEAD
-import importlib
-import re
-=======
->>>>>>> 4c6d664a
 import click
 from pyomo.common.dependencies import attempt_import
 from idaes.commands import cb
