--- conflicted
+++ resolved
@@ -799,14 +799,9 @@
                       units=units_meta_gas('velocity'))
         self.Kd.fix()
         self.deltaP_orifice = Var(domain=Reals,
-<<<<<<< HEAD
-                                  initialize=3400,
+                                  initialize=3.4E3,
                                   doc='Pressure Drop Across Orifice',
                                   units=pyunits.Pa)
-=======
-                                  initialize=3.4E3,
-                                  doc='Pressure Drop Across Orifice [Pa]')
->>>>>>> 70784c70
         self.deltaP_orifice.fix()
 
     # =========================================================================
