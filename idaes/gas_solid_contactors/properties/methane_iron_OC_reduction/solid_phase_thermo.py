--- conflicted
+++ resolved
@@ -210,20 +210,6 @@
                 doc="Component molar heats of formation [J/mol]",
                 units=pyunits.J/pyunits.mol)
 
-<<<<<<< HEAD
-        # Set default scaling
-        self.set_default_scaling("flow_mass", 1)
-        self.set_default_scaling("pressure", 1e-2)
-        self.set_default_scaling("temperature", 1e-2)
-        for comp in self.component_list:
-            self.set_default_scaling("mass_frac_comp", 1e2, index=comp)
-        self.set_default_scaling("dens_mass", 1e-3)
-        self.set_default_scaling("enth_mass", 1e-3)
-        self.set_default_scaling("visc_d", 1e4)
-        self.set_default_scaling("therm_cond", 1e2)
-
-=======
->>>>>>> 70784c70
     # -------------------------------------------------------------------------
         """ Mixed solid properties"""
         # These are setup as fixed vars to allow for parameter estimation
@@ -779,11 +765,6 @@
         # Scale some constraints
         if self.is_property_constructed("sum_component_eqn"):
             iscale.constraint_scaling_transform(
-<<<<<<< HEAD
-                self.sum_component_eqn,
-                iscale.get_scaling_factor(self.mass_frac_comp['Fe2O3']),
-                overwrite=False)
-=======
                     self.sum_component_eqn,
                     iscale.get_scaling_factor(self.mass_frac_comp['Fe2O3']),
                     overwrite=False
@@ -825,5 +806,4 @@
                 self.mixture_enthalpy_eqn,
                 iscale.get_scaling_factor(self.enth_mass),
                 overwrite=False
-                )
->>>>>>> 70784c70
+                )