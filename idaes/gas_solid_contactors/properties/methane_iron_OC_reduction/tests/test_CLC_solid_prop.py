#################################################################################
# The Institute for the Design of Advanced Energy Systems Integrated Platform
# Framework (IDAES IP) was produced under the DOE Institute for the
# Design of Advanced Energy Systems (IDAES), and is copyright (c) 2018-2021
# by the software owners: The Regents of the University of California, through
# Lawrence Berkeley National Laboratory,  National Technology & Engineering
# Solutions of Sandia, LLC, Carnegie Mellon University, West Virginia University
# Research Corporation, et al.  All rights reserved.
#
# Please see the files COPYRIGHT.md and LICENSE.md for full copyright and
# license information.
#################################################################################
"""
Tests for CLC solid phase thermo state block; tests for construction and solve
Author: Chinedu Okoli
"""

import pytest

<<<<<<< HEAD
from pyomo.environ import check_optimal_termination, ConcreteModel, Var
=======
from pyomo.environ import (ConcreteModel,
                           TerminationCondition,
                           SolverStatus,
                           Var)
from pyomo.util.check_units import assert_units_consistent
>>>>>>> 36b4b42d

from idaes.core import FlowsheetBlock

from idaes.core.util.model_statistics import degrees_of_freedom

from idaes.core.util.testing import initialization_tester
from idaes.core.util import get_solver

from idaes.gas_solid_contactors.properties.methane_iron_OC_reduction. \
    solid_phase_thermo import SolidPhaseParameterBlock

# Get default solver for testing
solver = get_solver()


# -----------------------------------------------------------------------------
@pytest.fixture(scope="class")
def solid_prop():
    m = ConcreteModel()
    m.fs = FlowsheetBlock(default={"dynamic": False})

    # solid properties and state inlet block
    m.fs.properties = SolidPhaseParameterBlock()

    m.fs.unit = m.fs.properties.build_state_block(
        default={"parameters": m.fs.properties,
                 "defined_state": True})

    m.fs.unit.flow_mass.fix(1)
    m.fs.unit.particle_porosity.fix(0.27)
    m.fs.unit.temperature.fix(1183.15)
    m.fs.unit.mass_frac_comp["Fe2O3"].fix(0.45)
    m.fs.unit.mass_frac_comp["Fe3O4"].fix(1e-9)
    m.fs.unit.mass_frac_comp["Al2O3"].fix(0.55)

    return m


@pytest.mark.unit
def test_build_inlet_state_block(solid_prop):
    assert isinstance(solid_prop.fs.unit.dens_mass_skeletal, Var)
    assert isinstance(solid_prop.fs.unit.enth_mol_comp, Var)
    assert isinstance(solid_prop.fs.unit.enth_mass, Var)
    assert isinstance(solid_prop.fs.unit.cp_mol_comp, Var)
    assert isinstance(solid_prop.fs.unit.cp_mass, Var)


@pytest.mark.unit
def test_setInputs_state_block(solid_prop):
    assert degrees_of_freedom(solid_prop.fs.unit) == 0


@pytest.mark.solver
@pytest.mark.skipif(solver is None, reason="Solver not available")
@pytest.mark.component
def test_initialize(solid_prop):
    initialization_tester(
            solid_prop)


@pytest.mark.solver
@pytest.mark.skipif(solver is None, reason="Solver not available")
@pytest.mark.component
def test_solve(solid_prop):

    assert hasattr(solid_prop.fs.unit, "dens_mass_skeletal")
    assert hasattr(solid_prop.fs.unit, "cp_mass")
    assert hasattr(solid_prop.fs.unit, "enth_mass")

    results = solver.solve(solid_prop)

    # Check for optimal solution
    assert check_optimal_termination(results)


@pytest.mark.solver
@pytest.mark.skipif(solver is None, reason="Solver not available")
@pytest.mark.component
def test_solution(solid_prop):
    assert (pytest.approx(3251.75, abs=1e-2) ==
            solid_prop.fs.unit.dens_mass_skeletal.value)
    assert (pytest.approx(1, abs=1e-2) ==
            solid_prop.fs.unit.cp_mass.value)
    assert (pytest.approx(0.0039, abs=1e-2) ==
            solid_prop.fs.unit.enth_mass.value)


@pytest.mark.component
def test_units_consistent(solid_prop):
    assert_units_consistent(solid_prop)<|MERGE_RESOLUTION|>--- conflicted
+++ resolved
@@ -17,15 +17,8 @@
 
 import pytest
 
-<<<<<<< HEAD
 from pyomo.environ import check_optimal_termination, ConcreteModel, Var
-=======
-from pyomo.environ import (ConcreteModel,
-                           TerminationCondition,
-                           SolverStatus,
-                           Var)
 from pyomo.util.check_units import assert_units_consistent
->>>>>>> 36b4b42d
 
 from idaes.core import FlowsheetBlock
 
