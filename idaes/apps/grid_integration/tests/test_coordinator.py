#################################################################################
# The Institute for the Design of Advanced Energy Systems Integrated Platform
# Framework (IDAES IP) was produced under the DOE Institute for the
# Design of Advanced Energy Systems (IDAES), and is copyright (c) 2018-2021
# by the software owners: The Regents of the University of California, through
# Lawrence Berkeley National Laboratory,  National Technology & Engineering
# Solutions of Sandia, LLC, Carnegie Mellon University, West Virginia University
# Research Corporation, et al.  All rights reserved.
#
# Please see the files COPYRIGHT.md and LICENSE.md for full copyright and
# license information.
#################################################################################
import pytest

import pyomo.environ as pyo
from idaes.apps.grid_integration.bidder import Bidder
from idaes.apps.grid_integration.tracker import Tracker
from idaes.apps.grid_integration.coordinator import DoubleLoopCoordinator
from idaes.apps.grid_integration.tests.util import (
    TestingModel,
    TestingForecaster,
    testing_model_data,
)
from pyomo.common import unittest as pyo_unittest

tracking_horizon = 4
day_ahead_bidding_horizon = 48
real_time_bidding_horizon = tracking_horizon
n_scenario = 3
n_tracking_hour = 1


@pytest.fixture
def coordinator_object():

    # create solver
    solver = pyo.SolverFactory("cbc")

    ## create trackers
    # make a tracker
<<<<<<< HEAD
    tracking_model_object = TestingModel(
        model_data=testing_model_data, horizon=tracking_horizon
    )
=======
    tracking_model_object = TestingModel(model_data=testing_model_data)
>>>>>>> 4a9cb75b
    thermal_tracker = Tracker(
        tracking_model_object=tracking_model_object,
        tracking_horizon=tracking_horizon,
        n_tracking_hour=n_tracking_hour,
        solver=solver,
    )

    # make a projection tracker
<<<<<<< HEAD
    projection_tracking_model_object = TestingModel(
        model_data=testing_model_data, horizon=tracking_horizon
    )
=======
    projection_tracking_model_object = TestingModel(model_data=testing_model_data)
>>>>>>> 4a9cb75b
    thermal_projection_tracker = Tracker(
        tracking_model_object=projection_tracking_model_object,
        tracking_horizon=tracking_horizon,
        n_tracking_hour=n_tracking_hour,
        solver=solver,
    )

    ## create a bidder
<<<<<<< HEAD
    forecaster = TestingForecaster(horizon=bidding_horizon, n_sample=n_scenario)
    bidding_model_object = TestingModel(
        model_data=testing_model_data, horizon=bidding_horizon
    )
=======
    forecaster = TestingForecaster(prediction=30)
    bidding_model_object = TestingModel(model_data=testing_model_data)
>>>>>>> 4a9cb75b
    thermal_bidder = Bidder(
        bidding_model_object=bidding_model_object,
        day_ahead_horizon=day_ahead_bidding_horizon,
        real_time_horizon=real_time_bidding_horizon,
        n_scenario=n_scenario,
        solver=solver,
        forecaster=forecaster,
    )

    ## create coordinator
    coordinator_object = DoubleLoopCoordinator(
        bidder=thermal_bidder,
        tracker=thermal_tracker,
        projection_tracker=thermal_projection_tracker,
    )

    return coordinator_object


@pytest.mark.unit
def test_assemble_sced_tracking_market_signals(coordinator_object):

    gen_name = coordinator_object.bidder.generator
    # assumes constant sced dispatch signal in the horizon
    constant_dispatch = 20
    sced_dispatch = [constant_dispatch] * tracking_horizon

    # test case 1: no ruc signals from next day
    hour = 10
    next_ruc_dispatch_dicts = None
    coordinator_object.current_DA_dispatches = [(t + 1) * 10 for t in range(24)]
    coordinator_object.current_avail_DA_dispatches = [(t + 1) * 10 for t in range(24)]

    # expected sced signals are: the sced signal from the coming hour and
    # corresponding ruc signals (current day) for the remaining horizon
    expected_signal = [sced_dispatch[0]] + [
        (t + 1) * 10 for t in range(hour + 1, hour + tracking_horizon)
    ]
    signal = coordinator_object._assemble_sced_tracking_market_signals(
        hour=hour,
        sced_dispatch=sced_dispatch,
        tracking_horizon=tracking_horizon,
    )
    pyo_unittest.assertStructuredAlmostEqual(first=signal, second=expected_signal)

    # test case 2: no ruc signals, but between 2 days
    hour = 23
    next_ruc_dispatch_dicts = None

    # expected sced signals are: because there is no next ruc signals, the expected
    # signal will be the same as the sced dispatch
    expected_signal = [sced_dispatch[0]]
    signal = coordinator_object._assemble_sced_tracking_market_signals(
        hour=hour,
        sced_dispatch=sced_dispatch,
        tracking_horizon=tracking_horizon,
    )
    pyo_unittest.assertStructuredAlmostEqual(first=signal, second=expected_signal)

    # test case 3: with ruc signals, between 2 days
    hour = 23
    coordinator_object.current_avail_DA_dispatches += [(t + 1) * 10 for t in range(24)]

    # expected sced signals are: because there is ruc signals, the expected
    # signal will be the sced signal from the coming hour and
    # corresponding ruc signals (next day) for the remaining horizon
    expected_signal = [sced_dispatch[0]] + [
        (t + 1) * 10 for t in range(0, tracking_horizon - 1)
    ]
    signal = coordinator_object._assemble_sced_tracking_market_signals(
        hour=hour,
        sced_dispatch=sced_dispatch,
        tracking_horizon=tracking_horizon,
    )
    pyo_unittest.assertStructuredAlmostEqual(first=signal, second=expected_signal)<|MERGE_RESOLUTION|>--- conflicted
+++ resolved
@@ -38,13 +38,7 @@
 
     ## create trackers
     # make a tracker
-<<<<<<< HEAD
-    tracking_model_object = TestingModel(
-        model_data=testing_model_data, horizon=tracking_horizon
-    )
-=======
     tracking_model_object = TestingModel(model_data=testing_model_data)
->>>>>>> 4a9cb75b
     thermal_tracker = Tracker(
         tracking_model_object=tracking_model_object,
         tracking_horizon=tracking_horizon,
@@ -53,13 +47,7 @@
     )
 
     # make a projection tracker
-<<<<<<< HEAD
-    projection_tracking_model_object = TestingModel(
-        model_data=testing_model_data, horizon=tracking_horizon
-    )
-=======
     projection_tracking_model_object = TestingModel(model_data=testing_model_data)
->>>>>>> 4a9cb75b
     thermal_projection_tracker = Tracker(
         tracking_model_object=projection_tracking_model_object,
         tracking_horizon=tracking_horizon,
@@ -68,15 +56,8 @@
     )
 
     ## create a bidder
-<<<<<<< HEAD
-    forecaster = TestingForecaster(horizon=bidding_horizon, n_sample=n_scenario)
-    bidding_model_object = TestingModel(
-        model_data=testing_model_data, horizon=bidding_horizon
-    )
-=======
     forecaster = TestingForecaster(prediction=30)
     bidding_model_object = TestingModel(model_data=testing_model_data)
->>>>>>> 4a9cb75b
     thermal_bidder = Bidder(
         bidding_model_object=bidding_model_object,
         day_ahead_horizon=day_ahead_bidding_horizon,
