#################################################################################
# The Institute for the Design of Advanced Energy Systems Integrated Platform
# Framework (IDAES IP) was produced under the DOE Institute for the
# Design of Advanced Energy Systems (IDAES), and is copyright (c) 2018-2021
# by the software owners: The Regents of the University of California, through
# Lawrence Berkeley National Laboratory,  National Technology & Engineering
# Solutions of Sandia, LLC, Carnegie Mellon University, West Virginia University
# Research Corporation, et al.  All rights reserved.
#
# Please see the files COPYRIGHT.md and LICENSE.md for full copyright and
# license information.
#################################################################################
from collections import deque
import pyomo.environ as pyo
import pandas as pd
from idaes.apps.grid_integration import Tracker
from idaes.apps.grid_integration import Bidder, SelfScheduler
from idaes.apps.grid_integration import DoubleLoopCoordinator
<<<<<<< HEAD
from idaes.apps.grid_integration.model_data import GeneratorModelData
=======
from idaes.apps.grid_integration.forecaster import AbstractPrescientPriceForecaster
from idaes.apps.grid_integration.model_data import GeneratorModelData, ThermalGeneratorModelData
>>>>>>> 4a9cb75b


class TestingModel:

    """
    Simple model object for testing.
    """

<<<<<<< HEAD
    def __init__(self, model_data, horizon=48):
=======
    def __init__(self, model_data):
>>>>>>> 4a9cb75b

        """
        Initializes the class object by building the thermal generator model.

        Arguments:

            horizon: the length of the planning horizon of the model.
            name: generator name
            pmin: the minimal capacity of the generator in MW
            pmax: the maximal capacity of the generator in MW

        Returns:
            None
        """

<<<<<<< HEAD
        if not isinstance(model_data, GeneratorModelData):
            raise TypeError(f"model_data must be an instance of GeneratorModelData.")
        self._model_data = model_data

        self.generator = self.model_data.gen_name
        self.horizon = horizon
=======
        if not isinstance(model_data, ThermalGeneratorModelData):
            raise TypeError(f"model_data must be an instance of ThermalGeneratorModelData.")
        self._model_data = model_data

        self.generator = self.model_data.gen_name
>>>>>>> 4a9cb75b
        self.result_list = []
        self.pmin = self.model_data.p_min
        self.pmax = self.model_data.p_max
        self.marginal_cost = self.model_data.p_cost[0][1]

    @property
    def model_data(self):
        return self._model_data

    def populate_model(self, b, horizon):

        """
        This function builds the model for a thermal generator.

        Arguments:
            plan_horizon: the length of the planning horizon of the model.
            segment_number: number of segments used in the piecewise linear
            production model.

        Returns:
            b: the constructed block.
        """

        ## define the sets
        b.HOUR = pyo.Set(initialize=range(horizon))

        ## define the parameters
        b.marginal_cost = pyo.Param(initialize=self.marginal_cost, mutable=False)

        # capacity of generators: upper bound (MW)
        b.Pmax = pyo.Param(initialize=self.pmax, mutable=False)

        # minimum power of generators: lower bound (MW)
        b.Pmin = pyo.Param(initialize=self.pmin, mutable=False)

        b.pre_P_T = pyo.Param(initialize=self.pmin, mutable=True)

        ## define the variables
        # power generated by thermal generator
        b.P_T = pyo.Var(b.HOUR, initialize=self.pmin, bounds=(self.pmin, self.pmax))

        ## Expression
        def prod_cost_fun(b, h):
            return b.P_T[h] * b.marginal_cost

        b.prod_cost_approx = pyo.Expression(b.HOUR, rule=prod_cost_fun)

        # total cost
        def tot_cost_fun(b, h):
            return b.prod_cost_approx[h]

        b.tot_cost = pyo.Expression(b.HOUR, rule=tot_cost_fun)

        return

    @staticmethod
    def _update_power(b, implemented_power_output):
        """
        This method updates the parameters in the ramping constraints based on
        the implemented power outputs.

        Arguments:
            b: the block that needs to be updated
            implemented_power_output: realized power outputs: []

         Returns:
             None
        """

        b.pre_P_T = round(implemented_power_output[-1], 2)

        return

    def update_model(self, b, implemented_power_output):

        """
        This method updates the parameters in the model based on
        the implemented power outputs, shut down and start up events.

        Arguments:
            b: the block that needs to be updated
            implemented_power_output: realized power outputs: []

         Returns:
             None
        """

        self._update_power(b, implemented_power_output)

        return

    @staticmethod
    def get_implemented_profile(b, last_implemented_time_step):

        """
        This method gets the implemented variable profiles in the last optimization
        solve.

        Arguments:
            b: the block.

            model_var: intended variable name in str.

            last_implemented_time_step: time index for the last implemented time step.

         Returns:
             profile: the intended profile, {unit: [...]}
        """

        implemented_power_output = deque(
            [pyo.value(b.P_T[t]) for t in range(last_implemented_time_step + 1)]
        )

        return {"implemented_power_output": implemented_power_output}

    @staticmethod
    def get_last_delivered_power(b, last_implemented_time_step):

        """
        Returns the last delivered power output.

        Arguments:
            None

        Returns:
            None
        """

        return pyo.value(b.P_T[last_implemented_time_step])

    def record_results(self, b, date=None, hour=None, **kwargs):

        """
        Record the operations stats for the model.

        Arguments:

            date: current simulation date.

            hour: current simulation hour.

        Returns:
            None

        """

        df_list = []

        for t in b.HOUR:

            result_dict = {}
            result_dict["Generator"] = self.generator
            result_dict["Date"] = date
            result_dict["Hour"] = hour

            # simulation inputs
            result_dict["Horizon [hr]"] = int(t)

            # model vars
            result_dict["Thermal Power Generated [MW]"] = float(
                round(pyo.value(b.P_T[t]), 2)
            )

            result_dict["Production Cost [$]"] = float(
                round(pyo.value(b.prod_cost_approx[t]), 2)
            )
            result_dict["Total Cost [$]"] = float(round(pyo.value(b.tot_cost[t]), 2))

            # calculate mileage
            if t == 0:
                result_dict["Mileage [MW]"] = float(
                    round(abs(pyo.value(b.P_T[t] - b.pre_P_T)), 2)
                )
            else:
                result_dict["Mileage [MW]"] = float(
                    round(abs(pyo.value(b.P_T[t] - b.P_T[t - 1])), 2)
                )

            for key in kwargs:
                result_dict[key] = kwargs[key]

            result_df = pd.DataFrame.from_dict(result_dict, orient="index")
            df_list.append(result_df.T)

        # save the result to object property
        # wait to be written when simulation ends
        self.result_list.append(pd.concat(df_list))

        return

    def write_results(self, path):

        """
        This methods writes the saved operation stats into an csv file.

        Arguments:
            path: the path to write the results.

        Return:
            None
        """

        pd.concat(self.result_list).to_csv(path, index=False)

    @property
    def power_output(self):
        return "P_T"

    @property
    def total_cost(self):
        return ("tot_cost", 1)

<<<<<<< HEAD
=======

class TestingForecaster(AbstractPrescientPriceForecaster):
    """
    A fake forecaster class for testing.
    """

    def __init__(self, prediction):
        self.prediction = prediction

    def forecast_day_ahead_and_real_time_prices(
        self, date, hour, bus, horizon, n_samples
    ):
        rt_forecast = self.forecast_real_time_prices(
            date, hour, bus, horizon, n_samples
        )
        da_forecast = self.forecast_day_ahead_prices(
            date, hour, bus, horizon, n_samples
        )

        return da_forecast, rt_forecast

    def forecast_real_time_prices(self, date, hour, bus, horizon, n_samples):
        return self._forecast(horizon, n_samples, 0)

    def forecast_day_ahead_prices(self, date, hour, bus, horizon, n_samples):
        return self._forecast(horizon, n_samples, self.prediction)
>>>>>>> 4a9cb75b

    def _forecast(self, horizon, n_samples, prediction):
        return {i: [prediction] * horizon for i in range(n_samples)}

    def fetch_hourly_stats_from_prescient(self, prescient_hourly_stats):
        return

    def fetch_day_ahead_stats_from_prescient(self, uc_date, uc_hour, day_ahead_result):
        return


testing_generator_params = {
    "gen_name": "10_STEAM",
<<<<<<< HEAD
    "generator_type": "thermal",
=======
    "bus": "bus5",
>>>>>>> 4a9cb75b
    "p_min": 30,
    "p_max": 76,
    "min_down_time": 4,
    "min_up_time": 8,
    "ramp_up_60min": 120,
    "ramp_down_60min": 120,
    "shutdown_capacity": 30,
    "startup_capacity": 30,
<<<<<<< HEAD
=======
    "initial_status": 9,
    "initial_p_output": 30,
>>>>>>> 4a9cb75b
    "production_cost_bid_pairs": [
        (30, 30),
        (45.3, 30),
        (60.7, 30),
        (76, 30),
    ],
    "startup_cost_pairs": [(4, 7355.42), (10, 10488.35), (12, 11383.41)],
    "fixed_commitment": None,
}

<<<<<<< HEAD
testing_model_data = GeneratorModelData(**testing_generator_params)
=======
testing_model_data = ThermalGeneratorModelData(**testing_generator_params)
>>>>>>> 4a9cb75b
tracking_horizon = 4
day_ahead_bidding_horizon = 48
real_time_bidding_horizon = 4
n_scenario = 10
n_tracking_hour = 1
solver = pyo.SolverFactory("cbc")


def make_testing_forecaster():

    """
    Create a forecaster for testing.

    Arguments:
        None

    Returns:
        forecaster: a forecaster object for testing.
    """

    return TestingForecaster(prediction=30)


def make_testing_tracker():
    """
    Create a tracker for testing.

    Arguments:
        None

    Returns:
        thermal_tracker: a tracker object for testing.
    """

<<<<<<< HEAD
    tracking_model_object = TestingModel(
        model_data=testing_model_data, horizon=tracking_horizon
    )
=======
    tracking_model_object = TestingModel(model_data=testing_model_data)
>>>>>>> 4a9cb75b
    thermal_tracker = Tracker(
        tracking_model_object=tracking_model_object,
        tracking_horizon=tracking_horizon,
        n_tracking_hour=n_tracking_hour,
        solver=solver,
    )

    return thermal_tracker


def make_testing_bidder():

    """
    Create a bidder for testing.

    Arguments:
        None

    Returns:
        thermal_bidder: a bidder object for testing.
    """

    forecaster = make_testing_forecaster()

<<<<<<< HEAD
    bidding_model_object = TestingModel(
        model_data=testing_model_data, horizon=bidding_horizon
    )
=======
    bidding_model_object = TestingModel(model_data=testing_model_data)
>>>>>>> 4a9cb75b
    thermal_bidder = Bidder(
        bidding_model_object=bidding_model_object,
        day_ahead_horizon=day_ahead_bidding_horizon,
        real_time_horizon=real_time_bidding_horizon,
        n_scenario=n_scenario,
        solver=solver,
        forecaster=forecaster,
    )

    return thermal_bidder


def make_testing_selfscheduler():

    """
    Create a self-scheduler for testing.

    Arguments:
        None

    Returns:
        self_scheduler: a tracker object for testing.
    """

    forecaster = make_testing_forecaster()

<<<<<<< HEAD
    bidding_model_object = TestingModel(
        model_data=testing_model_data, horizon=bidding_horizon
    )
=======
    bidding_model_object = TestingModel(model_data=testing_model_data)
>>>>>>> 4a9cb75b
    self_scheduler = SelfScheduler(
        bidding_model_object=bidding_model_object,
        day_ahead_horizon=day_ahead_bidding_horizon,
        real_time_horizon=real_time_bidding_horizon,
        n_scenario=n_scenario,
        solver=solver,
        forecaster=forecaster,
        fixed_to_schedule=True,
    )

    return self_scheduler<|MERGE_RESOLUTION|>--- conflicted
+++ resolved
@@ -16,12 +16,8 @@
 from idaes.apps.grid_integration import Tracker
 from idaes.apps.grid_integration import Bidder, SelfScheduler
 from idaes.apps.grid_integration import DoubleLoopCoordinator
-<<<<<<< HEAD
-from idaes.apps.grid_integration.model_data import GeneratorModelData
-=======
 from idaes.apps.grid_integration.forecaster import AbstractPrescientPriceForecaster
 from idaes.apps.grid_integration.model_data import GeneratorModelData, ThermalGeneratorModelData
->>>>>>> 4a9cb75b
 
 
 class TestingModel:
@@ -30,11 +26,7 @@
     Simple model object for testing.
     """
 
-<<<<<<< HEAD
-    def __init__(self, model_data, horizon=48):
-=======
     def __init__(self, model_data):
->>>>>>> 4a9cb75b
 
         """
         Initializes the class object by building the thermal generator model.
@@ -50,20 +42,11 @@
             None
         """
 
-<<<<<<< HEAD
-        if not isinstance(model_data, GeneratorModelData):
-            raise TypeError(f"model_data must be an instance of GeneratorModelData.")
-        self._model_data = model_data
-
-        self.generator = self.model_data.gen_name
-        self.horizon = horizon
-=======
         if not isinstance(model_data, ThermalGeneratorModelData):
             raise TypeError(f"model_data must be an instance of ThermalGeneratorModelData.")
         self._model_data = model_data
 
         self.generator = self.model_data.gen_name
->>>>>>> 4a9cb75b
         self.result_list = []
         self.pmin = self.model_data.p_min
         self.pmax = self.model_data.p_max
@@ -276,8 +259,6 @@
     def total_cost(self):
         return ("tot_cost", 1)
 
-<<<<<<< HEAD
-=======
 
 class TestingForecaster(AbstractPrescientPriceForecaster):
     """
@@ -304,7 +285,6 @@
 
     def forecast_day_ahead_prices(self, date, hour, bus, horizon, n_samples):
         return self._forecast(horizon, n_samples, self.prediction)
->>>>>>> 4a9cb75b
 
     def _forecast(self, horizon, n_samples, prediction):
         return {i: [prediction] * horizon for i in range(n_samples)}
@@ -318,11 +298,7 @@
 
 testing_generator_params = {
     "gen_name": "10_STEAM",
-<<<<<<< HEAD
-    "generator_type": "thermal",
-=======
     "bus": "bus5",
->>>>>>> 4a9cb75b
     "p_min": 30,
     "p_max": 76,
     "min_down_time": 4,
@@ -331,11 +307,8 @@
     "ramp_down_60min": 120,
     "shutdown_capacity": 30,
     "startup_capacity": 30,
-<<<<<<< HEAD
-=======
     "initial_status": 9,
     "initial_p_output": 30,
->>>>>>> 4a9cb75b
     "production_cost_bid_pairs": [
         (30, 30),
         (45.3, 30),
@@ -346,11 +319,7 @@
     "fixed_commitment": None,
 }
 
-<<<<<<< HEAD
-testing_model_data = GeneratorModelData(**testing_generator_params)
-=======
 testing_model_data = ThermalGeneratorModelData(**testing_generator_params)
->>>>>>> 4a9cb75b
 tracking_horizon = 4
 day_ahead_bidding_horizon = 48
 real_time_bidding_horizon = 4
@@ -385,13 +354,7 @@
         thermal_tracker: a tracker object for testing.
     """
 
-<<<<<<< HEAD
-    tracking_model_object = TestingModel(
-        model_data=testing_model_data, horizon=tracking_horizon
-    )
-=======
     tracking_model_object = TestingModel(model_data=testing_model_data)
->>>>>>> 4a9cb75b
     thermal_tracker = Tracker(
         tracking_model_object=tracking_model_object,
         tracking_horizon=tracking_horizon,
@@ -416,13 +379,7 @@
 
     forecaster = make_testing_forecaster()
 
-<<<<<<< HEAD
-    bidding_model_object = TestingModel(
-        model_data=testing_model_data, horizon=bidding_horizon
-    )
-=======
     bidding_model_object = TestingModel(model_data=testing_model_data)
->>>>>>> 4a9cb75b
     thermal_bidder = Bidder(
         bidding_model_object=bidding_model_object,
         day_ahead_horizon=day_ahead_bidding_horizon,
@@ -449,13 +406,7 @@
 
     forecaster = make_testing_forecaster()
 
-<<<<<<< HEAD
-    bidding_model_object = TestingModel(
-        model_data=testing_model_data, horizon=bidding_horizon
-    )
-=======
     bidding_model_object = TestingModel(model_data=testing_model_data)
->>>>>>> 4a9cb75b
     self_scheduler = SelfScheduler(
         bidding_model_object=bidding_model_object,
         day_ahead_horizon=day_ahead_bidding_horizon,
