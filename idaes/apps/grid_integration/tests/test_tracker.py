#################################################################################
# The Institute for the Design of Advanced Energy Systems Integrated Platform
# Framework (IDAES IP) was produced under the DOE Institute for the
# Design of Advanced Energy Systems (IDAES), and is copyright (c) 2018-2021
# by the software owners: The Regents of the University of California, through
# Lawrence Berkeley National Laboratory,  National Technology & Engineering
# Solutions of Sandia, LLC, Carnegie Mellon University, West Virginia University
# Research Corporation, et al.  All rights reserved.
#
# Please see the files COPYRIGHT.md and LICENSE.md for full copyright and
# license information.
#################################################################################
import pytest
import pyomo.environ as pyo
from idaes.apps.grid_integration.tracker import Tracker
from idaes.apps.grid_integration.tests.util import TestingModel, testing_model_data


class TestMissingModel:

    """
    A class for testing missing methods and attributes.
    """

    method_list = [
        "populate_model",
        "get_implemented_profile",
        "update_model",
        "get_last_delivered_power",
        "record_results",
        "write_results",
    ]
    method_dict = {k: lambda: None for k in method_list}

    attr_dict = {"power_output": "power_output", "total_cost": ("tot_cost", 1)}

    def __init__(self, missing_method=None, missing_attr=None):

        """
        Constructs a model class without the specified missing methods and/or
        missing attributes.
        """

        for m in self.method_dict:
            if m != missing_method:
                setattr(self, m, self.method_dict[m])

        for a in self.attr_dict:
            if a != missing_attr:
                setattr(self, a, self.attr_dict[a])

horizon = 4

@pytest.mark.unit
def test_model_object_missing_methods():

    n_tracking_hour = 1
    solver = pyo.SolverFactory("cbc")

    # By definition, the model object should contain these methods
    method_list = [
        "populate_model",
        "get_implemented_profile",
        "update_model",
        "get_last_delivered_power",
        "record_results",
        "write_results",
    ]

    # test if the correct error message is raised if a model misses necessary methods
    for m in method_list:
        tracking_model_object = TestMissingModel(missing_method=m)
        with pytest.raises(AttributeError, match=r".*{}().*".format(m)):
            tracker_object = Tracker(
                tracking_model_object=tracking_model_object,
                tracking_horizon=horizon,
                n_tracking_hour=n_tracking_hour,
                solver=solver,
            )


@pytest.mark.unit
def test_model_object_missing_attr():

    n_tracking_hour = 1
    solver = pyo.SolverFactory("cbc")
    # By definition, the model object should contain these attributes
    attr_list = ["power_output", "total_cost"]

    # test if the correct error message is raised if a model misses necessary attributes
    for a in attr_list:
        tracking_model_object = TestMissingModel(missing_attr=a)
        with pytest.raises(AttributeError, match=r".*{}.*".format(a)):
            tracker_object = Tracker(
                tracking_model_object=tracking_model_object,
                tracking_horizon=horizon,
                n_tracking_hour=n_tracking_hour,
                solver=solver,
            )


@pytest.mark.unit
def test_n_tracking_hour_checker():

    solver = pyo.SolverFactory("cbc")
<<<<<<< HEAD
    tracking_model_object = TestingModel(model_data=testing_model_data, horizon=horizon)
=======
    tracking_model_object = TestingModel(model_data=testing_model_data)
>>>>>>> 4a9cb75b

    # test if tracker raise error when negative number of hours is given
    n_tracking_hour = -1
    with pytest.raises(ValueError, match=r".*greater than zero.*"):
        tracker_object = Tracker(
            tracking_model_object=tracking_model_object,
            tracking_horizon=horizon,
            n_tracking_hour=n_tracking_hour,
            solver=solver,
        )

    # test if tracker raise error when floating number of hours is given
    n_tracking_hour = 3.0
    with pytest.raises(TypeError, match=r".*should be an integer.*"):
        tracker_object = Tracker(
            tracking_model_object=tracking_model_object,
            tracking_horizon=horizon,
            n_tracking_hour=n_tracking_hour,
            solver=solver,
        )


@pytest.mark.unit
def test_solver_checker():

    n_tracking_hour = 1
<<<<<<< HEAD
    tracking_model_object = TestingModel(model_data=testing_model_data, horizon=horizon)
=======
    tracking_model_object = TestingModel(model_data=testing_model_data)
>>>>>>> 4a9cb75b

    # test if bidder raise error when invalid solver is provided
    invalid_solvers = [5, "cbc", "ipopt"]
    for s in invalid_solvers:
        with pytest.raises(TypeError, match=r".*not a valid Pyomo solver.*"):
            tracker_object = Tracker(
                tracking_model_object=tracking_model_object,
                tracking_horizon=horizon,
                n_tracking_hour=n_tracking_hour,
                solver=s,
            )


@pytest.fixture
def tracker_object():

    n_tracking_hour = 1
    solver = pyo.SolverFactory("cbc")

    # create a tracker model
<<<<<<< HEAD
    tracking_model_object = TestingModel(model_data=testing_model_data, horizon=horizon)
=======
    tracking_model_object = TestingModel(model_data=testing_model_data)
>>>>>>> 4a9cb75b
    tracker_object = Tracker(
        tracking_model_object=tracking_model_object,
        tracking_horizon=horizon,
        n_tracking_hour=n_tracking_hour,
        solver=solver,
    )
    return tracker_object


@pytest.mark.component
def test_track_market_dispatch(tracker_object):

    market_dispatch = [30, 40, 50, 70]
    tracker_object.track_market_dispatch(
        market_dispatch=market_dispatch, date="2021-07-26", hour="17:00"
    )

    for t, dispatch in zip(range(horizon), market_dispatch):
        assert (
            pytest.approx(pyo.value(tracker_object.power_output[t]), abs=1e-3)
            == dispatch
        )

    last_delivered_power = market_dispatch[0]
    assert (
        pytest.approx(tracker_object.get_last_delivered_power(), abs=1e-3)
        == last_delivered_power
    )<|MERGE_RESOLUTION|>--- conflicted
+++ resolved
@@ -103,11 +103,7 @@
 def test_n_tracking_hour_checker():
 
     solver = pyo.SolverFactory("cbc")
-<<<<<<< HEAD
-    tracking_model_object = TestingModel(model_data=testing_model_data, horizon=horizon)
-=======
     tracking_model_object = TestingModel(model_data=testing_model_data)
->>>>>>> 4a9cb75b
 
     # test if tracker raise error when negative number of hours is given
     n_tracking_hour = -1
@@ -134,11 +130,7 @@
 def test_solver_checker():
 
     n_tracking_hour = 1
-<<<<<<< HEAD
-    tracking_model_object = TestingModel(model_data=testing_model_data, horizon=horizon)
-=======
     tracking_model_object = TestingModel(model_data=testing_model_data)
->>>>>>> 4a9cb75b
 
     # test if bidder raise error when invalid solver is provided
     invalid_solvers = [5, "cbc", "ipopt"]
@@ -159,11 +151,7 @@
     solver = pyo.SolverFactory("cbc")
 
     # create a tracker model
-<<<<<<< HEAD
-    tracking_model_object = TestingModel(model_data=testing_model_data, horizon=horizon)
-=======
     tracking_model_object = TestingModel(model_data=testing_model_data)
->>>>>>> 4a9cb75b
     tracker_object = Tracker(
         tracking_model_object=tracking_model_object,
         tracking_horizon=horizon,
