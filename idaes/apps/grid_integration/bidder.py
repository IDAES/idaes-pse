--- conflicted
+++ resolved
@@ -16,11 +16,7 @@
 import os
 from abc import ABC, abstractmethod
 from idaes.apps.grid_integration.utils import convert_marginal_costs_to_actual_costs
-<<<<<<< HEAD
 import datetime
-=======
-
->>>>>>> 0648c48f
 from pyomo.common.dependencies import attempt_import
 
 egret, egret_avail = attempt_import("egret")
@@ -288,11 +284,6 @@
         self.n_scenario = n_scenario
         self.solver = solver
         self.forecaster = forecaster
-<<<<<<< HEAD
-=======
-        self.generator = self.bidding_model_object.model_data.gen_name
-        self.fixed_to_schedule = fixed_to_schedule
->>>>>>> 0648c48f
 
         self._check_inputs()
 
@@ -567,16 +558,9 @@
         self, date, hour, realized_day_ahead_prices, realized_day_ahead_dispatches
     ):
 
-<<<<<<< HEAD
         """
         Solve the model to bid into the real-time market. After solving, record
         the bids from the solve.
-=======
-            bids[t][self.generator] = {
-                "p_max": round(pyo.value(self.model.fs[0].power_output_ref[t]), 4),
-                "p_min": self.bidding_model_object.model_data.p_min,
-            }
->>>>>>> 0648c48f
 
         Arguments:
 
@@ -848,7 +832,6 @@
             None
         """
 
-<<<<<<< HEAD
         super().__init__(
             bidding_model_object,
             day_ahead_horizon,
@@ -858,37 +841,6 @@
             forecaster,
         )
         self.fixed_to_schedule = fixed_to_schedule
-=======
-        # copy the inputs
-        self.bidding_model_object = bidding_model_object
-        self.n_scenario = n_scenario
-        self.solver = solver
-        self.forecaster = forecaster
-
-        self._check_inputs()
-
-        # get the generator name
-        self.generator = self.bidding_model_object.model_data.gen_name
-
-        # add flowsheets to model
-        self.model = pyo.ConcreteModel()
-
-        # declare scenario set
-        self.model.SCENARIOS = pyo.Set(initialize=range(self.n_scenario))
-
-        # populate scenario blocks
-        self.model.fs = pyo.Block(self.model.SCENARIOS)
-        for i in self.model.SCENARIOS:
-            self.bidding_model_object.populate_model(self.model.fs[i])
-
-        # save power output variable in the model object
-        self._save_power_outputs()
-
-        self.formulate_bidding_problem()
-
-        # declare a list to store results
-        self.bids_result_list = []
->>>>>>> 0648c48f
 
     def _add_DA_bidding_constraints(self, model):
 
@@ -1222,11 +1174,7 @@
 
             # make sure the orignal points in the bids
             for power, marginal_cost in self.bidding_model_object.model_data.p_cost:
-<<<<<<< HEAD
                 if round(power, 2) not in bids[t][gen]:
-=======
-                if power not in bids[t][gen]:
->>>>>>> 0648c48f
                     bids[t][gen][power] = marginal_cost
 
             pmin = self.bidding_model_object.model_data.p_min
@@ -1277,15 +1225,10 @@
             full_bids[t] = {}
             for gen in bids[t_idx]:
                 full_bids[t][gen] = {}
-<<<<<<< HEAD
                 full_bids[t][gen]["p_cost"] = bids[t_idx][gen]
                 full_bids[t][gen]["p_min"] = min([p[0] for p in bids[t_idx][gen]])
                 full_bids[t][gen]["p_max"] = max([p[0] for p in bids[t_idx][gen]])
-=======
-                full_bids[t][gen]["p_cost"] = bids[t][gen]
-                full_bids[t][gen]["p_min"] = min([p[0] for p in bids[t][gen]])
-                full_bids[t][gen]["p_max"] = max([p[0] for p in bids[t][gen]])
->>>>>>> 0648c48f
+
                 full_bids[t][gen]["startup_capacity"] = full_bids[t][gen]["p_min"]
                 full_bids[t][gen]["shutdown_capacity"] = full_bids[t][gen]["p_min"]
 
