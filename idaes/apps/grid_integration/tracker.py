#################################################################################
# The Institute for the Design of Advanced Energy Systems Integrated Platform
# Framework (IDAES IP) was produced under the DOE Institute for the
# Design of Advanced Energy Systems (IDAES), and is copyright (c) 2018-2021
# by the software owners: The Regents of the University of California, through
# Lawrence Berkeley National Laboratory,  National Technology & Engineering
# Solutions of Sandia, LLC, Carnegie Mellon University, West Virginia University
# Research Corporation, et al.  All rights reserved.
#
# Please see the files COPYRIGHT.md and LICENSE.md for full copyright and
# license information.
#################################################################################
import pandas as pd
import pyomo.environ as pyo
from pyomo.opt.base.solvers import OptSolver
import os


class Tracker:

    """
    Wrap a model object to track the market dispatch signals. This class interfaces
    with the DoubleLoopCoordinator.
    """

    def __init__(
        self, tracking_model_object, tracking_horizon, n_tracking_hour, solver
    ):

        """
        Initializes the tracker object.

        Arguments:
            tracking_model_object: the model object for tracking

            tracking_horizon: number of time periods in the tracking problem

            n_tracking_hour: number of implemented hours after each solve

            solver: a Pyomo mathematical programming solver object

        Returns:
            None
        """

        # copy and check model object
        self.tracking_model_object = tracking_model_object
        self.tracking_horizon = tracking_horizon
        self.n_tracking_hour = n_tracking_hour
        self.solver = solver
        self._check_inputs()

        # add flowsheet to model
        self.model = pyo.ConcreteModel()
        self.model.fs = pyo.Block()
        self.tracking_model_object.populate_model(self.model.fs, self.tracking_horizon)

        # get the power output
        power_output_name = self.tracking_model_object.power_output
        self.power_output = getattr(self.model.fs, power_output_name)

        # get the time index set
        self.time_set = self.power_output.index_set()

        self.formulate_tracking_problem()

        self.daily_stats = None
        self.projection = None

        self.result_list = []

    def _check_inputs(self):

        """
        Check if the inputs to construct the tracker is valid. If not raise errors.
        """

        self._check_tracking_model_object()
        self._check_n_tracking_hour()
        self._check_solver()

    def _check_tracking_model_object(self):

        """
        Check if tracking model object has the necessary methods and attributes.
        """

        method_list = [
            "populate_model",
            "get_implemented_profile",
            "update_model",
            "get_last_delivered_power",
            "record_results",
            "write_results",
        ]
        attr_list = ["power_output", "total_cost"]
        msg = "Tracking model object does not have a "

        for m in method_list:
            obtained_m = getattr(self.tracking_model_object, m, None)
            if obtained_m is None:
                raise AttributeError(
                    msg
                    + m
                    + "() method. "
                    + "The tracker object needs the users to "
                    + "implement this method in their model object."
                )

        for attr in attr_list:
            obtained_attr = getattr(self.tracking_model_object, attr, None)
            if obtained_attr is None:
                raise AttributeError(
                    msg
                    + attr
                    + " property. "
                    + "The tracker object needs the users to "
                    + "specify this property in their model object."
                )

    def _check_n_tracking_hour(self):

        """
        Check if the number of hour for tracking is an integer and greater than 0.
        """

        # check if it is an integer
        if not isinstance(self.n_tracking_hour, int):
            raise TypeError(
                "The number of hour for tracking should be an integer, "
                + "but a {} was given.".format(type(self.n_tracking_hour).__name__)
            )

        if self.n_tracking_hour <= 0:
            raise ValueError(
                "The number of hour for tracking should be greater than zero, "
                + "but {} was given.".format(self.n_tracking_hour)
            )

    def _check_solver(self):

        """
        Check if provides solver is a valid Pyomo solver object.
        """

        if not isinstance(self.solver, OptSolver):
            raise TypeError(
                "The provided solver {} is not a valid Pyomo solver.".format(
                    self.solver
                )
            )

    def formulate_tracking_problem(self):

        """
        Formulate the tracking optimization problem by adding necessary
        parameters, constraints, and objective function.

        Arguments:
            None

        Returns:
            None
        """

        self._add_tracking_params()
        self._add_tracking_vars()
        self._add_tracking_constraints()
        self._add_tracking_objective()

        return

    def _add_tracking_vars(self):

        """
        Add necessary tracking variables to the model, i.e., power under and over
        delivered.

        Arguments:
            None

        Returns:
            None
        """

        self.model.power_underdelivered = pyo.Var(
            self.time_set, initialize=0, within=pyo.NonNegativeReals
        )
        self.model.power_overdelivered = pyo.Var(
            self.time_set, initialize=0, within=pyo.NonNegativeReals
        )

        return

    def _add_tracking_params(self):

        """
        Add necessary tracking parameters to the model, i.e., market dispatch
        signal.

        Arguments:
            None

        Returns:
            None
        """

        # add params to the model
        self.model.power_dispatch = pyo.Param(
            self.time_set, initialize=0, within=pyo.Reals, mutable=True
        )

        self.model.deviation_penalty = pyo.Param(initialize=10000, mutable=False)
        return

    def _add_tracking_constraints(self):

        """
        Add necessary tracking constraints to the model, e.g., power output needs
        to follow market dispatch signals.

        Arguments:
            None

        Returns:
            None
        """

        # declare a constraint list
        def tracking_dispatch_constraint_rule(m, t):
            return (
                self.power_output[t] + self.model.power_underdelivered[t]
                == self.model.power_dispatch[t] + self.model.power_overdelivered[t]
            )

        self.model.tracking_dispatch_constraints = pyo.Constraint(
            self.time_set, rule=tracking_dispatch_constraint_rule
        )

        return

    def _add_tracking_objective(self):

        """
        Add EMPC objective function to the model, i.e., minimizing different costs
        of the energy system.

        Arguments:
            None

        Returns:
            None
        """

        # declare an empty objective
        self.model.obj = pyo.Objective(expr=0, sense=pyo.minimize)

        cost_name = self.tracking_model_object.total_cost[0]
        cost = getattr(self.model.fs, cost_name)
        weight = self.tracking_model_object.total_cost[1]

        for t in self.time_set:
            self.model.obj.expr += weight * cost[t] + self.model.deviation_penalty * (
                self.model.power_underdelivered[t] + self.model.power_overdelivered[t]
            )

        return

    def update_model(self, **profiles):

        """
        This method updates the parameters in the model based on the implemented profiles.

        Arguments:
            profiles: the newly implemented stats. {stat_name: [...]}

        Returns:
            None
        """

        self.tracking_model_object.update_model(self.model.fs, **profiles)

    def track_market_dispatch(self, market_dispatch, date, hour):

        """
        Solve the model to track the market dispatch signals. After solving,
        record the results from the solve and update the model.

        Arguments:
<<<<<<< HEAD
            market_dispatch: a dictionary that contains the market dispatch
            signals that we want to track.
=======
            market_dispatch: a list that contains the market dispatch signals
>>>>>>> 4a9cb75b

            date: current simulation date

            hour: current simulation hour

        Returns:
            None
        """

        self._pass_market_dispatch(market_dispatch)

        # solve the model
        self.solver.solve(self.model, tee=True)

        self.record_results(date=date, hour=hour)

        # update the model
        profiles = self.tracking_model_object.get_implemented_profile(
            b=self.model.fs, last_implemented_time_step=self.n_tracking_hour - 1
        )

        self._record_daily_stats(profiles)

        return profiles

    def _record_daily_stats(self, profiles):

        """
        Record the stats that are used to update the model in the past 24 hours.

        Arguments:
            profiles: the newly implemented stats. {stat_name: [...]}

        Returns:
            None
        """

        if self.daily_stats is None:
            self.daily_stats = profiles
        else:
            for k in self.daily_stats:
                self.daily_stats[k] += profiles[k]

        for v in self.daily_stats.values():
            while len(v) >= 24:
                v.popleft()

        return

    def _pass_market_dispatch(self, market_dispatch):

        """
        Pass the received market signals into model parameters.

        Arguments:
            market_dispatch: a list that contains the market dispatch signals

        Returns:
            None
        """

        for t in self.time_set:

            try:
                dispatch = market_dispatch[t]
            except IndexError as ex:
                self.model.tracking_dispatch_constraints[t].deactivate()
            else:
                self.model.power_dispatch[t] = dispatch
                self.model.tracking_dispatch_constraints[t].activate()

        return

    def get_last_delivered_power(self):

        """
        Returns the last delivered power output.

        Arguments:
            None

        Returns:
            None
        """
        return self.tracking_model_object.get_last_delivered_power(
            b=self.model.fs, last_implemented_time_step=self.n_tracking_hour - 1
        )

    def _record_tracker_results(self, **kwargs):

        """
        Record the tracker stats.

        Arguments:
            kwargs: key word arguments that can be passed into tracking model object's record result function.

        Returns:
            None

        """

        df_list = []
        for t in self.time_set:

            result_dict = {}

            result_dict["Date"] = kwargs["date"]
            result_dict["Hour"] = kwargs["hour"]

            result_dict["Horizon [hr]"] = int(t)

            result_dict["Power Dispatch [MW]"] = round(
                pyo.value(self.model.power_dispatch[t]), 2
            )
            result_dict["Power Output [MW]"] = round(pyo.value(self.power_output[t]), 2)
            result_dict["Power Underdelivered [MW]"] = round(
                pyo.value(self.model.power_underdelivered[t]), 2
            )
            result_dict["Power Overdelivered [MW]"] = round(
                pyo.value(self.model.power_overdelivered[t]), 2
            )

            result_df = pd.DataFrame.from_dict(result_dict, orient="index")
            df_list.append(result_df.T)

        # append to result list
        self.result_list.append(pd.concat(df_list))

    def record_results(self, **kwargs):

        """
        Record the operations stats for the model.

        Arguments:
            kwargs: key word arguments that can be passed into tracking model object's record result function.

        Returns:
            None

        """

        # record tracker details
        self._record_tracker_results(**kwargs)

        # tracking model details
        self.tracking_model_object.record_results(self.model.fs, **kwargs)

    def write_results(self, path):
        """
        This methods writes the saved operation stats into an csv file.

        Arguments:
            path: the path to write the results.

        Return:
            None
        """

        print("")
        print("Saving tracking results to disk...")

        pd.concat(self.result_list).to_csv(
            os.path.join(path, "tracker_detail.csv"), index=False
        )
        self.tracking_model_object.write_results(
            path=os.path.join(path, "tracking_model_detail.csv")
        )<|MERGE_RESOLUTION|>--- conflicted
+++ resolved
@@ -287,12 +287,7 @@
         record the results from the solve and update the model.
 
         Arguments:
-<<<<<<< HEAD
-            market_dispatch: a dictionary that contains the market dispatch
-            signals that we want to track.
-=======
             market_dispatch: a list that contains the market dispatch signals
->>>>>>> 4a9cb75b
 
             date: current simulation date
 
