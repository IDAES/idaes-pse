--- conflicted
+++ resolved
@@ -70,11 +70,7 @@
 
 def _identify_derivative_if_differential(condata, wrt, include_fixed=False):
     parent = condata.parent_component()
-<<<<<<< HEAD
-    if parent.local_name.endswith("_disc_eq"):
-=======
     if parent.local_name.endswith(DAE_DISC_SUFFIX):
->>>>>>> 01a6d795
         return False, None
     deriv = None
     for var in identify_variables(condata.expr, include_fixed=include_fixed):
@@ -113,11 +109,7 @@
         # Use the first non-initial time point as a "representative
         # index." Don't use get_finite_elements so this will be valid
         # for general ordered sets.
-<<<<<<< HEAD
-        t1 = time[2]
-=======
         t1 = time.at(2)
->>>>>>> 01a6d795
 
     if input_vars is None:
         input_vars = []
