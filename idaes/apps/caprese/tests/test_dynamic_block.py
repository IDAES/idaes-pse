#################################################################################
# The Institute for the Design of Advanced Energy Systems Integrated Platform
# Framework (IDAES IP) was produced under the DOE Institute for the
# Design of Advanced Energy Systems (IDAES), and is copyright (c) 2018-2021
# by the software owners: The Regents of the University of California, through
# Lawrence Berkeley National Laboratory,  National Technology & Engineering
# Solutions of Sandia, LLC, Carnegie Mellon University, West Virginia University
# Research Corporation, et al.  All rights reserved.
#
# Please see the files COPYRIGHT.md and LICENSE.md for full copyright and
# license information.
#################################################################################
""" Tests for the dynamic model subclass of block
"""

import pyomo.environ as pyo
import pyomo.dae as dae
import pyomo.network as pyn
from pyomo.common.collections import ComponentSet
from pyomo.core.expr.visitor import identify_variables
from pyomo.util.calc_var_value import calculate_variable_from_constraint
from pyomo.core.base.block import _BlockData, SubclassOf
from pyomo.dae.flatten import flatten_dae_components

from idaes.core import (FlowsheetBlock, MaterialBalanceType, EnergyBalanceType,
        MomentumBalanceType)
from idaes.core.util.model_statistics import (degrees_of_freedom,
        activated_equalities_generator, unfixed_variables_generator)
from idaes.core.util.initialization import initialize_by_time_element
from idaes.core.util.exceptions import ConfigurationError
from idaes.apps.caprese.tests.test_simple_model import (
        make_model, 
        make_small_model,
        initialize_t0,
        copy_values_forward,
        )
from idaes.apps.caprese.dynamic_block import (
        DynamicBlock,
        SimpleDynamicBlock,
        IndexedDynamicBlock,
        _DynamicBlockData,
        )
from idaes.apps.caprese.categorize import categorize_dae_variables
from idaes.apps.caprese.common.config import (
        VariableCategory,
        InputOption,
        )
VC = VariableCategory
from idaes.apps.caprese.nmpc_var import (
        NmpcVar,
        DiffVar,
        DerivVar,
        AlgVar,
        InputVar,
        FixedVar,
        MeasuredVar,
        )
import idaes.logger as idaeslog
import random
import pytest

__author__ = "Robert Parker"

solver_available = pyo.SolverFactory('ipopt').available()
if solver_available:
    solver = pyo.SolverFactory('ipopt')
else:
    solver = None

class TestDynamicBlock(object):

    @pytest.mark.unit
    def test_init_simple(self):
        model = make_model(horizon=1, nfe=2)
        time = model.time
        t0 = time.first()
        inputs = [model.flow_in[t0]]
        measurements = [model.conc[0,'A'], model.conc[0,'B']]
        block = DynamicBlock(
                model=model,
                time=time,
                inputs=inputs,
                measurements=measurements,
                )
        # Assert that we have the correct type
        assert type(block) is SimpleDynamicBlock
        assert isinstance(block, DynamicBlock)
        assert isinstance(block, _DynamicBlockData)

        block.construct()
        # Assert that we behave like a simple block
        assert block[None] is block
        assert all(b is block for b in block[:])

        # Assert that input attributes have been processed correctly
        assert block.mod is model
        assert block.time is time
        assert all(i1 is i2 for i1, i2 in zip(block._inputs, inputs))
        assert all(i1 is i2 for i1, i2 in zip(block._measurements, measurements))

        # Assert that utility attributes have been added
        assert hasattr(block, 'category_dict')
        assert hasattr(block, 'vardata_map')
        assert hasattr(block, 'measurement_vars')
        assert hasattr(block, 'differential_vars')
        assert hasattr(block, 'algebraic_vars')
        assert hasattr(block, 'derivative_vars')
        assert hasattr(block, 'input_vars')
        assert hasattr(block, 'fixed_vars')

        subblocks = [
                block.mod,
                block.vectors,
                block.DIFFERENTIAL_BLOCK,
                block.ALGEBRAIC_BLOCK,
                block.INPUT_BLOCK,
                block.FIXED_BLOCK,
                block.DERIVATIVE_BLOCK,
                block.MEASUREMENT_BLOCK,
                ]

        block_objects = ComponentSet(
                block.component_objects(pyo.Block, descend_into=False))
        # Assert that subblocks have been added
        assert len(subblocks) == len(block_objects)
        for b in subblocks:
            assert b in block_objects

        # Assert that we can add variables and constraints to the block
        block.v = pyo.Var(initialize=3)
        block.c = pyo.Constraint(expr=block.v==5)
        assert block.v.value == 3
        assert block.v in ComponentSet(identify_variables(block.c.expr))

    @pytest.mark.unit
    def test_init_indexed(self):
        block_set = pyo.Set(initialize=[0,1,2])
        block_set.construct()
        horizon_map = {0: 1., 1: 3., 2: 5.}
        nfe_map = {0: 2, 1: 6, 2: 10}
        model_map = {i: make_model(horizon_map[i], nfe_map[i])
                for i in block_set}
        time_map = {i: model_map[i].time for i in block_set}
        inputs_map = {i: [model_map[i].flow_in[0]] for i in block_set}
        measurements_map = {
                i: [model_map[i].conc[0,'A'], model_map[i].conc[0,'B']]
                for i in block_set
                }
        # Construct block with a dict for each of its arguments
        block = DynamicBlock(
                block_set,
                model=model_map,
                time=time_map,
                inputs=inputs_map,
                measurements=measurements_map,
                )
        # Make sure we have the right type
        assert type(block) is IndexedDynamicBlock
        assert isinstance(block, DynamicBlock)

        block.construct()
        assert all(b.parent_component() is block for b in block.values())

        # Check __contains__
        for i in block_set:
            assert i in block

        # Check attributes and subblocks of each data object
        for i, b in block.items():
            assert b.mod is model_map[i]
            assert b.time is time_map[i]
            assert all(i1 is i2 for i1, i2 in zip(b._inputs, inputs_map[i]))
            assert all(i1 is i2 for i1, i2 in 
                    zip(b._measurements, measurements_map[i]))

            assert hasattr(b, 'category_dict')
            assert hasattr(b, 'vardata_map')
            assert hasattr(b, 'measurement_vars')
            assert hasattr(b, 'differential_vars')
            assert hasattr(b, 'algebraic_vars')
            assert hasattr(b, 'derivative_vars')
            assert hasattr(b, 'input_vars')
            assert hasattr(b, 'fixed_vars')

            subblocks = [
                    b.mod,
                    b.vectors,
                    b.DIFFERENTIAL_BLOCK,
                    b.ALGEBRAIC_BLOCK,
                    b.INPUT_BLOCK,
                    b.FIXED_BLOCK,
                    b.DERIVATIVE_BLOCK,
                    b.MEASUREMENT_BLOCK,
                    ]

            block_objects = ComponentSet(
                    b.component_objects(pyo.Block, descend_into=False))
            assert len(subblocks) == len(block_objects)
            for sb in subblocks:
                assert sb in block_objects

            b.v = pyo.Var(initialize=3)
            b.c = pyo.Constraint(expr=b.v==5)
            assert b.v.value == 3
            assert b.v in ComponentSet(identify_variables(b.c.expr))

    @pytest.mark.unit
    def test_init_rule(self):
        block_set = pyo.Set(initialize=range(3))
        block_set.construct()
        # Create same maps as before
        horizon_map = {0: 1, 1: 3, 2: 5}
        nfe_map = {0: 2, 1: 6, 2: 10}
        model_map = {
                i: make_model(horizon=horizon_map[i], nfe=nfe_map[i])
                for i in block_set
                }

        # Create rule to construct DynamicBlock with
        def dynamic_block_rule(b, i):
            model = model_map[i]
            time = model.time
            t0 = time.first()
            inputs = [model.flow_in[t0]]
            measurements = [model.conc[0,'A'], model.conc[0,'B']]

            # Won't be obvious that these attrs need to be set if
            # constructing from a rule
            b.mod = model
            super(_BlockData, b).__setattr__('time', time)
            b._inputs = inputs
            b._measurements = measurements

        # Create DynamicBlock from a rule
        block = DynamicBlock(block_set, rule=dynamic_block_rule)
        assert type(block) is IndexedDynamicBlock
        assert isinstance(block, DynamicBlock)

        block.construct()

        # Make sure iterating over block.values works as expected
        assert all(b.parent_component() is block for b in block.values())

        # Make sure __contains__ works
        for i in block_set:
            assert i in block

        # Assert correct attributes and subblocks
        for i, b in block.items():
            assert b.mod is model_map[i]
            assert b.time is model_map[i].time
            t0 = b.time.first()
            assert all(i1 is i2 for i1, i2 in zip(b._inputs, 
                [model_map[i].flow_in[t0]]))
            assert all(i1 is i2 for i1, i2 in zip(b._measurements, 
                [model_map[i].conc[t0,'A'], model_map[i].conc[t0,'B']]))

            assert hasattr(b, 'category_dict')
            assert hasattr(b, 'vardata_map')
            assert hasattr(b, 'measurement_vars')
            assert hasattr(b, 'differential_vars')
            assert hasattr(b, 'algebraic_vars')
            assert hasattr(b, 'derivative_vars')
            assert hasattr(b, 'input_vars')
            assert hasattr(b, 'fixed_vars')

            subblocks = [
                    b.mod,
                    b.vectors,
                    b.DIFFERENTIAL_BLOCK,
                    b.ALGEBRAIC_BLOCK,
                    b.INPUT_BLOCK,
                    b.FIXED_BLOCK,
                    b.DERIVATIVE_BLOCK,
                    b.MEASUREMENT_BLOCK,
                    ]

            block_objects = ComponentSet(
                    b.component_objects(pyo.Block, descend_into=False))
            assert len(subblocks) == len(block_objects)
            for sb in subblocks:
                assert sb in block_objects

            b.v = pyo.Var(initialize=3)
            b.c = pyo.Constraint(expr=b.v==5)
            assert b.v.value == 3
            assert b.v in ComponentSet(identify_variables(b.c.expr))

    @pytest.mark.unit
    def test_construct(self):
        m = make_small_model()
        time = m.time
        t0 = time.first()
        helper = DynamicBlock(
                model=m,
                time=time,
                inputs=[m.flow_in[0]],
                measurements=[m.conc[0,'A'], m.conc[0,'B']])
        helper.construct()
        assert hasattr(helper, 'category_dict')
        assert hasattr(helper, 'vardata_map')
        assert hasattr(helper, 'measurement_vars')
        assert hasattr(helper, 'differential_vars')
        assert hasattr(helper, 'algebraic_vars')
        assert hasattr(helper, 'derivative_vars')
        assert hasattr(helper, 'input_vars')
        assert hasattr(helper, 'fixed_vars')

        # Make sure category dict contains variables we expect
        assert VariableCategory.DIFFERENTIAL in helper.category_dict
        assert VariableCategory.ALGEBRAIC in helper.category_dict
        assert VariableCategory.DERIVATIVE in helper.category_dict
        assert VariableCategory.INPUT in helper.category_dict
        assert VariableCategory.FIXED in helper.category_dict
    
        pred_diff_vars = ComponentSet((
                m.conc[t0,'A'],
                m.conc[t0,'B'],
                ))
        diff_vars = list(helper.component_objects(DiffVar))
        assert len(pred_diff_vars) == len(diff_vars)
        for var in diff_vars:
            assert var[t0] in pred_diff_vars

        pred_alg_vars = ComponentSet((
                m.flow_out[t0],
                m.rate[t0,'A'],
                m.rate[t0,'B'],
                ))
        alg_vars = list(helper.component_objects(AlgVar))
        assert len(pred_alg_vars) == len(alg_vars)
        for var in alg_vars:
            assert var[t0] in pred_alg_vars

        pred_input_vars = ComponentSet((
                m.flow_in[t0],
                ))
        input_vars = list(helper.component_objects(InputVar))
        assert len(pred_input_vars) == len(input_vars)
        for var in input_vars:
            assert var[t0] in pred_input_vars

        pred_fixed_vars = ComponentSet((
                m.conc_in[t0,'A'],
                m.conc_in[t0,'B'],
                ))
        fixed_vars = list(helper.component_objects(FixedVar))
        assert len(pred_fixed_vars) == len(fixed_vars)
        for var in fixed_vars:
            assert var[t0] in pred_fixed_vars

        pred_deriv_vars = ComponentSet((
                m.dcdt[t0,'A'],
                m.dcdt[t0,'B'],
                ))
        deriv_vars = list(helper.component_objects(DerivVar))
        assert len(pred_deriv_vars) == len(deriv_vars)
        for var in deriv_vars:
            assert var[t0] in pred_deriv_vars

    @pytest.mark.unit
    def test_category_blocks(self):
        m = make_small_model()
        time = m.time
        t0 = time.first()
        helper = DynamicBlock(
                model=m,
                time=time,
                inputs=[m.flow_in[0]],
                measurements=[m.conc[0,'A'], m.conc[0,'B']],
                )
        helper.construct()

        # Test that NmpcVectors and category blocks behave
        # as we expect
        diff_vars = helper.vectors.differential
        diff_var_set = helper.DIFFERENTIAL_SET*m.time
        assert diff_vars.index_set() == diff_var_set
        # And that they contain the same variables as the corresponding
        # lists on our helper block.
        for b, v in zip(helper.DIFFERENTIAL_BLOCK.values(),
                helper.differential_vars):
            assert b.var is v

        helper.vectors.derivative.set_setpoint(0.0)
        for var in helper.DERIVATIVE_BLOCK[:].var:
            assert var.setpoint == 0.
        for b, v in zip(helper.DERIVATIVE_BLOCK.values(),
                helper.derivative_vars):
            assert b.var is v

        sp = [1,2,3]
        helper.vectors.algebraic.set_setpoint(sp)
        for i,j in zip(helper.ALGEBRAIC_SET, sp):
            assert helper.ALGEBRAIC_BLOCK[i].var.setpoint == j

        alg_vars = list(helper.component_objects(AlgVar))
        pred_alg_vars = ComponentSet((
                m.flow_out[t0],
                m.rate[t0,'A'],
                m.rate[t0,'B'],
                ))
        assert len(pred_alg_vars) == len(alg_vars)
        for var in alg_vars:
            assert var[t0] in pred_alg_vars
        for b, v in zip(helper.ALGEBRAIC_BLOCK.values(),
                helper.algebraic_vars):
            assert b.var is v

        assert list(helper.vectors.algebraic.get_setpoint()) == sp

        vals = (10, 11) 
        diff_vars.values = vals
        for var, val in zip(helper.DIFFERENTIAL_BLOCK[:].var, vals):
            for v in var[:]:
                assert v.value == val 
    
        _slice = helper.DIFFERENTIAL_BLOCK[:].var
        diff_var_vals = diff_vars.values
        for var, vals in zip(_slice, diff_var_vals):
            for v, vl in zip(var[:], vals):
                assert v.value == vl

    @pytest.mark.unit
    def test_add_references(self):
        m = make_small_model()
        time = m.time
        t0 = time.first()
        blk = DynamicBlock(
                model=m,
                time=time,
                inputs=[m.flow_in[0]],
                measurements=[m.conc[0,'A'], m.conc[0,'B']],
                )
        blk.construct()

        attrs = [
                'differential',
                'algebraic',
                'derivative',
                'input',
                'fixed',
                'measurement',
                ]

        for attr in attrs:
            # Make sure we've added the expected attribute
            assert hasattr(blk.vectors, attr)
            vec = getattr(blk.vectors, attr)

            # These "vectors" should be two-dimensional;
            # indexed by a coordinate (index into a list) and by time.
            assert vec.dim() == 2
            assert list(vec.index_set().subsets())[1] is time

            # Make sure we can use the set/get setpoint methods.
            # This should be tested more extensively elsewhere.
            setpoints = list(range(len(list(vec[:,t0]))))
            vec.set_setpoint(setpoints)
            assert list(vec.get_setpoint()) == setpoints

            # Make sure the underlying var has the ctype we expect
            # (check using the attribute/component name)
            for var in vec._generate_referenced_vars():
                assert var.ctype._attr == attr

    @pytest.mark.unit
    def test_validate_sample_time(self):
        model = make_model(horizon=1, nfe=2)
        time = model.time
        t0 = time.first()
        inputs = [model.flow_in[t0]]
        measurements = [model.conc[t0,'A'], model.conc[t0,'B']]
        blk = DynamicBlock(
                model=model,
                time=time,
                inputs=inputs,
                measurements=measurements,
                )
        blk.construct()
        blk.validate_sample_time(0.5)
        assert hasattr(blk, 'sample_points')
        assert hasattr(blk, 'fe_per_sample')
        assert hasattr(blk, 'sample_point_indices')
        
        sample_point_set = set(blk.sample_points)
        sample_point_indices = set(blk.sample_point_indices)
        for p in [0.0, 0.5, 1.0]:
            assert p in sample_point_set
        for i in [1, 3, 5]:
            assert i in sample_point_indices
        assert len(sample_point_set) == 3
        assert len(sample_point_indices) == 3

        with pytest.raises(ValueError, match=r".*integer divider.*"):
            blk.validate_sample_time(0.6)

        with pytest.raises(ValueError, match=r"Could not find a time point.*"):
            blk.validate_sample_time(1/3.)

        with pytest.raises(ValueError, 
                match=r".*tolerance is larger than.*not.*unique.*"):
            blk.validate_sample_time(0.5, tolerance=0.09)
            # min spacing in continuous set: 0.166667

        blk.validate_sample_time(0.5, tolerance=0.08)
        sample_point_set = set(blk.sample_points)
        for p in [0.0, 0.5, 1.0]:
            assert p in sample_point_set
        for i in [1, 3, 5]:
            assert i in sample_point_indices
        assert len(sample_point_set) == 3
        assert len(sample_point_indices) == 3

    @pytest.mark.unit
    def test_set_sample_time(self):
        model = make_model(horizon=1, nfe=2)
        time = model.time
        t0 = time.first()
        inputs = [model.flow_in[t0]]
        measurements = [model.conc[t0,'A'], model.conc[t0,'B']]
        blk = DynamicBlock(
                model=model,
                time=time,
                inputs=inputs,
                measurements=measurements,
                )
        blk.construct()

        blk.set_sample_time(1.0)
        assert blk.sample_points == [0.0, 1.0]

        blk.set_sample_time(0.5)
        assert blk.sample_points == [0.0, 0.5, 1.0]

    @pytest.mark.unit
    def make_block(self, sample_time=0.5, horizon=1, nfe=2):
        model = make_model(horizon=horizon, nfe=nfe)
        time = model.time
        t0 = time.first()
        inputs = [model.flow_in[t0]]
        measurements = [model.conc[t0,'A'], model.conc[t0,'B']]
        scalar_vars, dae_vars = flatten_dae_components(
                model,
                time,
                pyo.Var,
                )
        category_dict = categorize_dae_variables(dae_vars, time, inputs,
                measurements=measurements)
        dyn_block = DynamicBlock(
                model=model,
                time=time,
                category_dict={None: category_dict},
                #inputs=inputs,
                #measurements=measurements,
                )
        dyn_block.construct()
        dyn_block.set_sample_time(sample_time)
        return dyn_block

    @pytest.mark.unit
    def test_init_sample_to_setpoint(self):
        blk = self.make_block()
        time = blk.time
        t0 = time.first()

        # Initialize all data objects with some consistent value
        # so I can make sure certain data objects are skipped
        # by the subsequent initialization
        init_val = -1.
        blk.vectors.differential[...].set_value(init_val)
        blk.vectors.algebraic[...].set_value(init_val)
        blk.vectors.input[...].set_value(init_val)
        blk.vectors.derivative[...].set_value(init_val)

        # Note that I have no pointer from vectors.differential to
        # the list diff_vars... I can construct an identical list with
        # the _generate_referenced_vars method, but that is O(n)...
        # Not sure yet if this will be a problem/inconvenience...
        blk.vectors.differential.set_setpoint(range(len(blk.differential_vars)))
        blk.vectors.algebraic.set_setpoint(range(len(blk.algebraic_vars)))
        blk.vectors.input.set_setpoint(range(len(blk.input_vars)))
        blk.vectors.derivative.set_setpoint(range(len(blk.derivative_vars)))

        # Possible sample indices: {1, 2}
        sample_points = blk.sample_points
        blk.initialize_sample_to_setpoint(2)
        vectors = [
                blk.vectors.differential,
                blk.vectors.algebraic,
                blk.vectors.input,
                blk.vectors.derivative,
                ]
        for vec in vectors:
            for i, t in vec:
                if t <= sample_points[1]:
                    assert vec[i, t].value == init_val
                else:
                    assert vec[i, t].value == i

        blk.vectors.differential.set_setpoint(2*i for i in range(len(blk.differential_vars)))
        blk.vectors.algebraic.set_setpoint(2*i for i in range(len(blk.algebraic_vars)))
        blk.vectors.input.set_setpoint(2*i for i in range(len(blk.input_vars)))
        blk.vectors.derivative.set_setpoint(2*i for i in range(len(blk.derivative_vars)))

        blk.initialize_sample_to_setpoint(1)
        for vec in vectors:
            for i, t in vec:
                if t == t0:
                    assert vec[i, t].value == init_val
                elif t <= sample_points[1]:
                    assert vec[i, t].value == 2*i
                else:
                    assert vec[i, t].value == i

    @pytest.mark.unit
    def test_init_to_setpoint(self):
        blk = self.make_block()
        time = blk.time
        t0 = time.first()

        # Initialize all data objects with some consistent value
        # so I can make sure certain data objects are skipped
        # by the subsequent initialization
        init_val = -1.
        blk.vectors.differential[...].set_value(init_val)
        blk.vectors.algebraic[...].set_value(init_val)
        blk.vectors.input[...].set_value(init_val)
        blk.vectors.derivative[...].set_value(init_val)

        # Note that I have no pointer from vectors.differential to
        # the list diff_vars... I can construct an identical list with
        # the _generate_referenced_vars method, but that is O(n)...
        # Not sure yet if this will be a problem/inconvenience...
        blk.vectors.differential.set_setpoint(range(len(blk.differential_vars)))
        blk.vectors.algebraic.set_setpoint(range(len(blk.algebraic_vars)))
        blk.vectors.input.set_setpoint(range(len(blk.input_vars)))
        blk.vectors.derivative.set_setpoint(range(len(blk.derivative_vars)))

        blk.initialize_to_setpoint()
        vectors = [
                blk.vectors.differential,
                blk.vectors.algebraic,
                blk.vectors.input,
                blk.vectors.derivative,
                ]
        for vec in vectors:
            for i, t in vec:
                if t == t0:
                    assert vec[i, t].value == init_val
                else:
                    assert vec[i, t].value == i

        new_sp = 7.
        blk.vectors.algebraic.set_setpoint(new_sp)
        blk.initialize_to_setpoint(ctype=AlgVar)
        vectors = [
                blk.vectors.differential,
                blk.vectors.input,
                blk.vectors.derivative,
                ]
        for vec in vectors:
            for i, t in vec:
                if t == t0:
                    assert vec[i, t].value == init_val
                else:
                    assert vec[i, t].value == i

        vec = blk.vectors.algebraic
        for i, t in vec:
            if t == t0:
                assert vec[i, t].value == init_val
            else:
                assert vec[i, t].value == new_sp

    @pytest.mark.unit
    def test_init_sample_to_initial(self):
        blk = self.make_block()
        time = blk.time
        t0 = time.first()

        # So I can tell when something wasn't initialized:
        init_val = -1. # `init_val` name might be confusing...
        blk.vectors.differential[...].set_value(init_val)
        blk.vectors.algebraic[...].set_value(init_val)
        blk.vectors.input[...].set_value(init_val)
        blk.vectors.derivative[...].set_value(init_val)

        vectors = [
                blk.vectors.differential,
                blk.vectors.algebraic,
                blk.vectors.derivative,
                ]
        # Set initial conditions to "index"
        for vec in vectors:
            for i, var in enumerate(vec[:,t0]):
                var.set_value(i)

        # Possible sample indices: {1, 2}
        sample_points = blk.sample_points
        blk.initialize_sample_to_initial(2)
        for vec in vectors:
            # We initialized sample 2 to the initial point in that
            # sample. This was just `init_val`
            for i, t in vec:
                if t != t0:
                    assert vec[i, t].value == init_val

        t1 = sample_points[1]
        for vec in vectors:
            for i, var in enumerate(vec[:,t1]):
                var.set_value(i)
        blk.initialize_sample_to_initial(2)
        for vec in vectors:
            for i, t in vec:
                if t == t0:
                    assert vec[i, t].value == i
                elif t < t1:
                    assert vec[i, t].value == init_val
                else:
                    assert vec[i, t].value == i

        blk.initialize_sample_to_initial(1)
        for vec in vectors:
            for i, t in vec:
                assert vec[i, t].value == i


    @pytest.mark.unit
    def test_init_to_initial_conditions(self):
        blk = self.make_block()
        time = blk.time
        t0 = time.first()

        # So I can tell when something wasn't initialized:
        init_val = -1. # `init_val` name might be confusing...
        blk.vectors.differential[...].set_value(init_val)
        blk.vectors.algebraic[...].set_value(init_val)
        blk.vectors.input[...].set_value(init_val)
        blk.vectors.derivative[...].set_value(init_val)
        
        # Don't have a concise way to set value at t0
        # from a vector.
        # E.g. vectors.differential[:,t0].set_value(range(len(diff_vars)))
        # or vectors.differential[:,t0] = range(len(diff_vars))
        # The latter requires handling iterables in a slice setitem call
        vectors = [
                blk.vectors.differential,
                blk.vectors.algebraic,
                blk.vectors.input,
                blk.vectors.derivative,
                ]
        # Set initial conditions to "index"
        for vec in vectors:
            for i, var in enumerate(vec[:,t0]):
                var.set_value(i)

        blk.initialize_to_initial_conditions(ctype=(DiffVar, AlgVar))
        for vec in (blk.vectors.differential, blk.vectors.algebraic):
            for i, t in vec:
                assert vec[i, t].value == i
        for vec in (blk.vectors.input, blk.vectors.derivative):
            for i, t in vec:
                if t == t0:
                    assert vec[i, t].value == i
                else:
                    assert vec[i, t].value == init_val
                    # value that was used to initialize, not the initial
                    # condition value...

    @pytest.mark.component
    @pytest.mark.skipif(not solver_available, reason='IPOPT is not available')
    def test_init_by_solving_elements(self):
        blk = self.make_block()
        time = blk.time
        blk.mod.flow_in[:].set_value(3.0)
        initialize_t0(blk.mod)
        copy_values_forward(blk.mod)
        blk.mod.flow_in[:].set_value(2.0)
        blk.initialize_by_solving_elements(solver)

        t0 = time.first()
        tl = time.last()
        vectors = blk.vectors
        assert vectors.input[0,tl].value == 2.0
        assert vectors.differential[0,tl].value == pytest.approx(3.185595567867036)
        assert vectors.differential[1,tl].value == pytest.approx(1.1532474073395755)
        assert vectors.derivative[0,tl].value == pytest.approx(0.44321329639889284)
        assert vectors.derivative[1,tl].value == pytest.approx(0.8791007531878847)

        vectors.input.set_setpoint(3.0)
        blk.initialize_by_solving_elements(solver, input_option=InputOption.SETPOINT)
        for t in time:
            if t == t0:
                assert vectors.input[0,t].value == 2.0
            else:
                assert vectors.input[0,t].value == 3.0
        assert vectors.differential[0,tl].value == pytest.approx(3.7037037037037037)
        assert vectors.differential[1,tl].value == pytest.approx(1.0746896480968502)
        assert vectors.derivative[0,tl].value == pytest.approx(0.1851851851851849)
        assert vectors.derivative[1,tl].value == pytest.approx(0.47963475941315314)

    @pytest.mark.component
    @pytest.mark.skipif(not solver_available, reason='IPOPT is not available')
    def test_init_samples_by_element(self):
        blk = self.make_block()
        time = blk.time
        blk.mod.flow_in[:].set_value(3.0)
        initialize_t0(blk.mod)
        copy_values_forward(blk.mod)
        blk.mod.flow_in[:].set_value(2.0)
        blk.set_sample_time(0.5)
        blk.initialize_samples_by_element((1,2), solver)

        t0 = time.first()
        tl = time.last()
        vectors = blk.vectors
        assert vectors.input[0,tl].value == 2.0
        assert vectors.differential[0,tl].value == pytest.approx(3.185595567867036)
        assert vectors.differential[1,tl].value == pytest.approx(1.1532474073395755)
        assert vectors.derivative[0,tl].value == pytest.approx(0.44321329639889284)
        assert vectors.derivative[1,tl].value == pytest.approx(0.8791007531878847)

        blk.vectors.input.set_setpoint(3.0)
        blk.initialize_samples_by_element(1, solver, input_option=InputOption.SETPOINT)
        blk.initialize_samples_by_element(2, solver, input_option=InputOption.SETPOINT)
        for t in time:
            if t == t0:
                assert vectors.input[0,t].value == 2.0
            else:
                assert vectors.input[0,t].value == 3.0
        assert vectors.differential[0,tl].value == pytest.approx(3.7037037037037037)
        assert vectors.differential[1,tl].value == pytest.approx(1.0746896480968502)
        assert vectors.derivative[0,tl].value == pytest.approx(0.1851851851851849)
        assert vectors.derivative[1,tl].value == pytest.approx(0.47963475941315314)

    @pytest.mark.unit
    def test_advance_by(self):
        blk = self.make_block()
        time = blk.time
        t0 = time.first()
        tl = time.last()

        for t in time:
            blk.vectors.differential[:,t].set_value(t)
            blk.vectors.algebraic[:,t].set_value(t)
            blk.vectors.derivative[:,t].set_value(t)
            blk.vectors.input[:,t].set_value(t)
            blk.vectors.fixed[:,t].set_value(t)

        ctypes = (DiffVar, DerivVar, AlgVar, InputVar, FixedVar)

        shift = tl - t0 # 1.0, two samples
        blk.advance_by_time(shift)
        for t in time:
            if t == t0:
                for v in blk.component_objects(ctypes):
                    assert v[t].value == tl
            else:
                for v in blk.component_objects(ctypes):
                    assert v[t].value == t

        ctypes_to_shift = (DiffVar, DerivVar)
        ctypes_to_not_shift = (AlgVar, InputVar, FixedVar)
        shift = (tl - t0)/2 # 0.5, one sample
        idx_of_last_sample = time.find_nearest_index(tl-shift)
        time_of_last_sample = time[idx_of_last_sample]
        blk.advance_by_time(shift, ctype=ctypes_to_shift)
        for t in time:
            if t <= shift:
                for v in blk.component_objects(ctypes_to_shift):
                    assert v[t].value == t + shift
            else:
                for v in blk.component_objects(ctypes_to_shift):
                    assert v[t].value == t
            if t == t0:
                for v in blk.component_objects(ctypes_to_not_shift):
                    assert v[t].value == tl
            else:
                for v in blk.component_objects(ctypes_to_not_shift):
                    assert v[t].value == t

    @pytest.mark.unit
    def test_advance_one_sample(self):
        blk = self.make_block()
        time = blk.time
        t0 = time.first()
        tl = time.last()

        for t in time:
            blk.vectors.differential[:,t].set_value(t)
            blk.vectors.algebraic[:,t].set_value(t)
            blk.vectors.derivative[:,t].set_value(t)
            blk.vectors.input[:,t].set_value(t)
            blk.vectors.fixed[:,t].set_value(t)

        ctypes = (DiffVar, DerivVar, AlgVar, InputVar, FixedVar)

        shift = tl - t0 # 1.0, two samples
        blk.set_sample_time(shift)
        blk.advance_one_sample()
        for t in time:
            if t == t0:
                for v in blk.component_objects(ctypes):
                    assert v[t].value == tl
            else:
                for v in blk.component_objects(ctypes):
                    assert v[t].value == t

        ctypes_to_shift = (DiffVar, DerivVar)
        ctypes_to_not_shift = (AlgVar, InputVar, FixedVar)
        shift = (tl - t0)/2 # 0.5, one sample
        idx_of_last_sample = time.find_nearest_index(tl-shift)
        time_of_last_sample = time[idx_of_last_sample]
        blk.set_sample_time(shift)
        blk.advance_one_sample(ctype=ctypes_to_shift)
        for t in time:
            if t <= shift:
                for v in blk.component_objects(ctypes_to_shift):
                    assert v[t].value == t + shift
            else:
                for v in blk.component_objects(ctypes_to_shift):
                    assert v[t].value == t
            if t == t0:
                for v in blk.component_objects(ctypes_to_not_shift):
                    assert v[t].value == tl
            else:
                for v in blk.component_objects(ctypes_to_not_shift):
                    assert v[t].value == t

    @pytest.mark.unit
    def test_generate_time_in_sample(self):
        blk = self.make_block()
        time = blk.time
        ts = blk.sample_points[1]
        i_s = time.find_nearest_index(ts)

        time_in_sample = list(blk.generate_time_in_sample(ts))
        i_prev = time.find_nearest_index(ts - blk.sample_time)
        pred_time_in_sample = [time[i] for i in range(i_prev+1, i_s+1)]
        assert time_in_sample == pred_time_in_sample

        time_in_sample = list(blk.generate_time_in_sample(ts, include_t0=True))
        pred_time_in_sample = [time[i] for i in range(i_prev, i_s+1)]
        assert time_in_sample == pred_time_in_sample

        i_0 = 1
        t0 = time[i_0]
        ts = time.last()
        time_in_sample = list(blk.generate_time_in_sample(ts, t0=t0))
        pred_time_in_sample = list(t for t in time if t != t0)
        assert time_in_sample == pred_time_in_sample

    @pytest.mark.unit
    def test_get_data_from_sample(self):
        blk = self.make_block()
        time = blk.time
        ts = blk.sample_points[2]

        n_diff = len(blk.DIFFERENTIAL_SET)
        n_input = len(blk.INPUT_SET)
        n_alg = len(blk.ALGEBRAIC_SET)

        for (i, t), var in blk.vectors.differential.items():
            var.set_value(i*t)
        for (i, t), var in blk.vectors.input.items():
            var.set_value((n_diff+i)*t)
        for (i, t), var in blk.vectors.algebraic.items():
            var.set_value((n_diff+n_input+i)*t)

        # Test default variables with out including t0
        data = blk.get_data_from_sample(ts)
        # By default extract values from differential and input variables
        data_time = list(blk.generate_time_in_sample(ts))

        assert len(data) == n_diff + n_input
        for var in blk.component_objects((DiffVar, InputVar)):
            _slice = var.referent
            cuid = pyo.ComponentUID(_slice)
            assert cuid in data

        for i, b in blk.DIFFERENTIAL_BLOCK.items():
            cuid = pyo.ComponentUID(b.var.referent)
            values = list(b.var[t].value for t in data_time)
            assert values == data[cuid]
        for i, b in blk.INPUT_BLOCK.items():
            cuid = pyo.ComponentUID(b.var.referent)
            values = list(b.var[t].value for t in data_time)
            assert values == data[cuid]

        # Test default variables, including the data point at t0
        data = blk.get_data_from_sample(ts, include_t0=True)
        data_time = list(blk.generate_time_in_sample(ts, include_t0=True))
        assert len(data) == n_diff + n_input
        for var in blk.component_objects((DiffVar, InputVar)):
            _slice = var.referent
            cuid = pyo.ComponentUID(_slice)
            assert cuid in data
        for i, b in blk.DIFFERENTIAL_BLOCK.items():
            cuid = pyo.ComponentUID(b.var.referent)
            values = list(b.var[t].value for t in data_time)
            assert values == data[cuid]
        for i, b in blk.INPUT_BLOCK.items():
            cuid = pyo.ComponentUID(b.var.referent)
            values = list(b.var[t].value for t in data_time)
            assert values == data[cuid]

        data = blk.get_data_from_sample(ts,
                variables=(VariableCategory.ALGEBRAIC,))
        data_time = list(blk.generate_time_in_sample(ts))

        assert len(data) == n_alg
        for var in blk.component_objects(AlgVar):
            cuid = pyo.ComponentUID(var.referent)
            assert cuid in data

        for i, b in blk.ALGEBRAIC_BLOCK.items():
            cuid = pyo.ComponentUID(b.var.referent)
            values = list(b.var[t].value for t in data_time)
            assert values == data[cuid]

    @pytest.mark.unit
    def test_set_variance(self):
        blk = self.make_block()
        time = blk.time
        t0 = time.first()

        variance_list = [(var[t0], 0.05)
                for var in blk.component_objects(SubclassOf(NmpcVar))]
        blk.set_variance(variance_list)

        for var in blk.DIFFERENTIAL_BLOCK[:].var:
            assert var.variance == 0.05
        for var in blk.INPUT_BLOCK[:].var:
            assert var.variance == 0.05
        for var in blk.ALGEBRAIC_BLOCK[:].var:
            assert var.variance == 0.05
        for var in blk.MEASUREMENT_BLOCK[:].var:
            assert var.variance == 0.05
        for var in blk.FIXED_BLOCK[:].var:
            assert var.variance == 0.05
        for var in blk.DERIVATIVE_BLOCK[:].var:
            assert var.variance == 0.05

    @pytest.mark.unit
    def test_generate_inputs_at_time(self):
        blk = self.make_block()
        time = blk.time
        t0 = time.first()
        t1 = time[2]
        vals = list(0.1*i for i in blk.INPUT_SET)
        for var, val in zip(blk.vectors.input[:,t1], vals):
            var.set_value(val)
        inputs = list(blk.generate_inputs_at_time(t1))
        assert inputs == vals

    @pytest.mark.unit
    def test_generate_measurements_at_time(self):
        blk = self.make_block()
        time = blk.time
        t0 = time.first()
        ts = blk.sample_points[1]
        vals = list(0.1*i for i in blk.MEASUREMENT_SET)
        for var, val in zip(blk.vectors.measurement[:, ts], vals):
            var.set_value(val)
        meas = list(blk.generate_measurements_at_time(ts))
        assert meas == vals

    @pytest.mark.unit
    def test_inject_inputs(self):
        blk = self.make_block()
        time = blk.time
        vals = list(0.25*i for i in blk.INPUT_SET)
        blk.inject_inputs(vals)
        for b, val in zip(blk.INPUT_BLOCK.values(), vals):
            for t in time:
                assert b.var[t].value == val

    @pytest.mark.unit
    def test_load_measurements(self):
        blk = self.make_block()
        time = blk.time
        t0 = time.first()
        vals = list(0.25*i for i in blk.MEASUREMENT_SET)
        blk.load_measurements(vals)
        for b, val in zip(blk.MEASUREMENT_BLOCK.values(), vals):
            assert b.var[t0].value == val

    @pytest.mark.unit
    def test_categories_only_measurement_input(self):
        model = make_model(horizon=1, nfe=2)
        time = model.time
        t0 = time.first()
        inputs = [model.flow_in]
        measurements = [
                pyo.Reference(model.conc[:, 'A']),
                pyo.Reference(model.conc[:, 'B']),
                ]
        category_dict = {
                VC.INPUT: inputs,
                VC.MEASUREMENT: measurements,
                }
        db = DynamicBlock(
                model=model,
                time=time,
                category_dict={None: category_dict},
                )
        db.construct()
        db.set_sample_time(0.5)

        db.vectors.input[:, t0].set_value(1.1)
        db.vectors.measurement[:, t0].set_value(2.2)
        assert model.flow_in[t0].value == 1.1
        assert model.conc[t0, 'A'].value == 2.2
        assert model.conc[t0, 'B'].value == 2.2

    @pytest.mark.component    
    def test_initialize_only_measurement_input(self):
        model = make_model(horizon=1, nfe=2)
        time = model.time
        t0 = time.first()
        inputs = [model.flow_in]
        measurements = [
                pyo.Reference(model.conc[:, 'A']),
                pyo.Reference(model.conc[:, 'B']),
                ]
        category_dict = {
                VC.INPUT: inputs,
                VC.MEASUREMENT: measurements,
                }
        db = DynamicBlock(
                model=model,
                time=time,
                category_dict={None: category_dict},
                )
        db.construct()
        db.set_sample_time(0.5)

        db.mod.flow_in[:].set_value(3.0)
        initialize_t0(db.mod)
        copy_values_forward(db.mod)
        db.mod.flow_in[:].set_value(2.0)

        # Don't need to know any of the special categories to initialize
        # by element. This is only because we have an implicit discretization.
        db.initialize_by_solving_elements(solver)

        t0 = time.first()
        tl = time.last()
        vectors = db.vectors
        assert vectors.input[0,tl].value == 2.0
        assert vectors.measurement[0,tl].value == pytest.approx(3.185595567867036)
        assert vectors.measurement[1,tl].value == pytest.approx(1.1532474073395755)
        assert model.dcdt[tl, 'A'].value == pytest.approx(0.44321329639889284)
        assert model.dcdt[tl, 'B'].value == pytest.approx(0.8791007531878847)

    @pytest.mark.unit
    def test_extra_category(self):
        model = make_model(horizon=1, nfe=2)
        time = model.time
        t0 = time.first()
        inputs = [model.flow_in]
        measurements = [
                pyo.Reference(model.conc[:, 'A']),
                pyo.Reference(model.conc[:, 'B']),
                ]
        disturbances = [
                pyo.Reference(model.conc_in[:, 'A']),
                pyo.Reference(model.conc_in[:, 'B']),
                ]
        category_dict = {
                VC.INPUT: inputs,
                VC.MEASUREMENT: measurements,
                VC.DISTURBANCE: disturbances,
                }
        db = DynamicBlock(
                model=model,
                time=time,
                category_dict={None: category_dict},
                )
        db.construct()
        db.set_sample_time(0.5)

        db.vectors.input[:, t0].set_value(1.1)
        db.vectors.measurement[:, t0].set_value(2.2)
        db.vectors.disturbance[:, t0].set_value(3.3)
        assert model.flow_in[t0].value == 1.1
        assert model.conc[t0, 'A'].value == 2.2
        assert model.conc[t0, 'B'].value == 2.2
        assert model.conc_in[t0, 'A'].value == 3.3
        assert model.conc_in[t0, 'B'].value == 3.3

    @pytest.mark.unit
<<<<<<< HEAD
    def test_emtpy_category(self):
=======
    def test_empty_category(self):
>>>>>>> 01a6d795
        model = make_model(horizon=1, nfe=2)
        time = model.time
        t0 = time.first()
        inputs = [model.flow_in]
        measurements = [
                pyo.Reference(model.conc[:, 'A']),
                pyo.Reference(model.conc[:, 'B']),
                ]
        category_dict = {
                VC.INPUT: inputs,
                VC.MEASUREMENT: measurements,
                VC.ALGEBRAIC: [],
                }
        db = DynamicBlock(
                model=model,
                time=time,
                category_dict={None: category_dict},
                )
        db.construct()
        db.set_sample_time(0.5)

        # Categories with no variables are removed.
        # If they were retained, trying to iterate
        # over, e.g., vectors.algebraic[:, :] would
        # fail due to inconsistent dimension.
        assert VC.ALGEBRAIC not in db.category_dict<|MERGE_RESOLUTION|>--- conflicted
+++ resolved
@@ -1191,11 +1191,7 @@
         assert model.conc_in[t0, 'B'].value == 3.3
 
     @pytest.mark.unit
-<<<<<<< HEAD
-    def test_emtpy_category(self):
-=======
     def test_empty_category(self):
->>>>>>> 01a6d795
         model = make_model(horizon=1, nfe=2)
         time = model.time
         t0 = time.first()
