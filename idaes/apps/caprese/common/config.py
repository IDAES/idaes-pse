--- conflicted
+++ resolved
@@ -52,7 +52,6 @@
     NONE = 43
 
 
-<<<<<<< HEAD
 class VariableCategory(ConfigEnum):
     DIFFERENTIAL = 1
     ALGEBRAIC = 2
@@ -76,17 +75,6 @@
     SCALAR = 8
     UNUSED = 9
     INEQUALITY = 10
-=======
-class VariableCategory(enum.Enum):
-    DIFFERENTIAL = 51
-    ALGEBRAIC = 52
-    DERIVATIVE = 53
-    INPUT = 54
-    FIXED = 55
-    SCALAR = 56
-    
-    MEASUREMENT = 57
->>>>>>> 96315b10
 
 
 class NoiseBoundOption(enum.Enum):
