--- conflicted
+++ resolved
@@ -53,7 +53,6 @@
 
 
 class VariableCategory(enum.Enum):
-<<<<<<< HEAD
     DIFFERENTIAL = 1
     ALGEBRAIC = 2
     DERIVATIVE = 3
@@ -63,21 +62,11 @@
     UNUSED = 7
     DISTURBANCE = 8
     MEASUREMENT = 9
-=======
-    DIFFERENTIAL = 51
-    ALGEBRAIC = 52
-    DERIVATIVE = 53
-    INPUT = 54
-    FIXED = 55
-    SCALAR = 56
->>>>>>> 5dc67ea4
-    
     ACTUALMEASUREMENT = 10
     MEASUREMENTERROR = 11
     MODELDISTURBANCE = 12
 
 
-<<<<<<< HEAD
 class ConstraintCategory(enum.Enum):
     DIFFERENTIAL = 1
     ALGEBRAIC = 2
@@ -91,8 +80,6 @@
     INEQUALITY = 10
 
 
-=======
->>>>>>> 5dc67ea4
 class NoiseBoundOption(enum.Enum):
     FAIL = 60
     DISCARD = 61
