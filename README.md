# IDAES Toolkit

The IDAES Toolkit aims to provide multi-scale, simulation-based, open source
computational tools and models to support the design, analysis, optimization,
scale-up, operation and troubleshooting of innovative, advanced energy systems.

<!-- BEGIN Status badges -->
## Build statuses
![Tests](https://github.com/IDAES/idaes-pse/workflows/Tests/badge.svg?branch=main)
![Integration](https://github.com/IDAES/idaes-pse/workflows/Integration/badge.svg?branch=main)
[![codecov](https://codecov.io/gh/IDAES/idaes-pse/branch/main/graph/badge.svg?token=1lNQNbSB29)](https://codecov.io/gh/IDAES/idaes-pse)
[![Documentation Status](https://readthedocs.org/projects/idaes-pse/badge/?version=latest)](https://idaes-pse.readthedocs.io/en/latest/?badge=latest)
[![GitHub contributors](https://img.shields.io/github/contributors/IDAES/idaes-pse.svg)](https://github.com/IDAES/idaes-pse/graphs/contributors)
[![Merged PRs](https://img.shields.io/github/issues-pr-closed-raw/IDAES/idaes-pse.svg?label=merged+PRs)](https://github.com/IDAES/idaes-pse/pulls?q=is:pr+is:merged)
[![Issue stats](http://isitmaintained.com/badge/resolution/IDAES/idaes-pse.svg)](http://isitmaintained.com/project/IDAES/idaes-pse)
<!-- END Status badges -->

## Getting Started

Our [complete documentation is online](https://idaes-pse.readthedocs.io/en/stable/) but here is a summarized set of steps to get started using the framework.

While not required, we encourage the installation of [Anaconda](https://www.anaconda.com/products/individual#Downloads) or [Miniconda](https://docs.conda.io/en/latest/miniconda.html) and using the `conda` command to create a separate python environment in which to install the IDAES Toolkit.

Use conda to create a new "idaes-pse" (could be any name you like) environment then activate that environment:
```bash
conda create --name idaes-pse python=3
conda activate idaes-pse
```

Now, in that "idaes-pse" environment, install the IDAES Toolkit using either `pip install` or `conda install` (but not both):

```bash
<<<<<<< HEAD
pip install idaes-pse   # or: conda install -c idaes-pse -c conda-forge idaes-pse
=======
# install latest stable release
pip install idaes_pse
# install latest version from the main branch of this repository
pip install 'idaes-pse[prerelease] @ https://github.com/IDAES/idaes-pse/archive/main.zip'
>>>>>>> b1514dc1
```

You can check the version installed with the command:

```bash
idaes --version
```

Now install the examples and the pre-build extensions (binary solvers):

```bash
idaes get-examples
idaes get-extensions  # on MacOS use: conda install -c conda-forge ipopt
```

This will install the examples into an `examples` subdirectory which can be opened using a [Jypter](https://jupyter.org) Notebook:

```bash
jupyter notebook examples/notebook_index.ipynb
```
From there you can explore the examples and tutorials.

For more information on how to use Jupyter Lab, use the built-in *Help* menu and the extensive documentation on the [Jupyter website](https://jupyter.org).

Finally, refer to the [complete idaes-pse documentation](https://idaes-pse.readthedocs.io/en/stable) for more detailed [installation instructions](https://idaes-pse.readthedocs.io/en/stable/getting_started/), [user guide](https://idaes-pse.readthedocs.io/en/stable/user_guide/), examples, technical specification, etc.

## System requirements

The code and examples have been tested with the following operating systems:

|Operating system|Supported versions  |
|----------------|--------------------|
| Linux          | Any modern Linux   |
| Windows        | Windows 10         |
| Mac OSX        | Not supported*     |

*For advanced users, Mac OSX installation may be performed with some small changes to the Linux installation instructions.

Most of the functionality is implemented in Python. In accordance with
the end-of-life for many Python 2 libraries, the IDAES Toolkit is written
for Python 3. The following sub-versions are supported:

* Python 3.6
* Python 3.7
* Python 3.8
* Python 3.9+ (should work, not explicitly tested)

Note that Python 3.5 is *not* supported.

## Contacts and more information

General, background and overview information is available at the [IDAES main website](https://www.idaes.org).
Framework development happens at our [GitHub repo](https://github.com/IDAES/idaes-pse) where you can ask questions by starting a [discussion](https://github.com/IDAES/idaes-pse/discussions), [report issues/bugs](https://github.com/IDAES/idaes-pse/issues) or [make contributions](https://github.com/IDAES/idaes-pse/pulls).
For further enquiries, send an email to: <idaes-support@idaes.org>

## Contributing

Please see our [Advanced User Guide](https://idaes-pse.readthedocs.io/en/stable/advanced_user_guide/) and [Developer Documentation](https://idaes-pse.readthedocs.io/en/stable/advanced_user_guide/developer/) on how to work with the idaes-pse source code and contirbute changes to the project.

**By contributing to this repository, you are agreeing to all the terms set out in the LICENSE.md and COPYRIGHT.md files in this directory.**
<|MERGE_RESOLUTION|>--- conflicted
+++ resolved
@@ -1,100 +1,96 @@
-# IDAES Toolkit
-
-The IDAES Toolkit aims to provide multi-scale, simulation-based, open source
-computational tools and models to support the design, analysis, optimization,
-scale-up, operation and troubleshooting of innovative, advanced energy systems.
-
-<!-- BEGIN Status badges -->
-## Build statuses
-![Tests](https://github.com/IDAES/idaes-pse/workflows/Tests/badge.svg?branch=main)
-![Integration](https://github.com/IDAES/idaes-pse/workflows/Integration/badge.svg?branch=main)
-[![codecov](https://codecov.io/gh/IDAES/idaes-pse/branch/main/graph/badge.svg?token=1lNQNbSB29)](https://codecov.io/gh/IDAES/idaes-pse)
-[![Documentation Status](https://readthedocs.org/projects/idaes-pse/badge/?version=latest)](https://idaes-pse.readthedocs.io/en/latest/?badge=latest)
-[![GitHub contributors](https://img.shields.io/github/contributors/IDAES/idaes-pse.svg)](https://github.com/IDAES/idaes-pse/graphs/contributors)
-[![Merged PRs](https://img.shields.io/github/issues-pr-closed-raw/IDAES/idaes-pse.svg?label=merged+PRs)](https://github.com/IDAES/idaes-pse/pulls?q=is:pr+is:merged)
-[![Issue stats](http://isitmaintained.com/badge/resolution/IDAES/idaes-pse.svg)](http://isitmaintained.com/project/IDAES/idaes-pse)
-<!-- END Status badges -->
-
-## Getting Started
-
-Our [complete documentation is online](https://idaes-pse.readthedocs.io/en/stable/) but here is a summarized set of steps to get started using the framework.
-
-While not required, we encourage the installation of [Anaconda](https://www.anaconda.com/products/individual#Downloads) or [Miniconda](https://docs.conda.io/en/latest/miniconda.html) and using the `conda` command to create a separate python environment in which to install the IDAES Toolkit.
-
-Use conda to create a new "idaes-pse" (could be any name you like) environment then activate that environment:
-```bash
-conda create --name idaes-pse python=3
-conda activate idaes-pse
-```
-
-Now, in that "idaes-pse" environment, install the IDAES Toolkit using either `pip install` or `conda install` (but not both):
-
-```bash
-<<<<<<< HEAD
-pip install idaes-pse   # or: conda install -c idaes-pse -c conda-forge idaes-pse
-=======
-# install latest stable release
-pip install idaes_pse
-# install latest version from the main branch of this repository
-pip install 'idaes-pse[prerelease] @ https://github.com/IDAES/idaes-pse/archive/main.zip'
->>>>>>> b1514dc1
-```
-
-You can check the version installed with the command:
-
-```bash
-idaes --version
-```
-
-Now install the examples and the pre-build extensions (binary solvers):
-
-```bash
-idaes get-examples
-idaes get-extensions  # on MacOS use: conda install -c conda-forge ipopt
-```
-
-This will install the examples into an `examples` subdirectory which can be opened using a [Jypter](https://jupyter.org) Notebook:
-
-```bash
-jupyter notebook examples/notebook_index.ipynb
-```
-From there you can explore the examples and tutorials.
-
-For more information on how to use Jupyter Lab, use the built-in *Help* menu and the extensive documentation on the [Jupyter website](https://jupyter.org).
-
-Finally, refer to the [complete idaes-pse documentation](https://idaes-pse.readthedocs.io/en/stable) for more detailed [installation instructions](https://idaes-pse.readthedocs.io/en/stable/getting_started/), [user guide](https://idaes-pse.readthedocs.io/en/stable/user_guide/), examples, technical specification, etc.
-
-## System requirements
-
-The code and examples have been tested with the following operating systems:
-
-|Operating system|Supported versions  |
-|----------------|--------------------|
-| Linux          | Any modern Linux   |
-| Windows        | Windows 10         |
-| Mac OSX        | Not supported*     |
-
-*For advanced users, Mac OSX installation may be performed with some small changes to the Linux installation instructions.
-
-Most of the functionality is implemented in Python. In accordance with
-the end-of-life for many Python 2 libraries, the IDAES Toolkit is written
-for Python 3. The following sub-versions are supported:
-
-* Python 3.6
-* Python 3.7
-* Python 3.8
-* Python 3.9+ (should work, not explicitly tested)
-
-Note that Python 3.5 is *not* supported.
-
-## Contacts and more information
-
-General, background and overview information is available at the [IDAES main website](https://www.idaes.org).
-Framework development happens at our [GitHub repo](https://github.com/IDAES/idaes-pse) where you can ask questions by starting a [discussion](https://github.com/IDAES/idaes-pse/discussions), [report issues/bugs](https://github.com/IDAES/idaes-pse/issues) or [make contributions](https://github.com/IDAES/idaes-pse/pulls).
-For further enquiries, send an email to: <idaes-support@idaes.org>
-
-## Contributing
-
-Please see our [Advanced User Guide](https://idaes-pse.readthedocs.io/en/stable/advanced_user_guide/) and [Developer Documentation](https://idaes-pse.readthedocs.io/en/stable/advanced_user_guide/developer/) on how to work with the idaes-pse source code and contirbute changes to the project.
-
-**By contributing to this repository, you are agreeing to all the terms set out in the LICENSE.md and COPYRIGHT.md files in this directory.**
+# IDAES Toolkit
+
+The IDAES Toolkit aims to provide multi-scale, simulation-based, open source
+computational tools and models to support the design, analysis, optimization,
+scale-up, operation and troubleshooting of innovative, advanced energy systems.
+
+<!-- BEGIN Status badges -->
+## Build statuses
+![Tests](https://github.com/IDAES/idaes-pse/workflows/Tests/badge.svg?branch=main)
+![Integration](https://github.com/IDAES/idaes-pse/workflows/Integration/badge.svg?branch=main)
+[![codecov](https://codecov.io/gh/IDAES/idaes-pse/branch/main/graph/badge.svg?token=1lNQNbSB29)](https://codecov.io/gh/IDAES/idaes-pse)
+[![Documentation Status](https://readthedocs.org/projects/idaes-pse/badge/?version=latest)](https://idaes-pse.readthedocs.io/en/latest/?badge=latest)
+[![GitHub contributors](https://img.shields.io/github/contributors/IDAES/idaes-pse.svg)](https://github.com/IDAES/idaes-pse/graphs/contributors)
+[![Merged PRs](https://img.shields.io/github/issues-pr-closed-raw/IDAES/idaes-pse.svg?label=merged+PRs)](https://github.com/IDAES/idaes-pse/pulls?q=is:pr+is:merged)
+[![Issue stats](http://isitmaintained.com/badge/resolution/IDAES/idaes-pse.svg)](http://isitmaintained.com/project/IDAES/idaes-pse)
+<!-- END Status badges -->
+
+## Getting Started
+
+Our [complete documentation is online](https://idaes-pse.readthedocs.io/en/stable/) but here is a summarized set of steps to get started using the framework.
+
+While not required, we encourage the installation of [Anaconda](https://www.anaconda.com/products/individual#Downloads) or [Miniconda](https://docs.conda.io/en/latest/miniconda.html) and using the `conda` command to create a separate python environment in which to install the IDAES Toolkit.
+
+Use conda to create a new "idaes-pse" (could be any name you like) environment then activate that environment:
+```bash
+conda create --name idaes-pse python=3
+conda activate idaes-pse
+```
+
+Now, in that "idaes-pse" environment, install the IDAES Toolkit using either `pip install` or `conda install` (but not both):
+
+```bash
+# install latest stable release
+pip install idaes_pse
+# install latest version from the main branch of this repository
+pip install 'idaes-pse[prerelease] @ https://github.com/IDAES/idaes-pse/archive/main.zip'
+```
+
+You can check the version installed with the command:
+
+```bash
+idaes --version
+```
+
+Now install the examples and the pre-build extensions (binary solvers):
+
+```bash
+idaes get-examples
+idaes get-extensions  # on MacOS use: conda install -c conda-forge ipopt
+```
+
+This will install the examples into an `examples` subdirectory which can be opened using a [Jypter](https://jupyter.org) Notebook:
+
+```bash
+jupyter notebook examples/notebook_index.ipynb
+```
+From there you can explore the examples and tutorials.
+
+For more information on how to use Jupyter Lab, use the built-in *Help* menu and the extensive documentation on the [Jupyter website](https://jupyter.org).
+
+Finally, refer to the [complete idaes-pse documentation](https://idaes-pse.readthedocs.io/en/stable) for more detailed [installation instructions](https://idaes-pse.readthedocs.io/en/stable/getting_started/), [user guide](https://idaes-pse.readthedocs.io/en/stable/user_guide/), examples, technical specification, etc.
+
+## System requirements
+
+The code and examples have been tested with the following operating systems:
+
+|Operating system|Supported versions  |
+|----------------|--------------------|
+| Linux          | Any modern Linux   |
+| Windows        | Windows 10         |
+| Mac OSX        | Not supported*     |
+
+*For advanced users, Mac OSX installation may be performed with some small changes to the Linux installation instructions.
+
+Most of the functionality is implemented in Python. In accordance with
+the end-of-life for many Python 2 libraries, the IDAES Toolkit is written
+for Python 3. The following sub-versions are supported:
+
+* Python 3.6
+* Python 3.7
+* Python 3.8
+* Python 3.9+ (should work, not explicitly tested)
+
+Note that Python 3.5 is *not* supported.
+
+## Contacts and more information
+
+General, background and overview information is available at the [IDAES main website](https://www.idaes.org).
+Framework development happens at our [GitHub repo](https://github.com/IDAES/idaes-pse) where you can ask questions by starting a [discussion](https://github.com/IDAES/idaes-pse/discussions), [report issues/bugs](https://github.com/IDAES/idaes-pse/issues) or [make contributions](https://github.com/IDAES/idaes-pse/pulls).
+For further enquiries, send an email to: <idaes-support@idaes.org>
+
+## Contributing
+
+Please see our [Advanced User Guide](https://idaes-pse.readthedocs.io/en/stable/advanced_user_guide/) and [Developer Documentation](https://idaes-pse.readthedocs.io/en/stable/advanced_user_guide/developer/) on how to work with the idaes-pse source code and contirbute changes to the project.
+
+**By contributing to this repository, you are agreeing to all the terms set out in the LICENSE.md and COPYRIGHT.md files in this directory.**