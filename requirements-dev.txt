--- conflicted
+++ resolved
@@ -16,15 +16,10 @@
 pytest
 coverage
 pytest-cov
-<<<<<<< HEAD
-# @lbianchi-lbl: pinned pylint version after update to 2.9.1 broke previously passing checks
-pylint==2.8.3
 black>=22.1.0
-=======
 # @lbianchi-lbl: both pylint and astroid should be tightly pinned; see .pylint/idaes_transform.py for more info
 pylint==2.12.2
 astroid==2.9.3
->>>>>>> e4ebfaf4
 flake8
 
 ### other/misc
