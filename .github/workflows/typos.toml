[files]
extend-exclude = ["*.eps", "*.css", "*.map", "*.svg"]

[default.extend-words]
# Ignore IDAES
IDAES = "IDAES"
idaes = "idaes"
IDAE = "IDAE"
# HELMET - HELMholtz
HEL = "HEL"
gam = "gam"
# Datas
Datas = "Datas"
# ba triggers in docs
ba = "ba"
# Ignore complimentarity
complimentarity = "complimentarity"
# Attemp == Attemperator
Attemp = "Attemp"
attemp = "attemp"
# Ficks Law
Ficks = "Ficks"
# scaling - ue
ue = "ue"
# Nd in Atom
Nd = "Nd"
nd = "nd"
# suh in HELMholtz
suh = "suh"
# ther - assuming thermal
ther = "ther"
# KNO3
KNO = "KNO"
# Equil == equilibrium
equil = "equil"
# Ignore astroid package
astroid = "astroid"
# delt == delta
delt = "delt"
<<<<<<< HEAD
# FOM for fixed operating and maintenance for DISPATCHES
FOM = "FOM"
fom = "fom"
=======
# Minimal Infeasible System
mis = "mis"
MIS = "MIS"
>>>>>>> 24ca9319
# TEMPORARY - Remove after example update
upadate = "upadate"

# false positive from 1.20.3
RTO = "RTO"
PN = "PN"
hd = "hd"
Tge = "Tge"
iy = "iy"<|MERGE_RESOLUTION|>--- conflicted
+++ resolved
@@ -37,15 +37,12 @@
 astroid = "astroid"
 # delt == delta
 delt = "delt"
-<<<<<<< HEAD
 # FOM for fixed operating and maintenance for DISPATCHES
 FOM = "FOM"
 fom = "fom"
-=======
 # Minimal Infeasible System
 mis = "mis"
 MIS = "MIS"
->>>>>>> 24ca9319
 # TEMPORARY - Remove after example update
 upadate = "upadate"
 
