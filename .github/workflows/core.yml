--- conflicted
+++ resolved
@@ -76,11 +76,7 @@
       - name: Checkout source
         uses: actions/checkout@v4
       - name: Run Spell Checker
-<<<<<<< HEAD
-        uses: crate-ci/typos@v1.24.2
-=======
         uses: crate-ci/typos@v1.24.5
->>>>>>> 8140a3dc
         with: 
           config: ./.github/workflows/typos.toml
 
